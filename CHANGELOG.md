# Changelog

#### 2.1.2

* **Updated to PHPUnit 4.8**
<<<<<<< HEAD
* [REST] Created tests for file-upload with REST module. By @Naktibalda *2015-08-08*
=======
* Enhancement: **Wildcard includes enabled when testing [multiple applications](http://codeception.com/docs/08-Customization#One-Runner-for-Multiple-Applications)**. See #2016 By @nzod
* [Symfony2] fixed Doctrine2 integration: Doctrine transactions will start before each test and rollback afterwards. *2015-08-08*
* [Doctrine2] establishing connection and starting transaction is moved to `_before`. *2015-08-08*
>>>>>>> d7596892
* [PhpBrowser] Removed disabled and file fields from form values. By @Naktibalda *2015-08-08*
* [ZF2] Added grabServiceFromContainer function. By InVeX  *2015-08-08*
* [PhpBrowser][Guzzle6] Disabled strict mode of CookieJar #2234 By @Naktibalda *2015-08-04*
* [Laravel5] Added `disableMiddleware()` and `enableMiddleware()` methods. By @janhenkgerritsen *2015-08-07*
* Enhancement: If a specific *ActorActions trait does not exist in `tests/_support/_generated` directory, it will be created automatically before run.
* Enhancement: do not execute all included suites if you run one specific suite *2015-08-08*
* `Extension\Recorder` navigate over slides with left and right arrow keys, do not create screenshots for comment steps.
* `Extension\Recorder` generates index html for all saved records.
* `Extension\Recorder` fixed for creating directories twice. Fixed #2216
* `Extension\Logger` fixed #2216
* Fixed injection of Helpers into Cest and Test files. See #2222
* `Stub::makeEmpty` on interfaces works again by @Naktibalda
* Command `generate:scenarios` fixed for Cest files by @mkudenko See #1962
* [Db] Quoted table name in Db::select, removed identical methods from child classes by @Naktibalda. See #2231
* [WebDriver] added support for running tests on a remote server behind a proxy with `http_proxy` and `http_proxy_port` config options by @jdq22 *2015-07-29*
* [Laravel] Fixed issue with error handling for `haveRecord()` method in Laravel modules #2217 by @janhenkgerritsen *2015-07-28*
* Fixed displayed XML/HTML report path #2187 by @Naktibalda *2015-07-27*
* [WebDriver] Fixed `waitForElementChange` fatal error by @stipsan
* [Db] Enhanced dollar quoting ($$) processing in PostgreSQL driver by @YasserHassan *2015-07-20*
* [Lumen] Fixed issue where wrong request object was passed to the Lumen application by @janhenkgerritsen *2015-07-18*

#### 2.1.1

* [WebDriver] **Upgraded to facebook/webdriver 1.0** *2015-07-11*
  WebDriver classes were moved to `Facebook\WebDriver` namespace. Please take that into account when using WebDriver API directly.
  Till 2.2 Codeception will keep non-namespaced aliases of WebDriver classes.
* Module Reference now contains documentation for hidden API methods which should be used in Helper classes
* Skipped and Incomplete tests won't fire `test.before` and `test.after` events. For instance, WebDriver browser won't be started and Db cleanups won't be executed on incomplete or skipped tests.
* Annotations `skip` and `incomplete` enabled in Cest files #2131
* [WebDriver][PhpBrowser][Frameworks] `_findElements($locator)` method added to use in Helper classes *2015-07-11*
  Now you can use `$this->getModule('WebDriver')->findElements('.user');` in Helpers to match all elements with `user` class using WebDriver module
* [PhpBrowser] Fixed `amOnUrl` method to open absolute URLs.
* [PhpBrowser][Frameworks] Fix for `fillField` using values that contain ampersands by @GawainLynch and @zbateson Issue #2132
* [WebDriver][PhpBrowser][Frameworks] Fixed missing HTTPS when trying to access protected pages #2141

#### 2.1.0

* [Recorder](https://github.com/Codeception/Codeception/tree/master/ext#codeceptionextensionrecorder) extension added. Shows acceptance test progress with a recorded slideshow.
* **Updated to Guzzle 6**. Codeception can now work both with Guzzle v5 and Guzzle v6. PhpBrowser chooses right connector depending on Guzzle version installed. By @davertmik and @enumag
* Annotations in Cept files.
  Instead of calling `$scenario->skip()`, `$scenario->group('firefox')`, etc, it is recommended to set scenario metadata with annotations `// @skip`, `// @group firefox`.
  Annotations can be parsed from line or block comments. `$scenario->skip()` and `$scenario->incomplete()` are still valid and can be executed inside conditional statements:
  ```
  if (!extension_loaded('xdebug')) $scenario->skip('Xdebug required')
  ```
* **PSR-4**: all support classes moved to `tests/_support` by default. Actors, Helpers, PageObjects, StepObjects, GroupObjects to follow PSR-4 naming style. Autoloader implemented by @splinter89.
* **Dependency Injection**: support classes can be injected into tests. Support classes can be injected into each other too. This happens by implementing method `_inject` and explicitly specifying class names as parameters. Implemented by @splinter89.
* **Actor classes can be extended**, their generated parts were moved to special traits in `_generated` namespace. Each *Tester class can be updated with custom methods.
* **Module config simplified**: Modules can be configured in `enabled` section of suite config.
* **Conflicts**: module can define conflicts with each other by implementing `_conflicts` method
* **Dependencies**: module can explicitly define dependencies and expect their injection by implementing `_inject` and `_depends` methods and relying on dependency injection container.
* **Current** modules, environment, and test name can be received in scenario. Example: `$scenario->current('env')` returns current environment name. Fixes #1251
* **Environment Matrix**: environments can be merged. Environment configs can be created in `tests/_envs`, environment generator added. Implemented by By @sjableka. See #1747
* **Custom Printers**: XML, JSON, TAP, Report printers can be redefined in configuration. See #1425
* [Db] Added `reconnect` option for long running tests, which will connect to database before the test and disconnect after. By @Naktibalda
* Module parts. Actions of modules can be loaded partially in order to disable actions which are not used in current tests. For instance, disable web actions of framework modules in unit testsing.
* **Kohana**, **Symfony1**, **Doctrine1** modules considered deprecated and moved to standalone packages.
* `shuffle` added to settings. Randomizes order of running tests. See #1504
* Console output improved: scenario stack traces contain files and lines of fail.
* [Doctrine2][Symfony2] `symfony_em_service` config option moved from Doctrine2 to Symfony2 module and renamed to `em_service` *2015-06-03*
* [PhpBrowser][Frameworks] Fixed cloning form nodes `Codeception\Lib\InnerBrowser::getFormFromCrawler(): ID XXX already defined` *2015-05-13*
* [WebDriver] session snapshot implemented, allows to store cookies and load them, i.e., to keep user session between testss.
* [WebDriver][PhpBrowser][Frameworks] Malformed XPath locators wil throw an exception #1441
* `MODULE_INIT` event is fired before initializing modules #1370
* Graceful tests termination using `pcntl_signal`. See #1286
* Group classes renamed to GroupObjects; Base GroupObject class renamed to `Codeception\GroupObject`
* Official extensions moved to `ext` dir; Base Extension class renamed to `Codeception\Extension`
* Duplicate environment options won't cause Codeception to run environment tests twice
* [Phalcon1] `haveServiceInDi` method implemented by @sergeyklay
* [Db] `seeNumRecords` method added by @sergeyklay

#### 2.0.15

* [Phalcon1] Fixed getting has more than one field by @sergeyklay #2010.
* [PhpBrowser][Frameworks] Compute relative URIs against the effective request URI when there is a redirect. #2058 #2057
* [PhpBrowser] Fixed Guzzle Connector headers by @valeriyaslovikovskaya #2028
* [Symfony2] kernel is created for every test by @quaninte #2020
* [WebDriver] Added WebDriver init settings `connection_timeout` and `request_timeout` by @n8whnp #2065
* [MongoDb] added ability to change the database by @clarkeash #2015
* [Doctrine2] Fixed issues after first request is made #2025 @AlexStansfield
* [REST] Improved JsonArray to compare repeated values correctly by @Naktibalda #2070
* [MongoDb] Remove not necessary config fields `user` and `password` by @nicklasos
* `Stub::construct` can be used to set private/protected properties by @Naktibalda #2082
* Fixed @before and @after hooks in Cest. _before method was executed on each call of method specified in @before annotation *2015-06-15*
* [Laravel5] Fix for domains in `route()` helper. See #2000. *2015-06-04*
* [REST] Fixed sending `JsonSerializable` object on POST by @Naktibalda and @andersonamuller. See #1988 #1994
* [MongoDb] escaped filename shell argument for loading MongoDB by @christoph-hautzinger. #1998 *2015-06-03*
* [Lumen] **Module added** by @janhenkgerritsen

#### 2.0.14

* Improved output *2015-05-22*
  * data providers print simplified
  * output respects console size with `tput` and tries to fit area
  * non-interactive environments for `tput` are ignored
* [Frameworks][PhpBrowser][Symfony2] Fields are passed as PHP-array on form submission the same way as `Symfony\Component\DomCrawler\Form->getPhpValues()` does. Fixes fails of Symfony form tests  *2015-05-22*
* [Laravel4] Fixed bug with filters. See #1810. *2015-05-21*
* [PhpBrowser][Frameworks] Fixed working associative array form fields (like `FooBar[bar]`). Fixes regression #1923 by @davertmik and @zbateson.
* [PhpBrowser][Frameworks] Fixed cloning form nodes Codeception\Lib\InnerBrowser::getFormFromCrawler(): ID XXX already defined *2015-05-13*
* [Laravel4] [Laravel5] Improved error message for `amOnRoute` and `amOnAction` methods if route or action does not exist *2015-05-04*
* [Laravel4] Fixed issue with session configuration *2015-05-01*
* [Laravel4] Partial rewrite of module *2015-05-01*
  * Added `getApplication()` method
  * Added `seeFormHasErrors()`, `seeFormErrorMessages(array $bindings)` and `seeFormErrorMessage($key, $errorMessage)` methods
  * Deprecated `seeSessionHasErrors()` and `seeSessionErrorMessage(array $bindings)` methods.
* fixed stderr output messages in PHPStorm console *2015-04-26*
* Allow following symlinks when searching for tests by @nechutny
* Fixed `g:scenarios --single-file` missing linebreaks between scenarios by @Zifius Parially fixes #1866
* [Frameworks][PhpBrowser] Fixed errors like `[ErrorException] Array to string conversion` when using strict locators. Fix by @neochief #1881
* [Frameworks][PhpBrowser] Fix for URLs with query parameters not properly constructed for GET form submissions by @zbateson Fixes #1891
* [Facebook] Updated Facebook SDK to 4.0 by @enginvardar. See #1896.
* [DB] Quote table name in `Db::getPrimaryKeyColumn` and `Db::deleteQueryMethods` by @Naktibalda. See #1912
* [Silex] Can be used for API functional testing. Improvement by @arduanov See #1945
* [Doctrine2] Added new config option `symfony_em_service` to specify service name for Doctrine entity manager in Symfony DIC by @danieltuwien #1915
* [Db] Reversed order of removing records with foreign keys created by `haveInDatabase`. Fixes #1942 by @satahippy
* [Db] Quote names in PostgreSQL queries. Fix #1916 by @satahippy
* [ZF1] Various improvements by @Naktibalda See #1924
* [ZF2][ZF2] Improved passing request headers by @Naktibalda
* [Phalcon1] Improved dependency injector container check by @sergeyklay #1967
* [Yii2] Enabled logging by @TriAnMan #1539
* Attribute `feature` added to xml reports in `Codeception\TestCase\Test` test report by @tankist. See #1964
* Fixed #1779 by @Naktibalda
* ...special thanks to @Naktibalda for creating demo [ZF1](https://github.com/Naktibalda/codeception-zf1-tests) and [ZF2](https://github.com/Naktibalda/codeception-zf2-tests) applications with api tests examples.

#### 2.0.13

* Updated to PHPUnit 4.6
* [Db] fixed regression introduced in 2.0.11. `haveInDatabase` works in PostgreSQL on tables with 'id' as primary key. Fix by @akireikin #1846 #1761
* added `--no-rebuild` option to disable automatic actor classes rebuilds *2015-04-24*
* suppressed warnings on failed actor classes auto-rebuilds
* enable group listener for grouping with annotation by @litpuvn Fixes #1830
* unix terminals output improved by calculating screen size. Done by @DexterHD See #1858
* [Yii2] Remove line to activate request parsers by @m8rge #1843
* [PhpBrowser][Frameworks] Various `fillField`/`submitForm` improvements by @zbateson See #1840. Fixes #1828, #1689
* Allow following symlinks when searching for tests by @nechutny #1862

#### 2.0.12

* [Laravel5] Fix for undefined method `Symfony\Component\HttpFoundation\Request::route()` by @janhenkgerritsen
* [Yii2] Fix https support and verbose output added by @TriAnMan See #1770
* [Yii2] `haveRecord` to insert insert unsafe attributes by @nkovacs. Fixes #1775
* [Asserts] `assertSame` and `assertNotSame` added by @hidechae *2015-04-03*
* [Laravel5] Add `packages` option for application packages by @jonathantorres  #1782
* [PhpBrowser][WebDriver][Frameworks] `seeInFormFields` method added for checking multiple form field values. See #1795 *2015-04-03*
* [ZF2] Fixed setting Content-Type header by @Gorp See #1796 *2015-04-03*
* [Yii2] Pass body request into yii2 request, allowing to send Xml payload by @m8rge. See #1806
* Fixed conditional assertions firing TEST_AFTER event by @zbateson. Issues #1647 #1354 and #1111 *2015-04-03*
* Fixing mocking Laravel models by removing `__mocked` property in classes created with Stub by @EVODelavega See #1785 *2015-04-03*
* [WebDriver] `submitForm` allows array parameter values by @zbateson *2015-04-03*
* [SOAP] Added `framework_collect_buffer` option to disable buffering output by @Noles *2015-04-03*
* [Laravel4] added  to run artisan commands by @bgetsug *2015-04-03*
* [AMQP] add a routing key to a push to exchange by @jistok *2015-04-03*
* Interactive console updated to work with namespaces by @jistok *2015-04-03*
* [PhpBrowser] added deleteHeader method by @zbateson *2015-04-03*
* Disabling loading of bootstrap files by setting `bootstrap: false` in globall settings or inside suite config. Fixes #1813 *2015-04-03*


#### 2.0.11

* Updated to PHPUnit 4.5 *2015-02-23*
* [Laravel5] module added by @janhenkgerritsen *2015-02-23*
* Fixed problem with extensions being always loaded with default options by @sjableka. Fixes #1716 *2015-02-23*
* [Db] Cleanup now works for tables with primary is not named 'id'. Fix by @KennethVeipert See #1727 *2015-02-23*
* [PhpBrowser][Frameworks] `submitForm` improvements by @zbateson: *2015-02-23*

Removed submitForm's reliance on using parse_str and parse_url to
generate params (which caused unexpected side-effects like failing
for values with ampersands).

Modified the css selector for input elements so disabled input
elements don't get sent default values.

Modifications to ensure multiple values get sent correctly.

* [Laravel4] middleware is loaded on requests. Fixed #1680 by @jotweh *2015-02-23*
* [Dbh] Begin transaction only unless transaction is already in progress by @thecatontheflat *2015-02-23*
* [PhpBrowser][Frameworks] Fix quiet crash when crawler is null by @aivus. See #1714 *2015-02-23*
* [Yii2] Fixed usage of PUT method by @miroslav-chandler *2015-02-23*


#### 2.1.0

* [WebDriver] Saving and restoring session snapshots implemented *2015-03-16*


#### 2.0.10

* **Console Improvement**: better formatting of test progress. Improved displaying of debug messages and PHP Fatal Errors.
  Codeception now uses features of interactive shell to print testing progress.
  In case of non-interactive shell (when running from CI like Jenkins) this feature is gracefully degraded to standard mode.
  You can turn off interactive printing manually by providing `--no-interaction` option or simply `-n`
* `ExceptionWrapper` messages unpacked into normal and verbose exceptions.
* HTML reports now allow to filter tests by status. Thanks to @raistlin
* Added '_failed' hook for Cest tests. Fixes #1660 *2015-02-02*
* [REST] fixed setting Host header. Issue #1650 *2015-02-02*
* [Laravel4] Disconnecting from database after each test to prevent Too many connections exception #1665 by @mnabialek *2015-02-02*
* [Symfony2] Fixed kernel reuse in #1656 by @hacfi *2015-02-01*
* [REST] request params are now correctly saved to `$this->params` property. Fixes #1682 by @gmhenderson *2015-02-01*
* Interactive shell updated: deprecated Symfony helpers replaced, printed output cleaned *2015-01-28*
* [PhpBrowser][Frameworks] Fixed `matchOption` to return the option value in case there is no value attribute by @synchrone. See #1663 *2015-01-26*
* Fixed remote context options on CodeCoverage by @synchrone. See #1664 *2015-01-26*
* [MongoDb] `seeNumElementsInCollection` method added by @sahanh
* [MongoDb] Added new methods: `grabCollectionCount`, `seeElementIsArray`, `seeElementIsObject` by @antoniofrignani
* [WebDriver] Allow `selectOption()` to select options not inside forms by @n8whnp See #1638
* [FTP] Added support for sftp connections with an RSA SSH key by @mattvot.
* [PhpBrowser][WebDriver] allows to handle domain and path for cookies *2015-01-24*
* [CLI] Allow CLI module to handle nonzero response codes without failing by @DevShep
* [Yii2] Fix the bug with `session_id()`. See #1606 by @TriAnMan
* [PhpBrowser][Frameworks] Fix double slashes in certain forms submitted by `submitForm` by @Revisor. See #1625
* [Facebook] `grabFacebookTestUserId` method added by @ipalaus
* Always eval error level settings passed from config file.


#### 2.0.9

* **Fixed Symfony 2.6 compatibility in Yaml::parse by @antonioribeiro**
* Specific tests can be executed without adding .php extension by @antonioribeiro See #1531 *2014-12-20*

Now you can run specific test using shorter format:

```
codecept run unit tests/unit/Codeception/TestLoaderTest
codecept run unit Codeception
codecept run unit Codeception:testAddCept

codecept run unit Codeception/TestLoaderTest.php
codecept run unit Codeception/TestLoaderTest
codecept run unit Codeception/TestLoaderTest.php:testAddCept
codecept run unit Codeception/TestLoaderTest:testAddCept

codecept run unit tests/unit/Codeception
codecept run unit tests/unit/Codeception:testAddCept
codecept run unit tests/unit/Codeception/TestLoaderTest.php
codecept run unit tests/unit/Codeception/TestLoaderTest.php:testAddCept
codecept run unit tests/unit/Codeception/TestLoaderTest
codecept run unit tests/unit/Codeception/TestLoaderTest:testAddCept
```

* [Db] Remove table constraints prior to drop table in clean up for SqlSrv by @jonsa *2014-12-20*
* [PhpBrowser][Frameworks] Fixed: submitForm with form using site-root relative paths may fail depending on configuration #1510 by @zbateson *2014-12-20*
* [WebDriver][PhpBrowser][Frameworks] `seeInField` method to work for radio, checkbox and select fields. Thanks to @zbateson *2014-12-20*
* Fixed usage of `--no-colors` flag by @zbateson. Issue #1562 *2014-12-20*
* [REST] sendXXX methods now encode objects implementing JsonSerializable interfaces. *2014-12-19*
* [REST] added methods to validate JSON structure *2014-12-19*

[seeResponseJsonMatchesJsonPath](http://codeception.com/docs/modules/REST#seeResponseJsonMatchesJsonPath) validates response JSON against [JsonPath](http://goessner.net/articles/JsonPath/).
Usage of JsonPath requires library `flow/jsonpath` to be installed.

[seeResponseJsonMatchesXpath](http://codeception.com/docs/modules/REST#seeResponseJsonMatchesXpath) validates response JSON against XPath.
It converts JSON structure into valid XML document and executes XPath for it.

[grabDataFromResponseByJsonPath](http://codeception.com/docs/modules/REST#grabDataFromResponseByJsonPath) method was added as well to grab data JSONPath.

* [REST] `grabDataFromJsonResponse` deprecated in favor of `grabDataFromResponseByJsonPath` *2014-12-19*
* [PhpBrowser][Frameworks] fixed `Unreachable field` error while filling [] fields in input and textarea fields. Issues #1585 #1602 *2014-12-18*


#### 2.0.8

* Dependencies updated: facebook/php-webdriver 0.5.x and guzzle 5 *2014-11-17*
* [WebDriver] Fixed selectOption and (dont)seeOptionIsSelected for multiple radio button groups by @MasonM. See #1467 *2014-11-18*
* [WebDriver][PhpBrowser][Frameworks] Clicked submit button can be specified as 3rd parameter in `submitForm` method by @zbateson. See #1518
* [ZF1] Format ZF response to Symfony\Component\BrowserKit\Response by @MOuli90. Fixes #1476
* [PhpBrowser][Frameworks] fixed `grabValueFrom` method by @zbateson. See #1512
* [Db] Fixed Postgresql error with schemas by @rafreis. Fixes #970
* [PhpBrowser] Fix for meta refresh tags with interval by @zbateson. See #1515
* [PhpBrowser][Frameworks] Fixed: `grabTextFrom` doesn't work with regex by @zbateson. See #1519
* Cest tests support multiple `@before` and `@after` annotations. Thanks to @draculus and @zbateson. See #1517
* [FTP] Stops test execution on failed connection by @yegortokmakov
* [AMQP] Fix for purging queues on initialization stage. Check for open channel is not needed and it prevents from cleaning queue by @yegortokmakov
* CodeCoverage remote context configuration added by @synchrone. See #1524 [Documentation updated](http://codeception.com/docs/11-Codecoverage#Remote-Context-Options)
* Implemented better descriptions for error exception. Fix #1503
* Added `c3_url` option to code coverage settings. `c3_url` allows to explicitly set url for index file with c3 included. See #1024
* [PhpBrowser][Frameworks] Fixed selecting checkbock in a group of checkboxes #1535
* [PhpBrowser][Frameworks] submitForm sends default values for radio buttons and checkboxes by @zbateson. Fixes #1507 *2014-11-3*
* [ZF2] Close any open ZF2 sessions by @FnTm. See #1486 *2014-10-24*


#### 2.0.7

* [Db] Made the postgresql loader load $$ syntax correctly by @rtuin. See #1450 *2014-10-12*
* [Yii1] fixed syntax typo in Yii1 Connector by @xt99 *2014-10-12*
* [PhpBrowser][WebDriver] amOnUrl method added for opening absolute urls. This behavior taken from amOnPage method, initially introduced in 2.0.6 *2014-10-12*
* Fixed usage of whitespaces in wantTo. See #1456 *2014-10-12*
* [WebDriver][PhpBrowser][Frameworks] fillField is matching element by name, then by CSS. Fixes #1454 *2014-10-12*


#### 2.0.6

* Fixed list of executed suites while running included suites by @gureedo. See #1427 *2014-10-08*
* [Frameworks] support files and request names containing square brackets, dots, spaces. See #1438. Thanks to @kkopachev *2014-10-08*
* [PhpBrowser] array of files for Guzzle to support format: file[foo][bar]. Fixes #342 by @kkopachev *2014-10-07*
* Added strict mode for XML generation. *2014-10-06*

In this mode only standard JUnit attributes are added to XML reports, so special attributes like `feature` won't be included. This improvement fixes usage XML reports with Jenkins #1408
  To enable strict xml generation add to `codeception.yml`:

```
settings:
    strict_xml: true
```

* Fixed retrieval of codecoverage reports on remote server #1379 *2014-10-06*
* [PhpBrowser][Frameworks] Malformed XPath won't throw fatal error, but makes tests fail. Fixes #1409 *2014-10-06*
* Build command generates actors for included suites. See #1267 *2014-10-03*
* CodeCoverage throws error on unsuccessful requests (status code is not 200) to remote server. Fixes #346 *2014-10-03*
* CodeCoverage can be disabled per suite. Fix #1249 *2014-10-02*
* Fix: --colors and --no-colors options can override settings from config *2014-10-02*
* [WebDriver] `waitForElement*` methods accept strict locators and WebDriverBy as parameters. See #1396 *2014-09-29*
* [PhpBrowser] `executeInGuzzle` uses baseUrl set from config. Fixes #1416 *2014-09-29*
* [Laravel4] fire booted callbacks between requests without kernel reboot. Fixes #1389, See #1415 *2014-09-29*
* [WebDriver][PhpBrowser][Frameworks] `submitForm` accepts forms with document-relative paths. Fixes #1274 *2014-09-28*
* [WebDriver][PhpBrowser][Frameworks] Fixed #1381: `fillField` fails for a form without a submit button by @zbateson *2014-09-28*
* [PhpBrowser][WebDriver] `amOnPage` now accepts absolute urls *2014-09-27*
* [Db] ignore errors from lastInsertId by @tomykaira *2014-09-27*
* [WebDriver] saves HTML snapshot on fail *2014-09-27*
* [WebDriver] fixed #1392: findField should select by id, css, then fall back on xpath *2014-09-27*
* [WebDriver] Don't check for xpath if css selector is set, by @Danielss89 #1367 *2014-09-27*
* Specify actor class for friends by @tomykaira. See #1394 *2014-09-27*


#### 2.0.5

* [Queue] module added with AWS, Iron.io, and Beanstalkd support. Thanks to @nathanmac *2014-08-21*
* [WebDriver] fixed attachFile error message when file does not exists #1333 by @TroyRudolph *2014-08-21*
* [Asserts] Added assertLessThan and assertLessThanOrEqual by @Great-Antique *2014-08-21*
* [ZF2] fixed #1283 by @dkiselew *2014-08-21*
* Added functionality to Stub to allow ConsecutiveCallStub. See #1300 by @nathanmac *2014-08-21*
* Cest generator inserts  object into _before and _after methods by @TroyRudolph *2014-08-21*
* [PhpBrowser][Frameworks] Fixed #1304 - ->selectOption() fails if two submit buttons present by @fdjohnston *2014-08-21*
* [WebDriver][PhpBrowser][Frameworks] seeNumberOfElements method added by @dynasource *2014-08-21*
* recursive runner for included suites by @dynasource *2014-08-21*
* Disabled skipped/incomplete tests logging in jUnit logger for smooth Bamboo integration by @ayastreb *2014-08-21*


#### 2.0.4

* [Laravel4] More functional, cli, and api tests added to demo application <https://github.com/Codeception/sample-l4-app> *2014-08-05*
* Fix: GroupManager uses DIRECTORY_SEPARATOR for loaded tests *2014-08-05*
* [Laravel4] Uses `app.url` config value for creating requests. Fixes #1095 *2014-08-04*
* [Laravel4] `seeAuthenticated` / `dontSeeAuthenticated` assertions added to check that current user is authenticated *2014-08-04*
* [Laravel4] `logout` action added *2014-08-04*
* [Laravel4] `amLoggedAs` can login user by credentials *2014-08-04*
* [Laravel4] Added `amOnRoute`, `amOnAction`, `seeCurrentRouteIs`, `seeCurrentActionIs` actions *2014-08-04*
* [Laravel4] Added `haveEnabledFilters` and `haveDisabledFilters` actions to toggle filters in runtime *2014-08-04*
* [Laravel4] Added `filters` option to enable filters on testing *2014-08-04*
* [REST] seeResponseContainsJson should not take arrays order into account. See #1268 *2014-08-04*
* [REST] grabDataFromJsonResponse accepts empty path to return entire json response *2014-08-04*
* [REST] print_r replaced with var_export for better output on json comparison #1210 *2014-08-02*
* [REST] Reset request variables in the before hook by @brutuscat #1232 *2014-08-01*
* [Db] Oci driver for oracle database by @Sikolasol #1234 #1243 *2014-08-01*
* [Laravel4] Unit testing and test environment are now configurable #1255 by @ipalaus *2014-08-01*
* [Laravel4] Fixed Cest testing when using Laravel's Auth #1258 by @ipalaus *2014-08-01*
* FIX #948 code coverage HTML: uncovered files missing by @RLasinski *2014-07-26*
* [Laravel4] project root relative config parameter added by @kernio *2014-07-26*

#### 2.0.3

* [Symfony2] Symfony3 directory structure implemented by @a6software *2014-07-21*
* Console: printing returned values *2014-07-21*
* FIX: TAP and JSON logging should not be started when no option --json or --tap provided *2014-07-21*
* [Doctrine2] FIXED: persisting transaction between Symfony requests *2014-07-19*
* [Symfony2] created Symfony2 connector with persistent services *2014-07-19*
* [Doctrine2] implemented haveInRepository method (previously empty) *2014-07-17*
* When Cest fails @after method wont be executed *2014-07-17*
* [Laravel4] App is rebooted before each test. Fixes #1205 *2014-07-15*
* FIX: `codeception/specify` is now available in phar *2014-07-14*
* FIX: Interactive console works again *2014-07-09*
* `_bootstrap.php` is now loaded before `beforeSuite` module hooks.
* FIX: Suite `_bootstrap.php` was loaded after test run by @samdark *2014-07-11*

#### 2.0.2

* [PhpBrowser][Frameworks] correctly send values when there are several submit buttons in a form by @TrustNik *2014-07-08*
* [REST] fixed connection with framework modules *2014-07-06*
* [PhpBrowser][Frameworks] `checkOption` now works for checkboxes with array[] name by @TrustNik
* [PhpBrowser][Frameworks] FIX: `seeOptionIsSelected` and `dontSeeOptionIsSelected` now works with radiobuttons by @TrustNik *2014-07-05*
* [FTP] MODULE ADDED by @nathanmac *2014-07-05*
* [WebDriver] Enabled remote upload of local files to remote selenium server by @motin *2014-07-05*
* [Yii2][Yii1] disabled logging for better functional test performance

#### 2.0.1

* [Phalcon1] Fixed connector
* [WebDriver] added seeInPageSource and dontSeeInPageSource methods
* [WebDriver] see method now checks only for visible BODY element by @artyfarty
* [REST] added Bearer authentication by @dizews
* removed auto added submit buttons in forms previously used as hook for DomCrawler
* BUGFIX: PHP 5.4.x compatibility fixed. Sample error output: 'Method WelcomeCept.php does not exist' #1084 #1069 #1109
* Second parameter of Cest method is treated as scenario variable on parse. Fix #1058
* prints raw stack trace including codeception classes in -vvv mode
* screenshots on fail are saved to properly named files #1075
* [Symfony2] added debug config option to switch debug mode by @pmcjury

#### 2.0.0

* renamed `_logs` dir to `_output` by default
* renamed `_helpers` dir to `_support` by default
* Guy renamed to Tester
* Bootstrap command got 3 installation modes: default, compat, setup
* added --coverage-text option


#### 2.0.0-RC2

* removed fabpot/goutte, added Guzzle4 connector
* group configuration can accept groups by patterns


#### 2.0.0-RC

* [WebDriver] makeScreenshot does not use filename of a test
* added `grabAttributeFrom`
* seeElement to accept attributes in second parameter: seeElement('input',['name'=>'login'])


#### 2.0.0-beta

* executeInGuzzle is back in PhpBrowser
* environment can be accessed via ->env in test
* before/after methods of Cest can take  object
* moved logger to extension
* bootstrap files are loaded before suite only
* extension can reconfigure global config
* removed RefactorAddNamespace and Analyze commands
* added options to set output files for xml, html reports, and coverage
* added extension to rerun failed tests
* webdriver upgraded to 0.4
* upgraded to PHPUnit 4<|MERGE_RESOLUTION|>--- conflicted
+++ resolved
@@ -3,13 +3,10 @@
 #### 2.1.2
 
 * **Updated to PHPUnit 4.8**
-<<<<<<< HEAD
 * [REST] Created tests for file-upload with REST module. By @Naktibalda *2015-08-08*
-=======
 * Enhancement: **Wildcard includes enabled when testing [multiple applications](http://codeception.com/docs/08-Customization#One-Runner-for-Multiple-Applications)**. See #2016 By @nzod
 * [Symfony2] fixed Doctrine2 integration: Doctrine transactions will start before each test and rollback afterwards. *2015-08-08*
 * [Doctrine2] establishing connection and starting transaction is moved to `_before`. *2015-08-08*
->>>>>>> d7596892
 * [PhpBrowser] Removed disabled and file fields from form values. By @Naktibalda *2015-08-08*
 * [ZF2] Added grabServiceFromContainer function. By InVeX  *2015-08-08*
 * [PhpBrowser][Guzzle6] Disabled strict mode of CookieJar #2234 By @Naktibalda *2015-08-04*
