--- conflicted
+++ resolved
@@ -2,7 +2,6 @@
 
 #### 2.2.2
 
-<<<<<<< HEAD
 * Parameters can be applied to global `codeception.yml` config. See #3255 Thanks to @LeRondPoint
 * Fixed loading of parameters from `.env.*` files. See #3224. By @smotesko
 * Better diff messages by @k0pernikus
@@ -21,9 +20,7 @@
 * `generate:snippets` can accept second parameter to generate snippets from a specific file or folder.
 * [Db] Added `grabNumRecords` method by @tocsick. See #3175
 * Fixed group events fire twice #3112. By @jstaudenmaier
-=======
 * [ZF2] Added services part which can be used to grabServiceFromContainer when conflicting module is used.
->>>>>>> 17956e64
 * Improved Examples to be Traversable; Fixed console output for complex data structures.
 * [Laravel5] Added `haveBinding`, `haveSingleton`, `haveContextualBinding` and `haveInstance` methods. By @janhenkgerritsen. See #2904.
 * + changes from 2.1.11
