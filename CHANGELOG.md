# Changelog

#### 2.0.14

<<<<<<< HEAD
* [PhpBrowser][Frameworks] Fixed cloning form nodes Codeception\Lib\InnerBrowser::getFormFromCrawler(): ID XXX already defined *2015-05-13*
=======
* [Laravel4] [Laravel5] Improved error message for `amOnRoute` and `amOnAction` methods if route or action does not exist *2015-05-04*
* [Laravel4] Fixed issue with session configuration *2015-05-01*
* [Laravel4] Partial rewrite of module *2015-05-01*
  * Added `getApplication()` method
  * Added `seeFormHasErrors()`, `seeFormErrorMessages(array $bindings)` and `seeFormErrorMessage($key, $errorMessage)` methods
  * Deprecated `seeSessionHasErrors()` and `seeSessionErrorMessage(array $bindings)` methods.
>>>>>>> 29ab3bb6
* fixed stderr tput messages in PHPStorm console *2015-04-26*

#### 2.0.13

* Updated to PHPUnit 4.6
* [Db] fixed regression introduced in 2.0.11. `haveInDatabase` works in PostgreSQL on tables with 'id' as primary key. Fix by @akireikin #1846 #1761
* added `--no-rebuild` option to disable automatic actor classes rebuilds *2015-04-24*
* suppressed warnings on failed actor classes auto-rebuilds
* enable group listener for grouping with annotation by @litpuvn Fixes #1830
* unix terminals output improved by calculating screen size. Done by @DexterHD See #1858
* [Yii2] Remove line to activate request parsers by @m8rge #1843
* [PhpBrowser][Frameworks] Various `fillField`/`submitForm` improvements by @zbateson See #1840. Fixes #1828, #1689
* Allow following symlinks when searching for tests by @nechutny #1862

#### 2.0.12

* [Laravel5] Fix for undefined method `Symfony\Component\HttpFoundation\Request::route()` by @janhenkgerritsen
* [Yii2] Fix https support and verbose output added by @TriAnMan See #1770
* [Yii2] `haveRecord` to insert insert unsafe attributes by @nkovacs. Fixes #1775
* [Asserts] `assertSame` and `assertNotSame` added by @hidechae *2015-04-03*
* [Laravel5] Add `packages` option for application packages by @jonathantorres  #1782
* [PhpBrowser][WebDriver][Frameworks] `seeInFormFields` method added for checking multiple form field values. See #1795 *2015-04-03*
* [ZF2] Fixed setting Content-Type header by @Gorp See #1796 *2015-04-03*
* [Yii2] Pass body request into yii2 request, allowing to send Xml payload by @m8rge. See #1806
* Fixed conditional assertions firing TEST_AFTER event by @zbateson. Issues #1647 #1354 and #1111 *2015-04-03*
* Fixing mocking Laravel models by removing `__mocked` property in classes created with Stub by @EVODelavega See #1785 *2015-04-03*
* [WebDriver] `submitForm` allows array parameter values by @zbateson *2015-04-03*
* [SOAP] Added `framework_collect_buffer` option to disable buffering output by @Noles *2015-04-03*
* [Laravel4] added  to run artisan commands by @bgetsug *2015-04-03*
* [AMQP] add a routing key to a push to exchange by @jistok *2015-04-03*
* Interactive console updated to work with namespaces by @jistok *2015-04-03*
* [PhpBrowser] added deleteHeader method by @zbateson *2015-04-03*
* Disabling loading of bootstrap files by setting `bootstrap: false` in globall settings or inside suite config. Fixes #1813 *2015-04-03*


#### 2.0.11

* Updated to PHPUnit 4.5 *2015-02-23*
* [Laravel5] module added by @janhenkgerritsen *2015-02-23*
* Fixed problem with extensions being always loaded with default options by @sjableka. Fixes #1716 *2015-02-23*
* [Db] Cleanup now works for tables with primary is not named 'id'. Fix by @KennethVeipert See #1727 *2015-02-23*
* [PhpBrowser][Frameworks] `submitForm` improvements by @zbateson: *2015-02-23*

Removed submitForm's reliance on using parse_str and parse_url to
generate params (which caused unexpected side-effects like failing
for values with ampersands).

Modified the css selector for input elements so disabled input
elements don't get sent default values.

Modifications to ensure multiple values get sent correctly.

* [Laravel4] middleware is loaded on requests. Fixed #1680 by @jotweh *2015-02-23*
* [Dbh] Begin transaction only unless transaction is already in progress by @thecatontheflat *2015-02-23*
* [PhpBrowser][Frameworks] Fix quiet crash when crawler is null by @aivus. See #1714 *2015-02-23*
* [Yii2] Fixed usage of PUT method by @miroslav-chandler *2015-02-23*


#### 2.0.10

* **Console Improvement**: better formatting of test progress. Improved displaying of debug messages and PHP Fatal Errors.
  Codeception now uses features of interactive shell to print testing progress.
  In case of non-interactive shell (when running from CI like Jenkins) this feature is gracefully degraded to standard mode.
  You can turn off interactive printing manually by providing `--no-interaction` option or simply `-n`
* `ExceptionWrapper` messages unpacked into normal and verbose exceptions.
* HTML reports now allow to filter tests by status. Thanks to @raistlin
* Added '_failed' hook for Cest tests. Fixes #1660 *2015-02-02*
* [REST] fixed setting Host header. Issue #1650 *2015-02-02*
* [Laravel4] Disconnecting from database after each test to prevent Too many connections exception #1665 by @mnabialek *2015-02-02*
* [Symfony2] Fixed kernel reuse in #1656 by @hacfi *2015-02-01*
* [REST] request params are now correctly saved to `$this->params` property. Fixes #1682 by @gmhenderson *2015-02-01*
* Interactive shell updated: deprecated Symfony helpers replaced, printed output cleaned *2015-01-28*
* [PhpBrowser][Frameworks] Fixed `matchOption` to return the option value in case there is no value attribute by @synchrone. See #1663 *2015-01-26*
* Fixed remote context options on CodeCoverage by @synchrone. See #1664 *2015-01-26*
* [MongoDb] `seeNumElementsInCollection` method added by @sahanh
* [MongoDb] Added new methods: `grabCollectionCount`, `seeElementIsArray`, `seeElementIsObject` by @antoniofrignani
* [WebDriver] Allow `selectOption()` to select options not inside forms by @n8whnp See #1638
* [FTP] Added support for sftp connections with an RSA SSH key by @mattvot.
* [PhpBrowser][WebDriver] allows to handle domain and path for cookies *2015-01-24*
* [CLI] Allow CLI module to handle nonzero response codes without failing by @DevShep
* [Yii2] Fix the bug with `session_id()`. See #1606 by @TriAnMan
* [PhpBrowser][Frameworks] Fix double slashes in certain forms submitted by `submitForm` by @Revisor. See #1625
* [Facebook] `grabFacebookTestUserId` method added by @ipalaus
* Always eval error level settings passed from config file.


#### 2.0.9

* **Fixed Symfony 2.6 compatibility in Yaml::parse by @antonioribeiro**
* Specific tests can be executed without adding .php extension by @antonioribeiro See #1531 *2014-12-20*

Now you can run specific test using shorter format:

```
codecept run unit tests/unit/Codeception/TestLoaderTest
codecept run unit Codeception
codecept run unit Codeception:testAddCept

codecept run unit Codeception/TestLoaderTest.php
codecept run unit Codeception/TestLoaderTest
codecept run unit Codeception/TestLoaderTest.php:testAddCept
codecept run unit Codeception/TestLoaderTest:testAddCept

codecept run unit tests/unit/Codeception
codecept run unit tests/unit/Codeception:testAddCept
codecept run unit tests/unit/Codeception/TestLoaderTest.php
codecept run unit tests/unit/Codeception/TestLoaderTest.php:testAddCept
codecept run unit tests/unit/Codeception/TestLoaderTest
codecept run unit tests/unit/Codeception/TestLoaderTest:testAddCept
```

* [Db] Remove table constraints prior to drop table in clean up for SqlSrv by @jonsa *2014-12-20*
* [PhpBrowser][Frameworks] Fixed: submitForm with form using site-root relative paths may fail depending on configuration #1510 by @zbateson *2014-12-20*
* [WebDriver][PhpBrowser][Frameworks] `seeInField` method to work for radio, checkbox and select fields. Thanks to @zbateson *2014-12-20*
* Fixed usage of `--no-colors` flag by @zbateson. Issue #1562 *2014-12-20*
* [REST] sendXXX methods now encode objects implementing JsonSerializable interfaces. *2014-12-19*
* [REST] added methods to validate JSON structure *2014-12-19*

[seeResponseJsonMatchesJsonPath](http://codeception.com/docs/modules/REST#seeResponseJsonMatchesJsonPath) validates response JSON against [JsonPath](http://goessner.net/articles/JsonPath/).
Usage of JsonPath requires library `flow/jsonpath` to be installed.

[seeResponseJsonMatchesXpath](http://codeception.com/docs/modules/REST#seeResponseJsonMatchesXpath) validates response JSON against XPath.
It converts JSON structure into valid XML document and executes XPath for it.

[grabDataFromResponseByJsonPath](http://codeception.com/docs/modules/REST#grabDataFromResponseByJsonPath) method was added as well to grab data JSONPath.

* [REST] `grabDataFromJsonResponse` deprecated in favor of `grabDataFromResponseByJsonPath` *2014-12-19*
* [PhpBrowser][Frameworks] fixed `Unreachable field` error while filling [] fields in input and textarea fields. Issues #1585 #1602 *2014-12-18*


#### 2.0.8

* Dependencies updated: facebook/php-webdriver 0.5.x and guzzle 5 *2014-11-17*
* [WebDriver] Fixed selectOption and (dont)seeOptionIsSelected for multiple radio button groups by @MasonM. See #1467 *2014-11-18*
* [WebDriver][PhpBrowser][Frameworks] Clicked submit button can be specified as 3rd parameter in `submitForm` method by @zbateson. See #1518
* [ZF1] Format ZF response to Symfony\Component\BrowserKit\Response by @MOuli90. Fixes #1476
* [PhpBrowser][Frameworks] fixed `grabValueFrom` method by @zbateson. See #1512
* [Db] Fixed Postgresql error with schemas by @rafreis. Fixes #970
* [PhpBrowser] Fix for meta refresh tags with interval by @zbateson. See #1515
* [PhpBrowser][Frameworks] Fixed: `grabTextFrom` doesn't work with regex by @zbateson. See #1519
* Cest tests support multiple `@before` and `@after` annotations. Thanks to @draculus and @zbateson. See #1517
* [FTP] Stops test execution on failed connection by @yegortokmakov
* [AMQP] Fix for purging queues on initialization stage. Check for open channel is not needed and it prevents from cleaning queue by @yegortokmakov
* CodeCoverage remote context configuration added by @synchrone. See #1524 [Documentation updated](http://codeception.com/docs/11-Codecoverage#Remote-Context-Options)
* Implemented better descriptions for error exception. Fix #1503
* Added `c3_url` option to code coverage settings. `c3_url` allows to explicitly set url for index file with c3 included. See #1024
* [PhpBrowser][Frameworks] Fixed selecting checkbock in a group of checkboxes #1535
* [PhpBrowser][Frameworks] submitForm sends default values for radio buttons and checkboxes by @zbateson. Fixes #1507 *2014-11-3*
* [ZF2] Close any open ZF2 sessions by @FnTm. See #1486 *2014-10-24*


#### 2.0.7

* [Db] Made the postgresql loader load $$ syntax correctly by @rtuin. See #1450 *2014-10-12*
* [Yii1] fixed syntax typo in Yii1 Connector by @xt99 *2014-10-12*
* [PhpBrowser][WebDriver] amOnUrl method added for opening absolute urls. This behavior taken from amOnPage method, initially introduced in 2.0.6 *2014-10-12*
* Fixed usage of whitespaces in wantTo. See #1456 *2014-10-12*
* [WebDriver][PhpBrowser][Frameworks] fillField is matching element by name, then by CSS. Fixes #1454 *2014-10-12*


#### 2.0.6

* Fixed list of executed suites while running included suites by @gureedo. See #1427 *2014-10-08*
* [Frameworks] support files and request names containing square brackets, dots, spaces. See #1438. Thanks to @kkopachev *2014-10-08*
* [PhpBrowser] array of files for Guzzle to support format: file[foo][bar]. Fixes #342 by @kkopachev *2014-10-07*
* Added strict mode for XML generation. *2014-10-06*

In this mode only standard JUnit attributes are added to XML reports, so special attributes like `feature` won't be included. This improvement fixes usage XML reports with Jenkins #1408
  To enable strict xml generation add to `codeception.yml`:

```
settings:
    strict_xml: true
```

* Fixed retrieval of codecoverage reports on remote server #1379 *2014-10-06*
* [PhpBrowser][Frameworks] Malformed XPath won't throw fatal error, but makes tests fail. Fixes #1409 *2014-10-06*
* Build command generates actors for included suites. See #1267 *2014-10-03*
* CodeCoverage throws error on unsuccessful requests (status code is not 200) to remote server. Fixes #346 *2014-10-03*
* CodeCoverage can be disabled per suite. Fix #1249 *2014-10-02*
* Fix: --colors and --no-colors options can override settings from config *2014-10-02*
* [WebDriver] `waitForElement*` methods accept strict locators and WebDriverBy as parameters. See #1396 *2014-09-29*
* [PhpBrowser] `executeInGuzzle` uses baseUrl set from config. Fixes #1416 *2014-09-29*
* [Laravel4] fire booted callbacks between requests without kernel reboot. Fixes #1389, See #1415 *2014-09-29*
* [WebDriver][PhpBrowser][Frameworks] `submitForm` accepts forms with document-relative paths. Fixes #1274 *2014-09-28*
* [WebDriver][PhpBrowser][Frameworks] Fixed #1381: `fillField` fails for a form without a submit button by @zbateson *2014-09-28*
* [PhpBrowser][WebDriver] `amOnPage` now accepts absolute urls *2014-09-27*
* [Db] ignore errors from lastInsertId by @tomykaira *2014-09-27*
* [WebDriver] saves HTML snapshot on fail *2014-09-27*
* [WebDriver] fixed #1392: findField should select by id, css, then fall back on xpath *2014-09-27*
* [WebDriver] Don't check for xpath if css selector is set, by @Danielss89 #1367 *2014-09-27*
* Specify actor class for friends by @tomykaira. See #1394 *2014-09-27*


#### 2.0.5

* [Queue] module added with AWS, Iron.io, and Beanstalkd support. Thanks to @nathanmac *2014-08-21*
* [WebDriver] fixed attachFile error message when file does not exists #1333 by @TroyRudolph *2014-08-21*
* [Asserts] Added assertLessThan and assertLessThanOrEqual by @Great-Antique *2014-08-21*
* [ZF2] fixed #1283 by @dkiselew *2014-08-21*
* Added functionality to Stub to allow ConsecutiveCallStub. See #1300 by @nathanmac *2014-08-21*
* Cest generator inserts  object into _before and _after methods by @TroyRudolph *2014-08-21*
* [PhpBrowser][Frameworks] Fixed #1304 - ->selectOption() fails if two submit buttons present by @fdjohnston *2014-08-21*
* [WebDriver][PhpBrowser][Frameworks] seeNumberOfElements method added by @dynasource *2014-08-21*
* recursive runner for included suites by @dynasource *2014-08-21*
* Disabled skipped/incomplete tests logging in jUnit logger for smooth Bamboo integration by @ayastreb *2014-08-21*


#### 2.0.4

* [Laravel4] More functional, cli, and api tests added to demo application <https://github.com/Codeception/sample-l4-app> *2014-08-05*
* Fix: GroupManager uses DIRECTORY_SEPARATOR for loaded tests *2014-08-05*
* [Laravel4] Uses `app.url` config value for creating requests. Fixes #1095 *2014-08-04*
* [Laravel4] `seeAuthenticated` / `dontSeeAuthenticated` assertions added to check that current user is authenticated *2014-08-04*
* [Laravel4] `logout` action added *2014-08-04*
* [Laravel4] `amLoggedAs` can login user by credentials *2014-08-04*
* [Laravel4] Added `amOnRoute`, `amOnAction`, `seeCurrentRouteIs`, `seeCurrentActionIs` actions *2014-08-04*
* [Laravel4] Added `haveEnabledFilters` and `haveDisabledFilters` actions to toggle filters in runtime *2014-08-04*
* [Laravel4] Added `filters` option to enable filters on testing *2014-08-04*
* [REST] seeResponseContainsJson should not take arrays order into account. See #1268 *2014-08-04*
* [REST] grabDataFromJsonResponse accepts empty path to return entire json response *2014-08-04*
* [REST] print_r replaced with var_export for better output on json comparison #1210 *2014-08-02*
* [REST] Reset request variables in the before hook by @brutuscat #1232 *2014-08-01*
* [Db] Oci driver for oracle database by @Sikolasol #1234 #1243 *2014-08-01*
* [Laravel4] Unit testing and test environment are now configurable #1255 by @ipalaus *2014-08-01*
* [Laravel4] Fixed Cest testing when using Laravel's Auth #1258 by @ipalaus *2014-08-01*
* FIX #948 code coverage HTML: uncovered files missing by @RLasinski *2014-07-26*
* [Laravel4] project root relative config parameter added by @kernio *2014-07-26*

#### 2.0.3

* [Symfony2] Symfony3 directory structure implemented by @a6software *2014-07-21*
* Console: printing returned values *2014-07-21*
* FIX: TAP and JSON logging should not be started when no option --json or --tap provided *2014-07-21*
* [Doctrine2] FIXED: persisting transaction between Symfony requests *2014-07-19*
* [Symfony2] created Symfony2 connector with persistent services *2014-07-19*
* [Doctrine2] implemented haveInRepository method (previously empty) *2014-07-17*
* When Cest fails @after method wont be executed *2014-07-17*
* [Laravel4] App is rebooted before each test. Fixes #1205 *2014-07-15*
* FIX: `codeception/specify` is now available in phar *2014-07-14*
* FIX: Interactive console works again *2014-07-09*
* `_bootstrap.php` is now loaded before `beforeSuite` module hooks.
* FIX: Suite `_bootstrap.php` was loaded after test run by @samdark *2014-07-11*

#### 2.0.2

* [PhpBrowser][Frameworks] correctly send values when there are several submit buttons in a form by @TrustNik *2014-07-08*
* [REST] fixed connection with framework modules *2014-07-06*
* [PhpBrowser][Frameworks] `checkOption` now works for checkboxes with array[] name by @TrustNik
* [PhpBrowser][Frameworks] FIX: `seeOptionIsSelected` and `dontSeeOptionIsSelected` now works with radiobuttons by @TrustNik *2014-07-05*
* [FTP] MODULE ADDED by @nathanmac *2014-07-05*
* [WebDriver] Enabled remote upload of local files to remote selenium server by @motin *2014-07-05*
* [Yii2][Yii1] disabled logging for better functional test performance

#### 2.0.1

* [Phalcon1] Fixed connector
* [WebDriver] added seeInPageSource and dontSeeInPageSource methods
* [WebDriver] see method now checks only for visible BODY element by @artyfarty
* [REST] added Bearer authentication by @dizews
* removed auto added submit buttons in forms previously used as hook for DomCrawler
* BUGFIX: PHP 5.4.x compatibility fixed. Sample error output: 'Method WelcomeCept.php does not exist' #1084 #1069 #1109
* Second parameter of Cest method is treated as scenario variable on parse. Fix #1058
* prints raw stack trace including codeception classes in -vvv mode
* screenshots on fail are saved to properly named files #1075
* [Symfony2] added debug config option to switch debug mode by @pmcjury

#### 2.0.0

* renamed `_logs` dir to `_output` by default
* renamed `_helpers` dir to `_support` by default
* Guy renamed to Tester
* Bootstrap command got 3 installation modes: default, compat, setup
* added --coverage-text option


#### 2.0.0-RC2

* removed fabpot/goutte, added Guzzle4 connector
* group configuration can accept groups by patterns


#### 2.0.0-RC

* [WebDriver] makeScreenshot does not use filename of a test
* added `grabAttributeFrom`
* seeElement to accept attributes in second parameter: seeElement('input',['name'=>'login'])


#### 2.0.0-beta

* executeInGuzzle is back in PhpBrowser
* environment can be accessed via ->env in test
* before/after methods of Cest can take  object
* moved logger to extension
* bootstrap files are loaded before suite only
* extension can reconfigure global config
* removed RefactorAddNamespace and Analyze commands
* added options to set output files for xml, html reports, and coverage
* added extension to rerun failed tests
* webdriver upgraded to 0.4
* upgraded to PHPUnit 4<|MERGE_RESOLUTION|>--- conflicted
+++ resolved
@@ -2,16 +2,13 @@
 
 #### 2.0.14
 
-<<<<<<< HEAD
 * [PhpBrowser][Frameworks] Fixed cloning form nodes Codeception\Lib\InnerBrowser::getFormFromCrawler(): ID XXX already defined *2015-05-13*
-=======
 * [Laravel4] [Laravel5] Improved error message for `amOnRoute` and `amOnAction` methods if route or action does not exist *2015-05-04*
 * [Laravel4] Fixed issue with session configuration *2015-05-01*
 * [Laravel4] Partial rewrite of module *2015-05-01*
   * Added `getApplication()` method
   * Added `seeFormHasErrors()`, `seeFormErrorMessages(array $bindings)` and `seeFormErrorMessage($key, $errorMessage)` methods
   * Deprecated `seeSessionHasErrors()` and `seeSessionErrorMessage(array $bindings)` methods.
->>>>>>> 29ab3bb6
 * fixed stderr tput messages in PHPStorm console *2015-04-26*
 
 #### 2.0.13
