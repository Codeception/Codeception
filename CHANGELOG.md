# Changelog

#### 2.1.3

<<<<<<< HEAD
* Environment files can now be located in subfolders of `tests/_env` by @Zifius
=======
* [REST] Added matching data types by with new methods `seeResponseMatchesJsonType` and `dontSeeResponseMatchesJsonType. See #2391
>>>>>>> 03b868ca
* [Symfony2] Fixed issue when accessing profiler when no request has been performed #652.
* [Symfony2] Added amOnRoute and seeCurrentRouteIs methods to Symfony2 module, by @raistlin
* [ZF2] Added amOnRoute and seeCurrentRouteIs methods to ZF2 module, by @Naktibalda
* Fixed issue with trailing slashes in `seeCurrentUrlEquals` and `dontSeeCurrentUrlEquals` methods #2324. By @janhenkgerritsen
* Warning is displayed once using unconfigured environment.
* Fixed loading environment configurations for Cept files by @splinter89
* Fixed bootstrap with namespaces to inject namespaced actor classes properly.
* [PhpBrowser][Frameworks] added hidden `_request()` method to send requests to backend from Helper classes.
* [Laravel5] Added `disableEvents()`, `enableEvents()` and `expectEvents()` methods. By @janhenkgerritsen
* [Laravel5] Added `dontSeeFormErrors()` method. By @janhenkgerritsen
* [Db] Deleted Oracle driver (it existed by mistake, the real driver is Oci). By @Naktibalda
* [Db] Implemented getPrimaryKey method for Sqlite, Mysql, Postgresql, Oracle and MsSql. By @Naktibalda
* [Db] Implemented support for composite primary keys and tables without primary keys. By @Naktibalda
* Fixed the scalarizeArray to be aware of NULL fields #2264. By @fbidu
* [Soap] Fixed SOAP module #2296. By @relaxart
* Fixed a bug where blank lines in a groups file would run every test in the project #2297. By @imjoehaines
* [WebDriver] seeNumberOfElements should only count visible elements #2303. By @sascha-egerer
* [Functional] Verbose output for redirects. By @Naktibalda
* [Functional] Throw Codeception\Exception\ExternalUrlException when framework module tries to open an external URL #2328. By @Naktibalda

#### 2.1.2

* **Updated to PHPUnit 4.8**
* Enhancement: **Wildcard includes enabled when testing [multiple applications](http://codeception.com/docs/08-Customization#One-Runner-for-Multiple-Applications)**. See #2016 By @nzod
* [Symfony2] fixed Doctrine2 integration: Doctrine transactions will start before each test and rollback afterwards. *2015-08-08*
* [Doctrine2] establishing connection and starting transaction is moved to `_before`. *2015-08-08*
* [PhpBrowser] Removed disabled and file fields from form values. By @Naktibalda *2015-08-08*
* [ZF2] Added grabServiceFromContainer function. By InVeX  *2015-08-08*
* [PhpBrowser][Guzzle6] Disabled strict mode of CookieJar #2234 By @Naktibalda *2015-08-04*
* [Laravel5] Added `disableMiddleware()` and `enableMiddleware()` methods. By @janhenkgerritsen *2015-08-07*
* Enhancement: If a specific *ActorActions trait does not exist in `tests/_support/_generated` directory, it will be created automatically before run.
* Enhancement: do not execute all included suites if you run one specific suite *2015-08-08*
* `Extension\Recorder` navigate over slides with left and right arrow keys, do not create screenshots for comment steps.
* `Extension\Recorder` generates index html for all saved records.
* `Extension\Recorder` fixed for creating directories twice. Fixed #2216
* `Extension\Logger` fixed #2216
* Fixed injection of Helpers into Cest and Test files. See #2222
* `Stub::makeEmpty` on interfaces works again by @Naktibalda
* Command `generate:scenarios` fixed for Cest files by @mkudenko See #1962
* [Db] Quoted table name in Db::select, removed identical methods from child classes by @Naktibalda. See #2231
* [WebDriver] added support for running tests on a remote server behind a proxy with `http_proxy` and `http_proxy_port` config options by @jdq22 *2015-07-29*
* [Laravel] Fixed issue with error handling for `haveRecord()` method in Laravel modules #2217 by @janhenkgerritsen *2015-07-28*
* Fixed displayed XML/HTML report path #2187 by @Naktibalda *2015-07-27*
* [WebDriver] Fixed `waitForElementChange` fatal error by @stipsan
* [Db] Enhanced dollar quoting ($$) processing in PostgreSQL driver by @YasserHassan *2015-07-20*
* [REST] Created tests for file-upload with REST module. By @Naktibalda *2015-08-08*
* [Lumen] Fixed issue where wrong request object was passed to the Lumen application by @janhenkgerritsen *2015-07-18*

#### 2.1.1

* [WebDriver] **Upgraded to facebook/webdriver 1.0** *2015-07-11*
  WebDriver classes were moved to `Facebook\WebDriver` namespace. Please take that into account when using WebDriver API directly.
  Till 2.2 Codeception will keep non-namespaced aliases of WebDriver classes.
* Module Reference now contains documentation for hidden API methods which should be used in Helper classes
* Skipped and Incomplete tests won't fire `test.before` and `test.after` events. For instance, WebDriver browser won't be started and Db cleanups won't be executed on incomplete or skipped tests.
* Annotations `skip` and `incomplete` enabled in Cest files #2131
* [WebDriver][PhpBrowser][Frameworks] `_findElements($locator)` method added to use in Helper classes *2015-07-11*
  Now you can use `$this->getModule('WebDriver')->findElements('.user');` in Helpers to match all elements with `user` class using WebDriver module
* [PhpBrowser] Fixed `amOnUrl` method to open absolute URLs.
* [PhpBrowser][Frameworks] Fix for `fillField` using values that contain ampersands by @GawainLynch and @zbateson Issue #2132
* [WebDriver][PhpBrowser][Frameworks] Fixed missing HTTPS when trying to access protected pages #2141

#### 2.1.0

* [Recorder](https://github.com/Codeception/Codeception/tree/master/ext#codeceptionextensionrecorder) extension added. Shows acceptance test progress with a recorded slideshow.
* **Updated to Guzzle 6**. Codeception can now work both with Guzzle v5 and Guzzle v6. PhpBrowser chooses right connector depending on Guzzle version installed. By @davertmik and @enumag
* Annotations in Cept files.
  Instead of calling `$scenario->skip()`, `$scenario->group('firefox')`, etc, it is recommended to set scenario metadata with annotations `// @skip`, `// @group firefox`.
  Annotations can be parsed from line or block comments. `$scenario->skip()` and `$scenario->incomplete()` are still valid and can be executed inside conditional statements:
  ```
  if (!extension_loaded('xdebug')) $scenario->skip('Xdebug required')
  ```
* **PSR-4**: all support classes moved to `tests/_support` by default. Actors, Helpers, PageObjects, StepObjects, GroupObjects to follow PSR-4 naming style. Autoloader implemented by @splinter89.
* **Dependency Injection**: support classes can be injected into tests. Support classes can be injected into each other too. This happens by implementing method `_inject` and explicitly specifying class names as parameters. Implemented by @splinter89.
* **Actor classes can be extended**, their generated parts were moved to special traits in `_generated` namespace. Each *Tester class can be updated with custom methods.
* **Module config simplified**: Modules can be configured in `enabled` section of suite config.
* **Conflicts**: module can define conflicts with each other by implementing `_conflicts` method
* **Dependencies**: module can explicitly define dependencies and expect their injection by implementing `_inject` and `_depends` methods and relying on dependency injection container.
* **Current** modules, environment, and test name can be received in scenario. Example: `$scenario->current('env')` returns current environment name. Fixes #1251
* **Environment Matrix**: environments can be merged. Environment configs can be created in `tests/_envs`, environment generator added. Implemented by By @sjableka. See #1747
* **Custom Printers**: XML, JSON, TAP, Report printers can be redefined in configuration. See #1425
* [Db] Added `reconnect` option for long running tests, which will connect to database before the test and disconnect after. By @Naktibalda
* Module parts. Actions of modules can be loaded partially in order to disable actions which are not used in current tests. For instance, disable web actions of framework modules in unit testsing.
* **Kohana**, **Symfony1**, **Doctrine1** modules considered deprecated and moved to standalone packages.
* `shuffle` added to settings. Randomizes order of running tests. See #1504
* Console output improved: scenario stack traces contain files and lines of fail.
* [Doctrine2][Symfony2] `symfony_em_service` config option moved from Doctrine2 to Symfony2 module and renamed to `em_service` *2015-06-03*
* [PhpBrowser][Frameworks] Fixed cloning form nodes `Codeception\Lib\InnerBrowser::getFormFromCrawler(): ID XXX already defined` *2015-05-13*
* [WebDriver] session snapshot implemented, allows to store cookies and load them, i.e., to keep user session between testss.
* [WebDriver][PhpBrowser][Frameworks] Malformed XPath locators wil throw an exception #1441
* `MODULE_INIT` event is fired before initializing modules #1370
* Graceful tests termination using `pcntl_signal`. See #1286
* Group classes renamed to GroupObjects; Base GroupObject class renamed to `Codeception\GroupObject`
* Official extensions moved to `ext` dir; Base Extension class renamed to `Codeception\Extension`
* Duplicate environment options won't cause Codeception to run environment tests twice
* [Phalcon1] `haveServiceInDi` method implemented by @sergeyklay
* [Db] `seeNumRecords` method added by @sergeyklay

#### 2.0.15

* [Phalcon1] Fixed getting has more than one field by @sergeyklay #2010.
* [PhpBrowser][Frameworks] Compute relative URIs against the effective request URI when there is a redirect. #2058 #2057
* [PhpBrowser] Fixed Guzzle Connector headers by @valeriyaslovikovskaya #2028
* [Symfony2] kernel is created for every test by @quaninte #2020
* [WebDriver] Added WebDriver init settings `connection_timeout` and `request_timeout` by @n8whnp #2065
* [MongoDb] added ability to change the database by @clarkeash #2015
* [Doctrine2] Fixed issues after first request is made #2025 @AlexStansfield
* [REST] Improved JsonArray to compare repeated values correctly by @Naktibalda #2070
* [MongoDb] Remove not necessary config fields `user` and `password` by @nicklasos
* `Stub::construct` can be used to set private/protected properties by @Naktibalda #2082
* Fixed @before and @after hooks in Cest. _before method was executed on each call of method specified in @before annotation *2015-06-15*
* [Laravel5] Fix for domains in `route()` helper. See #2000. *2015-06-04*
* [REST] Fixed sending `JsonSerializable` object on POST by @Naktibalda and @andersonamuller. See #1988 #1994
* [MongoDb] escaped filename shell argument for loading MongoDB by @christoph-hautzinger. #1998 *2015-06-03*
* [Lumen] **Module added** by @janhenkgerritsen

#### 2.0.14

* Improved output *2015-05-22*
  * data providers print simplified
  * output respects console size with `tput` and tries to fit area
  * non-interactive environments for `tput` are ignored
* [Frameworks][PhpBrowser][Symfony2] Fields are passed as PHP-array on form submission the same way as `Symfony\Component\DomCrawler\Form->getPhpValues()` does. Fixes fails of Symfony form tests  *2015-05-22*
* [Laravel4] Fixed bug with filters. See #1810. *2015-05-21*
* [PhpBrowser][Frameworks] Fixed working associative array form fields (like `FooBar[bar]`). Fixes regression #1923 by @davertmik and @zbateson.
* [PhpBrowser][Frameworks] Fixed cloning form nodes Codeception\Lib\InnerBrowser::getFormFromCrawler(): ID XXX already defined *2015-05-13*
* [Laravel4] [Laravel5] Improved error message for `amOnRoute` and `amOnAction` methods if route or action does not exist *2015-05-04*
* [Laravel4] Fixed issue with session configuration *2015-05-01*
* [Laravel4] Partial rewrite of module *2015-05-01*
  * Added `getApplication()` method
  * Added `seeFormHasErrors()`, `seeFormErrorMessages(array $bindings)` and `seeFormErrorMessage($key, $errorMessage)` methods
  * Deprecated `seeSessionHasErrors()` and `seeSessionErrorMessage(array $bindings)` methods.
* fixed stderr output messages in PHPStorm console *2015-04-26*
* Allow following symlinks when searching for tests by @nechutny
* Fixed `g:scenarios --single-file` missing linebreaks between scenarios by @Zifius Parially fixes #1866
* [Frameworks][PhpBrowser] Fixed errors like `[ErrorException] Array to string conversion` when using strict locators. Fix by @neochief #1881
* [Frameworks][PhpBrowser] Fix for URLs with query parameters not properly constructed for GET form submissions by @zbateson Fixes #1891
* [Facebook] Updated Facebook SDK to 4.0 by @enginvardar. See #1896.
* [DB] Quote table name in `Db::getPrimaryKeyColumn` and `Db::deleteQueryMethods` by @Naktibalda. See #1912
* [Silex] Can be used for API functional testing. Improvement by @arduanov See #1945
* [Doctrine2] Added new config option `symfony_em_service` to specify service name for Doctrine entity manager in Symfony DIC by @danieltuwien #1915
* [Db] Reversed order of removing records with foreign keys created by `haveInDatabase`. Fixes #1942 by @satahippy
* [Db] Quote names in PostgreSQL queries. Fix #1916 by @satahippy
* [ZF1] Various improvements by @Naktibalda See #1924
* [ZF2][ZF2] Improved passing request headers by @Naktibalda
* [Phalcon1] Improved dependency injector container check by @sergeyklay #1967
* [Yii2] Enabled logging by @TriAnMan #1539
* Attribute `feature` added to xml reports in `Codeception\TestCase\Test` test report by @tankist. See #1964
* Fixed #1779 by @Naktibalda
* ...special thanks to @Naktibalda for creating demo [ZF1](https://github.com/Naktibalda/codeception-zf1-tests) and [ZF2](https://github.com/Naktibalda/codeception-zf2-tests) applications with api tests examples.

#### 2.0.13

* Updated to PHPUnit 4.6
* [Db] fixed regression introduced in 2.0.11. `haveInDatabase` works in PostgreSQL on tables with 'id' as primary key. Fix by @akireikin #1846 #1761
* added `--no-rebuild` option to disable automatic actor classes rebuilds *2015-04-24*
* suppressed warnings on failed actor classes auto-rebuilds
* enable group listener for grouping with annotation by @litpuvn Fixes #1830
* unix terminals output improved by calculating screen size. Done by @DexterHD See #1858
* [Yii2] Remove line to activate request parsers by @m8rge #1843
* [PhpBrowser][Frameworks] Various `fillField`/`submitForm` improvements by @zbateson See #1840. Fixes #1828, #1689
* Allow following symlinks when searching for tests by @nechutny #1862

#### 2.0.12

* [Laravel5] Fix for undefined method `Symfony\Component\HttpFoundation\Request::route()` by @janhenkgerritsen
* [Yii2] Fix https support and verbose output added by @TriAnMan See #1770
* [Yii2] `haveRecord` to insert insert unsafe attributes by @nkovacs. Fixes #1775
* [Asserts] `assertSame` and `assertNotSame` added by @hidechae *2015-04-03*
* [Laravel5] Add `packages` option for application packages by @jonathantorres  #1782
* [PhpBrowser][WebDriver][Frameworks] `seeInFormFields` method added for checking multiple form field values. See #1795 *2015-04-03*
* [ZF2] Fixed setting Content-Type header by @Gorp See #1796 *2015-04-03*
* [Yii2] Pass body request into yii2 request, allowing to send Xml payload by @m8rge. See #1806
* Fixed conditional assertions firing TEST_AFTER event by @zbateson. Issues #1647 #1354 and #1111 *2015-04-03*
* Fixing mocking Laravel models by removing `__mocked` property in classes created with Stub by @EVODelavega See #1785 *2015-04-03*
* [WebDriver] `submitForm` allows array parameter values by @zbateson *2015-04-03*
* [SOAP] Added `framework_collect_buffer` option to disable buffering output by @Noles *2015-04-03*
* [Laravel4] added  to run artisan commands by @bgetsug *2015-04-03*
* [AMQP] add a routing key to a push to exchange by @jistok *2015-04-03*
* Interactive console updated to work with namespaces by @jistok *2015-04-03*
* [PhpBrowser] added deleteHeader method by @zbateson *2015-04-03*
* Disabling loading of bootstrap files by setting `bootstrap: false` in globall settings or inside suite config. Fixes #1813 *2015-04-03*


#### 2.0.11

* Updated to PHPUnit 4.5 *2015-02-23*
* [Laravel5] module added by @janhenkgerritsen *2015-02-23*
* Fixed problem with extensions being always loaded with default options by @sjableka. Fixes #1716 *2015-02-23*
* [Db] Cleanup now works for tables with primary is not named 'id'. Fix by @KennethVeipert See #1727 *2015-02-23*
* [PhpBrowser][Frameworks] `submitForm` improvements by @zbateson: *2015-02-23*

Removed submitForm's reliance on using parse_str and parse_url to
generate params (which caused unexpected side-effects like failing
for values with ampersands).

Modified the css selector for input elements so disabled input
elements don't get sent default values.

Modifications to ensure multiple values get sent correctly.

* [Laravel4] middleware is loaded on requests. Fixed #1680 by @jotweh *2015-02-23*
* [Dbh] Begin transaction only unless transaction is already in progress by @thecatontheflat *2015-02-23*
* [PhpBrowser][Frameworks] Fix quiet crash when crawler is null by @aivus. See #1714 *2015-02-23*
* [Yii2] Fixed usage of PUT method by @miroslav-chandler *2015-02-23*


#### 2.1.0

* [WebDriver] Saving and restoring session snapshots implemented *2015-03-16*


#### 2.0.10

* **Console Improvement**: better formatting of test progress. Improved displaying of debug messages and PHP Fatal Errors.
  Codeception now uses features of interactive shell to print testing progress.
  In case of non-interactive shell (when running from CI like Jenkins) this feature is gracefully degraded to standard mode.
  You can turn off interactive printing manually by providing `--no-interaction` option or simply `-n`
* `ExceptionWrapper` messages unpacked into normal and verbose exceptions.
* HTML reports now allow to filter tests by status. Thanks to @raistlin
* Added '_failed' hook for Cest tests. Fixes #1660 *2015-02-02*
* [REST] fixed setting Host header. Issue #1650 *2015-02-02*
* [Laravel4] Disconnecting from database after each test to prevent Too many connections exception #1665 by @mnabialek *2015-02-02*
* [Symfony2] Fixed kernel reuse in #1656 by @hacfi *2015-02-01*
* [REST] request params are now correctly saved to `$this->params` property. Fixes #1682 by @gmhenderson *2015-02-01*
* Interactive shell updated: deprecated Symfony helpers replaced, printed output cleaned *2015-01-28*
* [PhpBrowser][Frameworks] Fixed `matchOption` to return the option value in case there is no value attribute by @synchrone. See #1663 *2015-01-26*
* Fixed remote context options on CodeCoverage by @synchrone. See #1664 *2015-01-26*
* [MongoDb] `seeNumElementsInCollection` method added by @sahanh
* [MongoDb] Added new methods: `grabCollectionCount`, `seeElementIsArray`, `seeElementIsObject` by @antoniofrignani
* [WebDriver] Allow `selectOption()` to select options not inside forms by @n8whnp See #1638
* [FTP] Added support for sftp connections with an RSA SSH key by @mattvot.
* [PhpBrowser][WebDriver] allows to handle domain and path for cookies *2015-01-24*
* [CLI] Allow CLI module to handle nonzero response codes without failing by @DevShep
* [Yii2] Fix the bug with `session_id()`. See #1606 by @TriAnMan
* [PhpBrowser][Frameworks] Fix double slashes in certain forms submitted by `submitForm` by @Revisor. See #1625
* [Facebook] `grabFacebookTestUserId` method added by @ipalaus
* Always eval error level settings passed from config file.


#### 2.0.9

* **Fixed Symfony 2.6 compatibility in Yaml::parse by @antonioribeiro**
* Specific tests can be executed without adding .php extension by @antonioribeiro See #1531 *2014-12-20*

Now you can run specific test using shorter format:

```
codecept run unit tests/unit/Codeception/TestLoaderTest
codecept run unit Codeception
codecept run unit Codeception:testAddCept

codecept run unit Codeception/TestLoaderTest.php
codecept run unit Codeception/TestLoaderTest
codecept run unit Codeception/TestLoaderTest.php:testAddCept
codecept run unit Codeception/TestLoaderTest:testAddCept

codecept run unit tests/unit/Codeception
codecept run unit tests/unit/Codeception:testAddCept
codecept run unit tests/unit/Codeception/TestLoaderTest.php
codecept run unit tests/unit/Codeception/TestLoaderTest.php:testAddCept
codecept run unit tests/unit/Codeception/TestLoaderTest
codecept run unit tests/unit/Codeception/TestLoaderTest:testAddCept
```

* [Db] Remove table constraints prior to drop table in clean up for SqlSrv by @jonsa *2014-12-20*
* [PhpBrowser][Frameworks] Fixed: submitForm with form using site-root relative paths may fail depending on configuration #1510 by @zbateson *2014-12-20*
* [WebDriver][PhpBrowser][Frameworks] `seeInField` method to work for radio, checkbox and select fields. Thanks to @zbateson *2014-12-20*
* Fixed usage of `--no-colors` flag by @zbateson. Issue #1562 *2014-12-20*
* [REST] sendXXX methods now encode objects implementing JsonSerializable interfaces. *2014-12-19*
* [REST] added methods to validate JSON structure *2014-12-19*

[seeResponseJsonMatchesJsonPath](http://codeception.com/docs/modules/REST#seeResponseJsonMatchesJsonPath) validates response JSON against [JsonPath](http://goessner.net/articles/JsonPath/).
Usage of JsonPath requires library `flow/jsonpath` to be installed.

[seeResponseJsonMatchesXpath](http://codeception.com/docs/modules/REST#seeResponseJsonMatchesXpath) validates response JSON against XPath.
It converts JSON structure into valid XML document and executes XPath for it.

[grabDataFromResponseByJsonPath](http://codeception.com/docs/modules/REST#grabDataFromResponseByJsonPath) method was added as well to grab data JSONPath.

* [REST] `grabDataFromJsonResponse` deprecated in favor of `grabDataFromResponseByJsonPath` *2014-12-19*
* [PhpBrowser][Frameworks] fixed `Unreachable field` error while filling [] fields in input and textarea fields. Issues #1585 #1602 *2014-12-18*


#### 2.0.8

* Dependencies updated: facebook/php-webdriver 0.5.x and guzzle 5 *2014-11-17*
* [WebDriver] Fixed selectOption and (dont)seeOptionIsSelected for multiple radio button groups by @MasonM. See #1467 *2014-11-18*
* [WebDriver][PhpBrowser][Frameworks] Clicked submit button can be specified as 3rd parameter in `submitForm` method by @zbateson. See #1518
* [ZF1] Format ZF response to Symfony\Component\BrowserKit\Response by @MOuli90. Fixes #1476
* [PhpBrowser][Frameworks] fixed `grabValueFrom` method by @zbateson. See #1512
* [Db] Fixed Postgresql error with schemas by @rafreis. Fixes #970
* [PhpBrowser] Fix for meta refresh tags with interval by @zbateson. See #1515
* [PhpBrowser][Frameworks] Fixed: `grabTextFrom` doesn't work with regex by @zbateson. See #1519
* Cest tests support multiple `@before` and `@after` annotations. Thanks to @draculus and @zbateson. See #1517
* [FTP] Stops test execution on failed connection by @yegortokmakov
* [AMQP] Fix for purging queues on initialization stage. Check for open channel is not needed and it prevents from cleaning queue by @yegortokmakov
* CodeCoverage remote context configuration added by @synchrone. See #1524 [Documentation updated](http://codeception.com/docs/11-Codecoverage#Remote-Context-Options)
* Implemented better descriptions for error exception. Fix #1503
* Added `c3_url` option to code coverage settings. `c3_url` allows to explicitly set url for index file with c3 included. See #1024
* [PhpBrowser][Frameworks] Fixed selecting checkbock in a group of checkboxes #1535
* [PhpBrowser][Frameworks] submitForm sends default values for radio buttons and checkboxes by @zbateson. Fixes #1507 *2014-11-3*
* [ZF2] Close any open ZF2 sessions by @FnTm. See #1486 *2014-10-24*


#### 2.0.7

* [Db] Made the postgresql loader load $$ syntax correctly by @rtuin. See #1450 *2014-10-12*
* [Yii1] fixed syntax typo in Yii1 Connector by @xt99 *2014-10-12*
* [PhpBrowser][WebDriver] amOnUrl method added for opening absolute urls. This behavior taken from amOnPage method, initially introduced in 2.0.6 *2014-10-12*
* Fixed usage of whitespaces in wantTo. See #1456 *2014-10-12*
* [WebDriver][PhpBrowser][Frameworks] fillField is matching element by name, then by CSS. Fixes #1454 *2014-10-12*


#### 2.0.6

* Fixed list of executed suites while running included suites by @gureedo. See #1427 *2014-10-08*
* [Frameworks] support files and request names containing square brackets, dots, spaces. See #1438. Thanks to @kkopachev *2014-10-08*
* [PhpBrowser] array of files for Guzzle to support format: file[foo][bar]. Fixes #342 by @kkopachev *2014-10-07*
* Added strict mode for XML generation. *2014-10-06*

In this mode only standard JUnit attributes are added to XML reports, so special attributes like `feature` won't be included. This improvement fixes usage XML reports with Jenkins #1408
  To enable strict xml generation add to `codeception.yml`:

```
settings:
    strict_xml: true
```

* Fixed retrieval of codecoverage reports on remote server #1379 *2014-10-06*
* [PhpBrowser][Frameworks] Malformed XPath won't throw fatal error, but makes tests fail. Fixes #1409 *2014-10-06*
* Build command generates actors for included suites. See #1267 *2014-10-03*
* CodeCoverage throws error on unsuccessful requests (status code is not 200) to remote server. Fixes #346 *2014-10-03*
* CodeCoverage can be disabled per suite. Fix #1249 *2014-10-02*
* Fix: --colors and --no-colors options can override settings from config *2014-10-02*
* [WebDriver] `waitForElement*` methods accept strict locators and WebDriverBy as parameters. See #1396 *2014-09-29*
* [PhpBrowser] `executeInGuzzle` uses baseUrl set from config. Fixes #1416 *2014-09-29*
* [Laravel4] fire booted callbacks between requests without kernel reboot. Fixes #1389, See #1415 *2014-09-29*
* [WebDriver][PhpBrowser][Frameworks] `submitForm` accepts forms with document-relative paths. Fixes #1274 *2014-09-28*
* [WebDriver][PhpBrowser][Frameworks] Fixed #1381: `fillField` fails for a form without a submit button by @zbateson *2014-09-28*
* [PhpBrowser][WebDriver] `amOnPage` now accepts absolute urls *2014-09-27*
* [Db] ignore errors from lastInsertId by @tomykaira *2014-09-27*
* [WebDriver] saves HTML snapshot on fail *2014-09-27*
* [WebDriver] fixed #1392: findField should select by id, css, then fall back on xpath *2014-09-27*
* [WebDriver] Don't check for xpath if css selector is set, by @Danielss89 #1367 *2014-09-27*
* Specify actor class for friends by @tomykaira. See #1394 *2014-09-27*


#### 2.0.5

* [Queue] module added with AWS, Iron.io, and Beanstalkd support. Thanks to @nathanmac *2014-08-21*
* [WebDriver] fixed attachFile error message when file does not exists #1333 by @TroyRudolph *2014-08-21*
* [Asserts] Added assertLessThan and assertLessThanOrEqual by @Great-Antique *2014-08-21*
* [ZF2] fixed #1283 by @dkiselew *2014-08-21*
* Added functionality to Stub to allow ConsecutiveCallStub. See #1300 by @nathanmac *2014-08-21*
* Cest generator inserts  object into _before and _after methods by @TroyRudolph *2014-08-21*
* [PhpBrowser][Frameworks] Fixed #1304 - ->selectOption() fails if two submit buttons present by @fdjohnston *2014-08-21*
* [WebDriver][PhpBrowser][Frameworks] seeNumberOfElements method added by @dynasource *2014-08-21*
* recursive runner for included suites by @dynasource *2014-08-21*
* Disabled skipped/incomplete tests logging in jUnit logger for smooth Bamboo integration by @ayastreb *2014-08-21*


#### 2.0.4

* [Laravel4] More functional, cli, and api tests added to demo application <https://github.com/Codeception/sample-l4-app> *2014-08-05*
* Fix: GroupManager uses DIRECTORY_SEPARATOR for loaded tests *2014-08-05*
* [Laravel4] Uses `app.url` config value for creating requests. Fixes #1095 *2014-08-04*
* [Laravel4] `seeAuthenticated` / `dontSeeAuthenticated` assertions added to check that current user is authenticated *2014-08-04*
* [Laravel4] `logout` action added *2014-08-04*
* [Laravel4] `amLoggedAs` can login user by credentials *2014-08-04*
* [Laravel4] Added `amOnRoute`, `amOnAction`, `seeCurrentRouteIs`, `seeCurrentActionIs` actions *2014-08-04*
* [Laravel4] Added `haveEnabledFilters` and `haveDisabledFilters` actions to toggle filters in runtime *2014-08-04*
* [Laravel4] Added `filters` option to enable filters on testing *2014-08-04*
* [REST] seeResponseContainsJson should not take arrays order into account. See #1268 *2014-08-04*
* [REST] grabDataFromJsonResponse accepts empty path to return entire json response *2014-08-04*
* [REST] print_r replaced with var_export for better output on json comparison #1210 *2014-08-02*
* [REST] Reset request variables in the before hook by @brutuscat #1232 *2014-08-01*
* [Db] Oci driver for oracle database by @Sikolasol #1234 #1243 *2014-08-01*
* [Laravel4] Unit testing and test environment are now configurable #1255 by @ipalaus *2014-08-01*
* [Laravel4] Fixed Cest testing when using Laravel's Auth #1258 by @ipalaus *2014-08-01*
* FIX #948 code coverage HTML: uncovered files missing by @RLasinski *2014-07-26*
* [Laravel4] project root relative config parameter added by @kernio *2014-07-26*

#### 2.0.3

* [Symfony2] Symfony3 directory structure implemented by @a6software *2014-07-21*
* Console: printing returned values *2014-07-21*
* FIX: TAP and JSON logging should not be started when no option --json or --tap provided *2014-07-21*
* [Doctrine2] FIXED: persisting transaction between Symfony requests *2014-07-19*
* [Symfony2] created Symfony2 connector with persistent services *2014-07-19*
* [Doctrine2] implemented haveInRepository method (previously empty) *2014-07-17*
* When Cest fails @after method wont be executed *2014-07-17*
* [Laravel4] App is rebooted before each test. Fixes #1205 *2014-07-15*
* FIX: `codeception/specify` is now available in phar *2014-07-14*
* FIX: Interactive console works again *2014-07-09*
* `_bootstrap.php` is now loaded before `beforeSuite` module hooks.
* FIX: Suite `_bootstrap.php` was loaded after test run by @samdark *2014-07-11*

#### 2.0.2

* [PhpBrowser][Frameworks] correctly send values when there are several submit buttons in a form by @TrustNik *2014-07-08*
* [REST] fixed connection with framework modules *2014-07-06*
* [PhpBrowser][Frameworks] `checkOption` now works for checkboxes with array[] name by @TrustNik
* [PhpBrowser][Frameworks] FIX: `seeOptionIsSelected` and `dontSeeOptionIsSelected` now works with radiobuttons by @TrustNik *2014-07-05*
* [FTP] MODULE ADDED by @nathanmac *2014-07-05*
* [WebDriver] Enabled remote upload of local files to remote selenium server by @motin *2014-07-05*
* [Yii2][Yii1] disabled logging for better functional test performance

#### 2.0.1

* [Phalcon1] Fixed connector
* [WebDriver] added seeInPageSource and dontSeeInPageSource methods
* [WebDriver] see method now checks only for visible BODY element by @artyfarty
* [REST] added Bearer authentication by @dizews
* removed auto added submit buttons in forms previously used as hook for DomCrawler
* BUGFIX: PHP 5.4.x compatibility fixed. Sample error output: 'Method WelcomeCept.php does not exist' #1084 #1069 #1109
* Second parameter of Cest method is treated as scenario variable on parse. Fix #1058
* prints raw stack trace including codeception classes in -vvv mode
* screenshots on fail are saved to properly named files #1075
* [Symfony2] added debug config option to switch debug mode by @pmcjury

#### 2.0.0

* renamed `_logs` dir to `_output` by default
* renamed `_helpers` dir to `_support` by default
* Guy renamed to Tester
* Bootstrap command got 3 installation modes: default, compat, setup
* added --coverage-text option


#### 2.0.0-RC2

* removed fabpot/goutte, added Guzzle4 connector
* group configuration can accept groups by patterns


#### 2.0.0-RC

* [WebDriver] makeScreenshot does not use filename of a test
* added `grabAttributeFrom`
* seeElement to accept attributes in second parameter: seeElement('input',['name'=>'login'])


#### 2.0.0-beta

* executeInGuzzle is back in PhpBrowser
* environment can be accessed via ->env in test
* before/after methods of Cest can take  object
* moved logger to extension
* bootstrap files are loaded before suite only
* extension can reconfigure global config
* removed RefactorAddNamespace and Analyze commands
* added options to set output files for xml, html reports, and coverage
* added extension to rerun failed tests
* webdriver upgraded to 0.4
* upgraded to PHPUnit 4<|MERGE_RESOLUTION|>--- conflicted
+++ resolved
@@ -2,11 +2,8 @@
 
 #### 2.1.3
 
-<<<<<<< HEAD
+* [REST] Added matching data types by with new methods `seeResponseMatchesJsonType` and `dontSeeResponseMatchesJsonType. See #2391
 * Environment files can now be located in subfolders of `tests/_env` by @Zifius
-=======
-* [REST] Added matching data types by with new methods `seeResponseMatchesJsonType` and `dontSeeResponseMatchesJsonType. See #2391
->>>>>>> 03b868ca
 * [Symfony2] Fixed issue when accessing profiler when no request has been performed #652.
 * [Symfony2] Added amOnRoute and seeCurrentRouteIs methods to Symfony2 module, by @raistlin
 * [ZF2] Added amOnRoute and seeCurrentRouteIs methods to ZF2 module, by @Naktibalda
