# Changelog

<<<<<<< HEAD
#### 2.1.0-beta

* [PhpBrowser][Frameworks] Fixed cloning form nodes Codeception\Lib\InnerBrowser::getFormFromCrawler(): ID XXX already defined *2015-05-13*
* **PSR-4**: all support classes moved to `tests/_support` by default. Actors, Helpers, PageObjects, StepObjects, GroupObjects to follow PSR-4 naming style. Autoloader implemented by @splinter89.
* **Dependency Injection**: support classes can be injected into tests. Support classes can be injected into each other too. This happens by implementing method `_inject` and explicitly specifying class names as parameters. Implemented by @splinter89.
* **Actor classes can be extended**, their generated parts were moved to special traits in `_generated` namespace. Each *Tester class can be updated with custom methods.
* **Module config simplified**: Modules can be configured in `enabled` section of suite config.
* **Conflicts**: module can define conflicts with each other by implementing `_conflicts` method
* **Dependencies**: module can explicitly define dependencies and expect their injection by implementing `_inject` and `_depends` methods and relying on dependency injection container.
* **Current** modules, environment, and test name can be received in scenario. Example: `$scenario->current('env')` returns current environment name. Fixes #1251
* **Environment Matrix**: environments can be merged. Environment configs can be created in `tests/_envs`, environment generator added. Implemented by By @sjableka. See #1747
* **Custom Printers**: XML, JSON, TAP, Report printers can be redefined in configuration. See #1425
* **Kohana**, **Symfony1**, **Doctrine1** modules considered deprecated and moved to standalone packages.
* `shuffle` added to settings. Randomizes order of running tests. See #1504
* Console output improved: scenario stack traces contain files and lines of fail.
* Module parts. Actions of modules can be loaded partially in order to disable actions which are not used in current tests. For instance, disable web actions of framework modules in unit testsing.
* [WebDriver] session snapshot implemented, allows to store cookies and load them, i.e., to keep user session between testss.
* [WebDriver][PhpBrowser][Frameworks] Malformed XPath locators wil throw an exception #1441
* `MODULE_INIT` event is fired before initializing modules #1370
* Graceful tests termination using `pcntl_signal`. See #1286
* Group classes renamed to GroupObjects; Base GroupObject class renamed to `Codeception\GroupObject`
* Official extensions moved to `ext` dir; Base Extension class renamed to `Codeception\Extension`

=======
#### 2.0.15

* [REST] Fixed sending `JsonSerializable` object on POST by @Naktibalda and @andersonamuller. See #1988 #1994
* [MongoDb] escaped filename shell argument for loading MongoDB by @christoph-hautzinger. #1998 *2015-06-03*
* [Lumen] Module added by @janhenkgerritsen
>>>>>>> b33bbcbf

#### 2.0.14

* Improved output *2015-05-22*
  * data providers print simplified
  * output respects console size with `tput` and tries to fit area
  * non-interactive environments for `tput` are ignored
* [Frameworks][PhpBrowser][Symfony2] Fields are passed as PHP-array on form submission the same way as `Symfony\Component\DomCrawler\Form->getPhpValues()` does. Fixes fails of Symfony form tests  *2015-05-22*
* [Laravel4] Fixed bug with filters. See #1810. *2015-05-21*
* [PhpBrowser][Frameworks] Fixed working associative array form fields (like `FooBar[bar]`). Fixes regression #1923 by @davertmik and @zbateson.
* [PhpBrowser][Frameworks] Fixed cloning form nodes Codeception\Lib\InnerBrowser::getFormFromCrawler(): ID XXX already defined *2015-05-13*
* [Laravel4] [Laravel5] Improved error message for `amOnRoute` and `amOnAction` methods if route or action does not exist *2015-05-04*
* [Laravel4] Fixed issue with session configuration *2015-05-01*
* [Laravel4] Partial rewrite of module *2015-05-01*
  * Added `getApplication()` method
  * Added `seeFormHasErrors()`, `seeFormErrorMessages(array $bindings)` and `seeFormErrorMessage($key, $errorMessage)` methods
  * Deprecated `seeSessionHasErrors()` and `seeSessionErrorMessage(array $bindings)` methods.
* fixed stderr output messages in PHPStorm console *2015-04-26*
* Allow following symlinks when searching for tests by @nechutny
* Fixed `g:scenarios --single-file` missing linebreaks between scenarios by @Zifius Parially fixes #1866
* [Frameworks][PhpBrowser] Fixed errors like `[ErrorException] Array to string conversion` when using strict locators. Fix by @neochief #1881
* [Frameworks][PhpBrowser] Fix for URLs with query parameters not properly constructed for GET form submissions by @zbateson Fixes #1891
* [Facebook] Updated Facebook SDK to 4.0 by @enginvardar. See #1896.
* [DB] Quote table name in `Db::getPrimaryKeyColumn` and `Db::deleteQueryMethods` by @Naktibalda. See #1912
* [Silex] Can be used for API functional testing. Improvement by @arduanov See #1945
* [Doctrine2] Added new config option `symfony_em_service` to specify service name for Doctrine entity manager in Symfony DIC by @danieltuwien #1915
* [Db] Reversed order of removing records with foreign keys created by `haveInDatabase`. Fixes #1942 by @satahippy
* [Db] Quote names in PostgreSQL queries. Fix #1916 by @satahippy
* [ZF1] Various improvements by @Naktibalda See #1924
* [ZF2][ZF2] Improved passing request headers by @Naktibalda
* [Phalcon1] Improved dependency injector container check by @sergeyklay #1967
* [Yii2] Enabled logging by @TriAnMan #1539
* Attribute `feature` added to xml reports in `Codeception\TestCase\Test` test report by @tankist. See #1964
* Fixed #1779 by @Naktibalda
* ...special thanks to @Naktibalda for creating demo [ZF1](https://github.com/Naktibalda/codeception-zf1-tests) and [ZF2](https://github.com/Naktibalda/codeception-zf2-tests) applications with api tests examples.

#### 2.0.13

* Updated to PHPUnit 4.6
* [Db] fixed regression introduced in 2.0.11. `haveInDatabase` works in PostgreSQL on tables with 'id' as primary key. Fix by @akireikin #1846 #1761
* added `--no-rebuild` option to disable automatic actor classes rebuilds *2015-04-24*
* suppressed warnings on failed actor classes auto-rebuilds
* enable group listener for grouping with annotation by @litpuvn Fixes #1830
* unix terminals output improved by calculating screen size. Done by @DexterHD See #1858
* [Yii2] Remove line to activate request parsers by @m8rge #1843
* [PhpBrowser][Frameworks] Various `fillField`/`submitForm` improvements by @zbateson See #1840. Fixes #1828, #1689
* Allow following symlinks when searching for tests by @nechutny #1862

#### 2.0.12

* [Laravel5] Fix for undefined method `Symfony\Component\HttpFoundation\Request::route()` by @janhenkgerritsen
* [Yii2] Fix https support and verbose output added by @TriAnMan See #1770
* [Yii2] `haveRecord` to insert insert unsafe attributes by @nkovacs. Fixes #1775
* [Asserts] `assertSame` and `assertNotSame` added by @hidechae *2015-04-03*
* [Laravel5] Add `packages` option for application packages by @jonathantorres  #1782
* [PhpBrowser][WebDriver][Frameworks] `seeInFormFields` method added for checking multiple form field values. See #1795 *2015-04-03*
* [ZF2] Fixed setting Content-Type header by @Gorp See #1796 *2015-04-03*
* [Yii2] Pass body request into yii2 request, allowing to send Xml payload by @m8rge. See #1806
* Fixed conditional assertions firing TEST_AFTER event by @zbateson. Issues #1647 #1354 and #1111 *2015-04-03*
* Fixing mocking Laravel models by removing `__mocked` property in classes created with Stub by @EVODelavega See #1785 *2015-04-03*
* [WebDriver] `submitForm` allows array parameter values by @zbateson *2015-04-03*
* [SOAP] Added `framework_collect_buffer` option to disable buffering output by @Noles *2015-04-03*
* [Laravel4] added  to run artisan commands by @bgetsug *2015-04-03*
* [AMQP] add a routing key to a push to exchange by @jistok *2015-04-03*
* Interactive console updated to work with namespaces by @jistok *2015-04-03*
* [PhpBrowser] added deleteHeader method by @zbateson *2015-04-03*
* Disabling loading of bootstrap files by setting `bootstrap: false` in globall settings or inside suite config. Fixes #1813 *2015-04-03*


#### 2.0.11

* Updated to PHPUnit 4.5 *2015-02-23*
* [Laravel5] module added by @janhenkgerritsen *2015-02-23*
* Fixed problem with extensions being always loaded with default options by @sjableka. Fixes #1716 *2015-02-23*
* [Db] Cleanup now works for tables with primary is not named 'id'. Fix by @KennethVeipert See #1727 *2015-02-23*
* [PhpBrowser][Frameworks] `submitForm` improvements by @zbateson: *2015-02-23*

Removed submitForm's reliance on using parse_str and parse_url to
generate params (which caused unexpected side-effects like failing
for values with ampersands).

Modified the css selector for input elements so disabled input
elements don't get sent default values.

Modifications to ensure multiple values get sent correctly.

* [Laravel4] middleware is loaded on requests. Fixed #1680 by @jotweh *2015-02-23*
* [Dbh] Begin transaction only unless transaction is already in progress by @thecatontheflat *2015-02-23*
* [PhpBrowser][Frameworks] Fix quiet crash when crawler is null by @aivus. See #1714 *2015-02-23*
* [Yii2] Fixed usage of PUT method by @miroslav-chandler *2015-02-23*


#### 2.1.0

* [WebDriver] Saving and restoring session snapshots implemented *2015-03-16*


#### 2.0.10

* **Console Improvement**: better formatting of test progress. Improved displaying of debug messages and PHP Fatal Errors.
  Codeception now uses features of interactive shell to print testing progress.
  In case of non-interactive shell (when running from CI like Jenkins) this feature is gracefully degraded to standard mode.
  You can turn off interactive printing manually by providing `--no-interaction` option or simply `-n`
* `ExceptionWrapper` messages unpacked into normal and verbose exceptions.
* HTML reports now allow to filter tests by status. Thanks to @raistlin
* Added '_failed' hook for Cest tests. Fixes #1660 *2015-02-02*
* [REST] fixed setting Host header. Issue #1650 *2015-02-02*
* [Laravel4] Disconnecting from database after each test to prevent Too many connections exception #1665 by @mnabialek *2015-02-02*
* [Symfony2] Fixed kernel reuse in #1656 by @hacfi *2015-02-01*
* [REST] request params are now correctly saved to `$this->params` property. Fixes #1682 by @gmhenderson *2015-02-01*
* Interactive shell updated: deprecated Symfony helpers replaced, printed output cleaned *2015-01-28*
* [PhpBrowser][Frameworks] Fixed `matchOption` to return the option value in case there is no value attribute by @synchrone. See #1663 *2015-01-26*
* Fixed remote context options on CodeCoverage by @synchrone. See #1664 *2015-01-26*
* [MongoDb] `seeNumElementsInCollection` method added by @sahanh
* [MongoDb] Added new methods: `grabCollectionCount`, `seeElementIsArray`, `seeElementIsObject` by @antoniofrignani
* [WebDriver] Allow `selectOption()` to select options not inside forms by @n8whnp See #1638
* [FTP] Added support for sftp connections with an RSA SSH key by @mattvot.
* [PhpBrowser][WebDriver] allows to handle domain and path for cookies *2015-01-24*
* [CLI] Allow CLI module to handle nonzero response codes without failing by @DevShep
* [Yii2] Fix the bug with `session_id()`. See #1606 by @TriAnMan
* [PhpBrowser][Frameworks] Fix double slashes in certain forms submitted by `submitForm` by @Revisor. See #1625
* [Facebook] `grabFacebookTestUserId` method added by @ipalaus
* Always eval error level settings passed from config file.


#### 2.0.9

* **Fixed Symfony 2.6 compatibility in Yaml::parse by @antonioribeiro**
* Specific tests can be executed without adding .php extension by @antonioribeiro See #1531 *2014-12-20*

Now you can run specific test using shorter format:

```
codecept run unit tests/unit/Codeception/TestLoaderTest
codecept run unit Codeception
codecept run unit Codeception:testAddCept

codecept run unit Codeception/TestLoaderTest.php
codecept run unit Codeception/TestLoaderTest
codecept run unit Codeception/TestLoaderTest.php:testAddCept
codecept run unit Codeception/TestLoaderTest:testAddCept

codecept run unit tests/unit/Codeception
codecept run unit tests/unit/Codeception:testAddCept
codecept run unit tests/unit/Codeception/TestLoaderTest.php
codecept run unit tests/unit/Codeception/TestLoaderTest.php:testAddCept
codecept run unit tests/unit/Codeception/TestLoaderTest
codecept run unit tests/unit/Codeception/TestLoaderTest:testAddCept
```

* [Db] Remove table constraints prior to drop table in clean up for SqlSrv by @jonsa *2014-12-20*
* [PhpBrowser][Frameworks] Fixed: submitForm with form using site-root relative paths may fail depending on configuration #1510 by @zbateson *2014-12-20*
* [WebDriver][PhpBrowser][Frameworks] `seeInField` method to work for radio, checkbox and select fields. Thanks to @zbateson *2014-12-20*
* Fixed usage of `--no-colors` flag by @zbateson. Issue #1562 *2014-12-20*
* [REST] sendXXX methods now encode objects implementing JsonSerializable interfaces. *2014-12-19*
* [REST] added methods to validate JSON structure *2014-12-19*

[seeResponseJsonMatchesJsonPath](http://codeception.com/docs/modules/REST#seeResponseJsonMatchesJsonPath) validates response JSON against [JsonPath](http://goessner.net/articles/JsonPath/).
Usage of JsonPath requires library `flow/jsonpath` to be installed.

[seeResponseJsonMatchesXpath](http://codeception.com/docs/modules/REST#seeResponseJsonMatchesXpath) validates response JSON against XPath.
It converts JSON structure into valid XML document and executes XPath for it.

[grabDataFromResponseByJsonPath](http://codeception.com/docs/modules/REST#grabDataFromResponseByJsonPath) method was added as well to grab data JSONPath.

* [REST] `grabDataFromJsonResponse` deprecated in favor of `grabDataFromResponseByJsonPath` *2014-12-19*
* [PhpBrowser][Frameworks] fixed `Unreachable field` error while filling [] fields in input and textarea fields. Issues #1585 #1602 *2014-12-18*


#### 2.0.8

* Dependencies updated: facebook/php-webdriver 0.5.x and guzzle 5 *2014-11-17*
* [WebDriver] Fixed selectOption and (dont)seeOptionIsSelected for multiple radio button groups by @MasonM. See #1467 *2014-11-18*
* [WebDriver][PhpBrowser][Frameworks] Clicked submit button can be specified as 3rd parameter in `submitForm` method by @zbateson. See #1518
* [ZF1] Format ZF response to Symfony\Component\BrowserKit\Response by @MOuli90. Fixes #1476
* [PhpBrowser][Frameworks] fixed `grabValueFrom` method by @zbateson. See #1512
* [Db] Fixed Postgresql error with schemas by @rafreis. Fixes #970
* [PhpBrowser] Fix for meta refresh tags with interval by @zbateson. See #1515
* [PhpBrowser][Frameworks] Fixed: `grabTextFrom` doesn't work with regex by @zbateson. See #1519
* Cest tests support multiple `@before` and `@after` annotations. Thanks to @draculus and @zbateson. See #1517
* [FTP] Stops test execution on failed connection by @yegortokmakov
* [AMQP] Fix for purging queues on initialization stage. Check for open channel is not needed and it prevents from cleaning queue by @yegortokmakov
* CodeCoverage remote context configuration added by @synchrone. See #1524 [Documentation updated](http://codeception.com/docs/11-Codecoverage#Remote-Context-Options)
* Implemented better descriptions for error exception. Fix #1503
* Added `c3_url` option to code coverage settings. `c3_url` allows to explicitly set url for index file with c3 included. See #1024
* [PhpBrowser][Frameworks] Fixed selecting checkbock in a group of checkboxes #1535
* [PhpBrowser][Frameworks] submitForm sends default values for radio buttons and checkboxes by @zbateson. Fixes #1507 *2014-11-3*
* [ZF2] Close any open ZF2 sessions by @FnTm. See #1486 *2014-10-24*


#### 2.0.7

* [Db] Made the postgresql loader load $$ syntax correctly by @rtuin. See #1450 *2014-10-12*
* [Yii1] fixed syntax typo in Yii1 Connector by @xt99 *2014-10-12*
* [PhpBrowser][WebDriver] amOnUrl method added for opening absolute urls. This behavior taken from amOnPage method, initially introduced in 2.0.6 *2014-10-12*
* Fixed usage of whitespaces in wantTo. See #1456 *2014-10-12*
* [WebDriver][PhpBrowser][Frameworks] fillField is matching element by name, then by CSS. Fixes #1454 *2014-10-12*


#### 2.0.6

* Fixed list of executed suites while running included suites by @gureedo. See #1427 *2014-10-08*
* [Frameworks] support files and request names containing square brackets, dots, spaces. See #1438. Thanks to @kkopachev *2014-10-08*
* [PhpBrowser] array of files for Guzzle to support format: file[foo][bar]. Fixes #342 by @kkopachev *2014-10-07*
* Added strict mode for XML generation. *2014-10-06*

In this mode only standard JUnit attributes are added to XML reports, so special attributes like `feature` won't be included. This improvement fixes usage XML reports with Jenkins #1408
  To enable strict xml generation add to `codeception.yml`:

```
settings:
    strict_xml: true
```

* Fixed retrieval of codecoverage reports on remote server #1379 *2014-10-06*
* [PhpBrowser][Frameworks] Malformed XPath won't throw fatal error, but makes tests fail. Fixes #1409 *2014-10-06*
* Build command generates actors for included suites. See #1267 *2014-10-03*
* CodeCoverage throws error on unsuccessful requests (status code is not 200) to remote server. Fixes #346 *2014-10-03*
* CodeCoverage can be disabled per suite. Fix #1249 *2014-10-02*
* Fix: --colors and --no-colors options can override settings from config *2014-10-02*
* [WebDriver] `waitForElement*` methods accept strict locators and WebDriverBy as parameters. See #1396 *2014-09-29*
* [PhpBrowser] `executeInGuzzle` uses baseUrl set from config. Fixes #1416 *2014-09-29*
* [Laravel4] fire booted callbacks between requests without kernel reboot. Fixes #1389, See #1415 *2014-09-29*
* [WebDriver][PhpBrowser][Frameworks] `submitForm` accepts forms with document-relative paths. Fixes #1274 *2014-09-28*
* [WebDriver][PhpBrowser][Frameworks] Fixed #1381: `fillField` fails for a form without a submit button by @zbateson *2014-09-28*
* [PhpBrowser][WebDriver] `amOnPage` now accepts absolute urls *2014-09-27*
* [Db] ignore errors from lastInsertId by @tomykaira *2014-09-27*
* [WebDriver] saves HTML snapshot on fail *2014-09-27*
* [WebDriver] fixed #1392: findField should select by id, css, then fall back on xpath *2014-09-27*
* [WebDriver] Don't check for xpath if css selector is set, by @Danielss89 #1367 *2014-09-27*
* Specify actor class for friends by @tomykaira. See #1394 *2014-09-27*


#### 2.0.5

* [Queue] module added with AWS, Iron.io, and Beanstalkd support. Thanks to @nathanmac *2014-08-21*
* [WebDriver] fixed attachFile error message when file does not exists #1333 by @TroyRudolph *2014-08-21*
* [Asserts] Added assertLessThan and assertLessThanOrEqual by @Great-Antique *2014-08-21*
* [ZF2] fixed #1283 by @dkiselew *2014-08-21*
* Added functionality to Stub to allow ConsecutiveCallStub. See #1300 by @nathanmac *2014-08-21*
* Cest generator inserts  object into _before and _after methods by @TroyRudolph *2014-08-21*
* [PhpBrowser][Frameworks] Fixed #1304 - ->selectOption() fails if two submit buttons present by @fdjohnston *2014-08-21*
* [WebDriver][PhpBrowser][Frameworks] seeNumberOfElements method added by @dynasource *2014-08-21*
* recursive runner for included suites by @dynasource *2014-08-21*
* Disabled skipped/incomplete tests logging in jUnit logger for smooth Bamboo integration by @ayastreb *2014-08-21*


#### 2.0.4

* [Laravel4] More functional, cli, and api tests added to demo application <https://github.com/Codeception/sample-l4-app> *2014-08-05*
* Fix: GroupManager uses DIRECTORY_SEPARATOR for loaded tests *2014-08-05*
* [Laravel4] Uses `app.url` config value for creating requests. Fixes #1095 *2014-08-04*
* [Laravel4] `seeAuthenticated` / `dontSeeAuthenticated` assertions added to check that current user is authenticated *2014-08-04*
* [Laravel4] `logout` action added *2014-08-04*
* [Laravel4] `amLoggedAs` can login user by credentials *2014-08-04*
* [Laravel4] Added `amOnRoute`, `amOnAction`, `seeCurrentRouteIs`, `seeCurrentActionIs` actions *2014-08-04*
* [Laravel4] Added `haveEnabledFilters` and `haveDisabledFilters` actions to toggle filters in runtime *2014-08-04*
* [Laravel4] Added `filters` option to enable filters on testing *2014-08-04*
* [REST] seeResponseContainsJson should not take arrays order into account. See #1268 *2014-08-04*
* [REST] grabDataFromJsonResponse accepts empty path to return entire json response *2014-08-04*
* [REST] print_r replaced with var_export for better output on json comparison #1210 *2014-08-02*
* [REST] Reset request variables in the before hook by @brutuscat #1232 *2014-08-01*
* [Db] Oci driver for oracle database by @Sikolasol #1234 #1243 *2014-08-01*
* [Laravel4] Unit testing and test environment are now configurable #1255 by @ipalaus *2014-08-01*
* [Laravel4] Fixed Cest testing when using Laravel's Auth #1258 by @ipalaus *2014-08-01*
* FIX #948 code coverage HTML: uncovered files missing by @RLasinski *2014-07-26*
* [Laravel4] project root relative config parameter added by @kernio *2014-07-26*

#### 2.0.3

* [Symfony2] Symfony3 directory structure implemented by @a6software *2014-07-21*
* Console: printing returned values *2014-07-21*
* FIX: TAP and JSON logging should not be started when no option --json or --tap provided *2014-07-21*
* [Doctrine2] FIXED: persisting transaction between Symfony requests *2014-07-19*
* [Symfony2] created Symfony2 connector with persistent services *2014-07-19*
* [Doctrine2] implemented haveInRepository method (previously empty) *2014-07-17*
* When Cest fails @after method wont be executed *2014-07-17*
* [Laravel4] App is rebooted before each test. Fixes #1205 *2014-07-15*
* FIX: `codeception/specify` is now available in phar *2014-07-14*
* FIX: Interactive console works again *2014-07-09*
* `_bootstrap.php` is now loaded before `beforeSuite` module hooks.
* FIX: Suite `_bootstrap.php` was loaded after test run by @samdark *2014-07-11*

#### 2.0.2

* [PhpBrowser][Frameworks] correctly send values when there are several submit buttons in a form by @TrustNik *2014-07-08*
* [REST] fixed connection with framework modules *2014-07-06*
* [PhpBrowser][Frameworks] `checkOption` now works for checkboxes with array[] name by @TrustNik
* [PhpBrowser][Frameworks] FIX: `seeOptionIsSelected` and `dontSeeOptionIsSelected` now works with radiobuttons by @TrustNik *2014-07-05*
* [FTP] MODULE ADDED by @nathanmac *2014-07-05*
* [WebDriver] Enabled remote upload of local files to remote selenium server by @motin *2014-07-05*
* [Yii2][Yii1] disabled logging for better functional test performance

#### 2.0.1

* [Phalcon1] Fixed connector
* [WebDriver] added seeInPageSource and dontSeeInPageSource methods
* [WebDriver] see method now checks only for visible BODY element by @artyfarty
* [REST] added Bearer authentication by @dizews
* removed auto added submit buttons in forms previously used as hook for DomCrawler
* BUGFIX: PHP 5.4.x compatibility fixed. Sample error output: 'Method WelcomeCept.php does not exist' #1084 #1069 #1109
* Second parameter of Cest method is treated as scenario variable on parse. Fix #1058
* prints raw stack trace including codeception classes in -vvv mode
* screenshots on fail are saved to properly named files #1075
* [Symfony2] added debug config option to switch debug mode by @pmcjury

#### 2.0.0

* renamed `_logs` dir to `_output` by default
* renamed `_helpers` dir to `_support` by default
* Guy renamed to Tester
* Bootstrap command got 3 installation modes: default, compat, setup
* added --coverage-text option


#### 2.0.0-RC2

* removed fabpot/goutte, added Guzzle4 connector
* group configuration can accept groups by patterns


#### 2.0.0-RC

* [WebDriver] makeScreenshot does not use filename of a test
* added `grabAttributeFrom`
* seeElement to accept attributes in second parameter: seeElement('input',['name'=>'login'])


#### 2.0.0-beta

* executeInGuzzle is back in PhpBrowser
* environment can be accessed via ->env in test
* before/after methods of Cest can take  object
* moved logger to extension
* bootstrap files are loaded before suite only
* extension can reconfigure global config
* removed RefactorAddNamespace and Analyze commands
* added options to set output files for xml, html reports, and coverage
* added extension to rerun failed tests
* webdriver upgraded to 0.4
* upgraded to PHPUnit 4<|MERGE_RESOLUTION|>--- conflicted
+++ resolved
@@ -1,6 +1,11 @@
 # Changelog
 
-<<<<<<< HEAD
+#### 2.0.15
+
+* [REST] Fixed sending `JsonSerializable` object on POST by @Naktibalda and @andersonamuller. See #1988 #1994
+* [MongoDb] escaped filename shell argument for loading MongoDB by @christoph-hautzinger. #1998 *2015-06-03*
+* [Lumen] Module added by @janhenkgerritsen
+
 #### 2.1.0-beta
 
 * [PhpBrowser][Frameworks] Fixed cloning form nodes Codeception\Lib\InnerBrowser::getFormFromCrawler(): ID XXX already defined *2015-05-13*
@@ -24,13 +29,6 @@
 * Group classes renamed to GroupObjects; Base GroupObject class renamed to `Codeception\GroupObject`
 * Official extensions moved to `ext` dir; Base Extension class renamed to `Codeception\Extension`
 
-=======
-#### 2.0.15
-
-* [REST] Fixed sending `JsonSerializable` object on POST by @Naktibalda and @andersonamuller. See #1988 #1994
-* [MongoDb] escaped filename shell argument for loading MongoDB by @christoph-hautzinger. #1998 *2015-06-03*
-* [Lumen] Module added by @janhenkgerritsen
->>>>>>> b33bbcbf
 
 #### 2.0.14
 
