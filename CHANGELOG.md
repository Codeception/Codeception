# Changelog

<<<<<<< HEAD
#### 3.0.0

* Dropped support for PHP 5.4
=======
#### 2.2.9

* [Laravel5] **Laravel 5.4 support** by @janhenkgerritsen
* [WebDriver] Added `performOn` to wait for element, and run actions inside it. See [complete reference](http://codeception.com/docs/modules/WebDriver#performOn). #3986
* [WebDriver] Improved error messages for `wait*` methods by @disc. See #3983
* [REST] Binary responses support by @spikyjt #3993 #3985
  * `seeBinaryResponseEquals` assert that binary response matches a hash
  * `seeBinaryResponseEquals` assert that binary response doesn't match a hash
  * hide binary response on debug
* [Laravel5] module fix error for applications that do not use a database. See #3954 by @janhenkgerritsen. Fixed #3942  
* [Laravel5] database seeders to be executed inside a transaction. See #3954 by @janhenkgerritsen. Fixed #3948 by @janhenkgerritsen
* [Yii2] reverted #3834, closing transaction after each request. #3973 by @iRipVanWinkle. Fixes #3961
* Added crap4j report support. Use `--coverage-crap4j` option and `codeception/c3` 2.0.10 
* [PhpBrowser][Frameworks] If form has no id, use action attribute as identifier by @Naktibalda. Fixes #3953
* Fixed test coloring output when a Feature title has some special chars in it like `/` or `-`
* [REST] Added missing @part `json` and `xml` to `deleteHeader` by @freezy-sk 
>>>>>>> 225f1c23

#### 2.2.8

* [WebDriver] Added tab actions (not supported in PhantomJS):
  * `openNewTab` opens a new tab and switches to it
  * `closeTab` closes a tab and switches to previous
  * `switchToNextTab` switches to next tab 
  * `switchToPreviousTab` switches to previous tab
* [WebDriver] Added actions to click element by coordinates. Via @gimler
  * `clickWithLeftButton` clicks element with offset
  * `clickWithRightButton` right clicks on element with offset 
* [WebDriver] Added `js_error_logging` option to print JS logs in console and in HTML report by @ngraf. See #3821
* [WebDriver] Improvements to `seeInField` by @gimler. See #3905
  * support option text in seeInField not only value
  * fix bug match with and without whitespaces
  * fix bug seeInField not working after selectOption
* [Wedriver] `pageload_timeout` config option added. The amount of time to wait for a page load to complete before throwing an error. This patch allows to reduce issues from phantomjs random freezing. See #3874. Thanks to @oprudkyi
* [WebDriver] `checkOption` can check option by name #3852. By @gimler
* [WebDriver] Fixed clicking numerical links, like `<a href='/'>222</a>` (DOM Exception 12 errors). See #3865. By @gimler
* [PhpBrowser][Frameworks] Fixed #3824 when submitForm used wrong value for `select` by @JorisVanEijden
* [Laravel5] Added `seeNumRecords` and `grabNumRecords` methods. See #3816. By @dmoreno
* Improved `@depends` to work with `@dataprovider`. Fixes #3862. Thanks @edno
* Fixed relative paths for screenshots in HTML report. Fixes #3857
* Improved error description when injecting invalid classes by @timtkachenko
* Improved `--override` option to support deep configs. See #3820
* [Yii2] Clear unloaded fixtures after test. Closes #3794
* [PhpBrowser] Ensure sessions have independent cookies by @insightfuls. Fixes #3911
* Implemented load params from php files by @arrilot. See #3914
* [Yii2] Fixes #3916: Don't try to start transaction when working with non-transactional DBs by @samdark.
* [REST] Removed broken xdebug_remote functionality by @Naktibalda. Fixes #3883
* Added graceful termination by Ctrl-C in PHP 7.1 by @AdrianSkierniewski. See #3907
* [Db] Disconnect after initializing when using reconnect, fixes #3903. By @insightfuls
* [Phalcon] Fixed handling `$_SERVER` with Phalcon Connector by @sergeyklay
* Avoid notice when checking width of terminal on Windows by @ashnazg. See #3893
* [Filesystem] `dontSeeFileFound` searches in path by @Naktibalda. Fixes #3877
* [PhpBrowser][Frameworks] `grabValueFrom` to work after `fillField` by @wumouse. Fix #3866
* [Db] Oci driver to cleans up views #3881, and result set improvements #3840 by @ashnazg.
* [Yii2] Close transaction created by the controller-action on interruption. See #3834. By @alex20465
* [Yii2] Fixed using `part: init` with other modules like WebDriver. See #3876. By @margori
* [REST] Implemented `dontSeeResponseJsonMatchesXpath` method by @Naktibalda. Closes #3843
* [REST] Convert array having single element to XML correctly. Fixes #3827 by @Naktibalda
* Linter to check `exec` function to be enabled before using it. By @Naktibalda. See #3886
* Fixed #3922: division by zero in steps output on small terminal windows.
* Improved getting terminal width from ENV variable (bash). Fixes #3788 by @schmunk42 
 
#### 2.2.7

* **Config validation** with `codecept config:validate` command. Use it:

```
codecept config:validate
codecept config:validate acceptance
```

This should help you next time you get messed with YAML formatting.

* Gherkin improvements:
  * multiple step definitions per method allowed (Fixes #3670).  
  * regex validation for Gherkin steps; throws exception if invalid regex passed. Fixes #3676  
  * currency chars supported in placeholders:

  $,€,£ and other signs can be used before or after a number inside Gherkin scenario. This char will be ignored inside a PHP variable, so you receive only number.

```gherkin
When I have 100$ => $num === 100
And I have $100 => $num === 100
```

  * escaped strings can now be passed into placeholders. Fixes #3676.

* Codeception is tested with latest verision of HHVM
* Extensions loader refactored:
  * Extensions can be **enabled for suite** in suite config.
  * Extensions can be loaded per suite and per environment.
  * Extensions configs can be done inside `enabled` section (as it is for modules):

```yaml
extensions:
  enabled:
      Codeception\Extension\Recorder:
          delete_successful: false
```

* **Added dataprovider to Cest** format by @endo. See [updated documentation](http://codeception.com/docs/07-AdvancedUsage#Examples).
* Params loader refactored. Using `vlucas/phpdotenv` to parse .env files. Please install it if you don't have it yet.
* Improved `generate:suite` command to generate actor file for suite.
* HTML reporter: snapshot and screenshots paths made relative to make them accessible on CI. Fixes #3702
* [WebDriver] added `protocol` and `path` config options by @sven-carstens-udg. See #3717
* [PhpBrowser][Frameworks] Honour `<base href="">` meta tag by @Naktibalda. See #3764
* [Yii2] Removed mockAssetManager by @githubjeka 
* [Yii2] Added procesing for native url formats of Yii2 #3725 by @githubjeka
* [Yii2] Fixed unintentional DB connection drop during exception logging, #3696 by @ivokund
* [Yii2] Fixed calling `_fixtures()` method of Cest class. See #3655, fixes #3612 by @primipilus
* [Db] Fixed `removeInserted` for Sqlite by @Naktibalda. Fixes #3680
* Allows to get groups from scenario by `$scenario->getGroups()`. By @frantzen. See #3675
* Fixed #3225: incorrect steps shown for multiple canXXX conditional assertion failures. By @Mitrichius
* [SOAP] Force string for debugSection output by @Noles. Fixes #3690
* Fixed #3562 group files with exact test not working with `@example` on Windows by @Naktibalda.
* [Laravel5] Added `vendor_dir` option. See #3775. By @AdrianSkierniewski
* [Laravel5] Fixed error where custom service container bindings were not available on the first request. See #3728. By @janhenkgerritsen
* [Lumen] Fixed error where a non-existing exception class was thrown. See #3729. By @janhenkgerritsen
* [Phalcon] Added `services` part which can be used to `grabServiceFromContainer` and `addServiceToContainer` when conflicting module is used. By @sergeyklay
* [Phalcon] **Refactored**. Moved in-memory session adapter to the separated namespace. By @sergeyklay
* [Phalcon] Fixed overwriting server parameters on requests. By @sergeyklay
* [Asserts] `assertCount` method added by @disc
* Documentation improvements by @CJDennis

#### 2.2.6 (October 2016)

* Ability to update config on run with `--override` (`-o`) option. Usage Examples:
    * `codecept run -o "settings: shuffle: true"`: enable shuffle
    * `codecept run -o "settings: lint: false"`: disable linting
* [WebDriver] **HTML report to include screenshots of failed tests.** See #3602
* [PhpBrowser][Frameworks] HTML report to include HTML of failed tests. See #3602
* [Apc] **Module added** to interact with the Alternative PHP Cache (APC) using either APCu or APC extension. By @sergeyklay
* [Laravel5] Add `run_database_seeder` configuration option. See #3625 and #3630. By @Bouhnosaure
* [Laravel5] Add `database_migrations_path` configuration option. See #3628. By @janhenkgerritsen
* [Laravel5][Lumen] Fixed issue that caused the `have` and `haveMultiple` methods not being available when using the ORM part of the modules. See #3587. By @janhenkgerritsen
* [PhpBrowser][Frameworks] Fixed clicking on a button inside the link
* [PhpBrowser][Frameworks] Click on the first clickable item when clickBySelector is used
* [PhpBrowser][Frameworks] Anchor is no longer sent to server
* Removed tags from `see`/`dontSee` output and friends output
* `--` separates options from arguments in `codecept run` by @Naktibalda. Fixes #3614. See #3615
* Fixed terminating run process with Ctrl-C for PHP 7.0. Disabled graceful termination
* [Yii2] fixed Yii2 logging complex data by @svoboda2010 Fixes #3452
* [Yii2] `cleanup` set to true by default (as it was documented but not enabled).
* [Yii2] Close db connections when running `haveFixtures` by @Ni-san. Fixes #3456. See #3586
* [Yii2] Fixed loading fixtures from `_fixtures` method in testcase by @iRipVanWinkle. See #3565
* [MongoDb] Added support for [mongofill](https://github.com/mongofill/mongofill), an alternative Mongo client in pure PHP. By @hlogeon at #3641
* [MongoDb] Fixed data import using mongotype dump type by @hlogeon #3637
* Fixed #3392 by normalizing namespace loading classes in DI getterby @Mitrichius at #3633
* [Symfony] Fixed #3608  `[PHPUnit_Framework_Exception] implode()` while printing debug for security roles by @Prazmok.
* [Yii1] Fix domain regex #3581 to return correct value by @amashigeseiji See #3597
* [WebDriver] Improved tests stability when Selenium server is gone #3534 by @eXorus. Fixes #3531
* [WebDriver] Tests are errored when Selenium server can't be connected. See #3603
* MetaSteps are printed even with disabled xdebug by @niclopez. See #3600
* [WebDriver] submit button in `submitForm` can be located by name or strict locator by @imjoehaines. See #3560
* [SOAP][REST] removed module conflict by @eXorus.
* Fixed #3571: error handler to call `registerDeprecationErrorHandler` method and `register_shutdown_function` on first SuiteEvent only. By @positronium. See #3572

#### 2.2.5 (September 2016)

* Support for PhpUnit 5.x.
* [Lumen] Major refactoring of Lumen module. See #3533. By @janhenkgerritsen
* [Laravel5] Removed calls to `Auth::logout()`, `Session::flush()` and `Cache::flush()` from after hook. See #3493. By @janhenkgerritsen
* [Memcache] Updated `Memcache::seeInMemcached` to check if the key exists alone or with the desired value. By @sergeyklay
* [Memcache] Added `Memcache::haveInMemcached`. By @sergeyklay
* [Memcache] Fixed `Memcache::dontSeeInMemcached`. By @sergeyklay
* [ZF2] Zend Framework 3 Support. Made `init_autoloader` optional, because ZF3 uses composer for autoloading #3525. By @Naktibalda
* [ZF2] Fixed accessing Doctrine Entity Manager when client is not initialized. By @chris1312. See #3524
* [Yii2] Allow to load fixtures from `_fixtures` method of a testcase. [See reference](http://codeception.com/docs/modules/Yii2#Fixtures). Fixes usage of nested transactions #3520. By @kalyabin and @davertmik
* [Yii1] Fix private property accessible; allows to change urlManager class to subclass of CUrlManager. See @3287. By @amashigeseiji
* Escaped tags in debug output by @Naktibalda. See #3507. Fixes #3495
* Fixed #3410: Wrong subSteps rendering in HTML ResultPrinter by @niclopez
* [WebDriver] Improved exception message thrown when click('name') does not match any element #3546 by @Naktibalda. Fixes #3528
* [SOAP] Removed conflict with REST module. `seeResponseCodeIs` is deprecated in favor of `seeSoapResponseCodeIs` by @eXorus. See #3512. Fixes #3512
* Fixed #3472: group Files not working with a non-empty data provider by @eXorus
* [REST] Disabled resetting server parameters in _before. Fixed REST+Laravel usage: #3263. See #3539. By @janhenkgerritsen
* [REST] Improved output of failed JsonType assertions #3480. By @Naktibalda. Fixes #2858
* [REST] Requests are added to browser history #3446. Fixes regression #3197. By @Naktibalda
* [REST] application/json header check made case insensitive. Fixes #3516. By @Naktibalda
* Fix bug in Coverage Filter related to relative filepaths #3518. By @sbacic
* [Db] PostgreSQL: fixed a problem when sequences are not a standard format (ie. table_id_seq). See #3506. By @alexjeen
* [Symfony] Persist doctrine.dbal.backend_connection if Doctrine2 module is used #3500. Fixes #3479. By @Naktibalda
* [Doctrine2] Using `Doctrine\ORM\EntityManagerInterface` as valid em instance #3467. Fixes #3459. By @akbwm
* [MongoDb] Fixes `mongorestore` command syntax and adds --quiet option to config
* [Facebook] Replaced `facebook/php-sdk-v4` library with `facebook/graph-sdk`.
* Fixed #3433 detection of relative path when `codeception.yml` is not in project root. See #3434. By @loren-osborn
* Handle deprecation messages according to `error_level` setting #3460. Fixes #3424. By @Naktibalda.

#### 2.2.4 (August 2016)
>>>>>>> 2.2

* Improved using complex params, nested params can be set using dot (`.`). See #3339
* [Yii2] Mailer mock is now configured with options that make sense for it. Fixes #3382
* [Yii2] Fixed creating `@webroot` directory on running functional tests. See #3387
* [Yii2] Fixed regression in Yii 2 connector not allowing to work with output of error pages in functional tests. Fixes #3332
* [Mongo] support of standard mongodump/mongorestore tools to populate mongo db database. Thanks @GSokol. Fixes #3427
* [REST] `seeResponseIsJson` fails when response is empty. See #3401, closes #3400
* [AMQP] Added `purgeQueue` and `purgeAllQueues` actions. By @niclopez
* [DataFactory] `haveMultiple` fixed; corrected the order of arguments in `FactoryMuffin->seed`. See #3413 by @buffcode
* [SOAP] Improved error reporting by @eXorus See #3426 #3422
* [SOAP] Added `SOAPAction` config param to unset `SOAPAction` header in SOAP >= 1.2. See #3396
* [REST] fixed digest authentication. See #3416
* [Laravel5] Fixed an issue with error handling for Laravel 5.3. See #3420. By @bonsi.
* [Laravel5] Fixed an issue with uploaded files. See #3417. By @torkiljohnsen.
* [ZF2] Support for zend-mvc 3.0
* [Db] Error is thrown if SQLite memory is used. #3319
* [Frameworks] `REQUEST_TIME` server variable to be set on request. By @gimler. Fixes #3374

#### 2.2.3 (July 2016)

* [Yii2] Improvements:
    * Added `init` part to initialize Yii app for unit and acceptance testing.
    * added `entryScript` and `entryUrl` config values for acceptance testing.
    * Fixtures support: `haveFixtures`, `grabFixtures` methods.
    * Yii logs to be printed in debug mode.
    * added `amOnRoute` method.
    * added `amloggedInAs` method.
    * added `grabComponent` method.
    * added `seeEmailIsSent`, `grabLastSentEmail`, etc and email part.
    * assetManager disabled for unit/functional tests.
* Fixed `@example` to `@group` defined in group files. By @eXorus. Fixes #3278
* Added `ReqiuiresPackage` interface to set external dependencies for modules.
* Fixed timing values in output. Closes #3331
* Fixed merging module configs. Closes #3292
* [Recorder Extension] Fixes saving of files on windows and with using examples.
* [DataFactory] Fixed loading factories twice by @samusenkoiv. See #3314
* [Laravel5] Added `run_database_migrations` configuration option. By @janhenkgerritsen.
* [Laravel5] Added `callArtisan` method. By @janhenkgerritsen.
* [Laravel5] Added `disableModelEvents()` method and `disable_model_events` configuration option. Fixes #2897.
* [REST] Allow objects in files array #3298
* [ZF2] Added addServiceToContainer method
* [ZendExpressive] allow instances of UploadedFile in files array
* [ZF2] Added addServiceToContainer method
* Don't fail test validation when exec function is disabled by @Naktialda

#### 2.2.2

* Parameters can be applied to global `codeception.yml` config. See #3255 Thanks to @LeRondPoint
* Fixed loading of parameters from `.env.*` files. See #3224. By @smotesko
* Better failure diff messages by @k0pernikus
* UTF-8 improvements (replaced with custom `ucfirst`, `strtoupper` => `mb_strtoupper`) by @Naktibalda. See #3211
* Print execution time of non-successful tests by @Naktibalda. Fixes #3274
* [WebDriver][PhpBrowser][Frameworks] Fixed created files on failure. Fixes #3207
* [Frameworks][PhpBrowser] Adjacent forms submit improvements by @dizzy7. Fixes #2331
* [WebDriver] Fixed adjacent `selectOption` with similar options by @eXorus. Fixes #3246
* [DataFactory] fixed loading factories from relative paths. Fixes #3208
* *Test\Gherkin* Added JUnit reporter #3273
* *Test\Gherkin* Added support for multiple languages by @dizzy7. See #3203
* *Test\Unit* Dependencies can pass and receive values the same way as it is done in PHPUnit. Fixes #3213
* [Symfony] Fixed failing tests when the profiler is disabled by @dizzy7. See #3223
* [REST] Added `Codecepion\Util\HttpCode` util class with HTTP code constants. See [class reference](https://github.com/Codeception/Codeception/blob/2.2/docs/reference/HttpCode.md)
* [REST] Support simple key-value format for file uploads. See #3244
* Bugfix with duplicate instances in the modules container #3219 by @dizzy7
* [REST] Added `deleteHeader` method by @Naktibalda. Fixes #3161
* [Yii1] `init` part added to avoid conflicts with `WebDriver`
* `generate:snippets` can accept second parameter to generate snippets from a specific file or folder.
* [Db] Added `grabNumRecords` method by @tocsick. See #3175
* Fixed group events fire twice #3112. By @jstaudenmaier
* [ZF2] Added services part which can be used to `grabServiceFromContainer` when conflicting module is used by @Naktibalda.
* Improved Examples to be Traversable; Fixed console output for complex data structures.
* [Laravel5] Added `haveBinding`, `haveSingleton`, `haveContextualBinding` and `haveInstance` methods. By @janhenkgerritsen. See #2904.
* + changes from 2.1.11

#### 2.2.1

* PHPUnit 5.4 and PHPUnit/php-code-coverage 4.0 compatibility.

#### 2.2.0

* **Gherkin format support**. [Announcement](https://github.com/Codeception/Codeception/pull/2750#issue-129899745)
* **Core Test Format Refactorings** Codeception becomes true multiformat testing platform. Format requires a [Loader](https://github.com/Codeception/Codeception/blob/master/src/Codeception/Test/Loader/LoaderInterface.php) and class extending [Test](https://github.com/Codeception/Codeception/blob/master/src/Codeception/Test/Test.php) class, implementing [TestInterface](https://github.com/Codeception/Codeception/blob/master/src/Codeception/TestInterface.php).
    * *Breaking* `Codeception\TestCase` replaced with `Codeception\TestInterface` in code and in module signatures.
    * *Breaking* Cept/Cest classes are no longer extending `PHPUnit_Framework_TestCase`, so they don't have `expectException`, `getMock`, etc.
    * Reduced stack trace for scenario-driven test formats. Codeception tests implement `PHPUnit_Framework_Test` instead of extending heavy `PHPUnit_Framework_TestCase` class.
* *Breaking* **Conflicts API implemented** Frameworks + PhpBrowser + WebDriver can't be used together unless only non-conflicting part is used. [Announcement](http://codeception.com/03-05-2016/codeception-2.2.-upcoming-features.html#conflicts)
* **Examples** as an alternative to Data Providers. [Announcement](http://codeception.com/03-10-2016/even-more-features-of-codeception.html#examples)
* **Params** loading from yml, env files or environment. [Announcement](http://codeception.com/03-05-2016/codeception-2.2.-upcoming-features.html#params)
* **Test dependencies** with `@depends` annotation. [Announcement](http://codeception.com/03-05-2016/codeception-2.2.-upcoming-features.html#test-dependencies)
* **Custom Commands** inject your own commands as as simple as extension. [Announcement](http://codeception.com/03-10-2016/even-more-features-of-codeception.html#custom-commands)
* `codecept dry-run` command added to show scenario steps without executing them.
* *Breaking* [Dbh] module removed
* *Breaking* [Laravel4] module removed. See #2866
* *Breaking* [Laravel5] Minimum supported Laravel version is 5.1. See [#3243](https://github.com/Codeception/Codeception/issues/3243#issuecomment-227078266)
* *Breaking* [Laravel5] Removed `createModel` method, use `have` method instead. See #2866
* *Breaking* [Laravel5] Removed `makeModel` method. See #2866
* *Breaking* [Laravel5] Renamed `haveModel` method to `have`. See #2866
* *Breaking* [Symfony] public property `container` removed
* *Breaking* [Asserts] removed deprecated `assertLessThen` and `assertGreaterThen`
* *Breaking* mocks created with `Codeception\Util\Stub` are not verified in Cests. See #3005
* *Breaking* [REST] `grabAttributeFrom` renamed to `grabAttributeFromXmlElement` to avoid conflicts
* [WebDriver] allows getting current browser and capabilities in test. [Announcement](http://codeception.com/03-10-2016/even-more-features-of-codeception.html#Getting-current-browser-and-capabilities-in-tests)
* [AngularJS] module added. Extends WebDriver module for AngularJS testing. [Announcement](http://codeception.com/03-10-2016/even-more-features-of-codeception.html#angularjs)
* [DataFactory] module added. Performs data generation using FactoryMuffin library [Announcement](http://codeception.com/03-10-2016/even-more-features-of-codeception.html#datafactory)
* [Redis] Module rewritten using Predis library as driver by @marcverney
* [Laravel5] Added a `haveMultiple` method to create more than one model per call. See #2866
* [Laravel5] [Lumen] The `haveRecord`, `seeRecord`, `dontSeeRecord` and `grabRecord` methods now also accept Eloquent model class names instead of only database table names. See #2866
* [Symfony] module Symfony2 renamed to Symfony
* [Phalcon] Merged `Phalcon1` and `Phalcon2` modules into one `Phalcon` due the fact that Phalcon Framework v1.3.x no longer supported at all
* [Asserts] More `assert*` methods from PHPUnit added
* [Asserts] Added `expectException` method
* [WebDriver][Frameworks][PhpBrowser] `selectOption` can receive option as strict locator to exactly match option by text or by value. Use `['value' => 'myvalue']` or `['text' => 'optiontext']` to select a proper option. By @gdscei and @davertmik See #3003
* Added config option to disable modules using `modules: disabled:`.
* [Sequence] Changed the prefix value. Generated sequences to include id inside a prefix: `sq('user1') => 'user1_876asd8as87a'. Added `prefix` config option.
* Deprecation errors won't fail tests but will be printed.
* Official [Docker image](https://hub.docker.com/r/codeception/codeception/) introduced by @schmunk42

#### 2.1.11

* [Yii1] Improved Yii connector. AR metadata is cleaned up between requests. `regenerateId` of session is disabled.
* [REST][InnerBrowser] redirect is not triggered when Location header is set but response code is not 3xx. By @Naktibalda. Fixes #3171.
* [PhpBrowser][Frameworks] checkboxes can be located by label by @dizzy7. See #3237
* [PhpBrowser][Frameworks] field can be matched by its trimmed label value. See #3209. By @dizzy7
* [WebDriver] fixed URL matching in WebDriver::seeLink
* [WebDriver][InnerBrowser] Improved error messages of `seeLink` and `dontSeeLink`

#### 2.1.10

* PHPUnit version locked to <5.4
* [Db] Added missing support for LIKE condition to SqlSrv driver

#### 2.1.9

* PHPUnit 5.4 compatibility for creating mocks using `Codeception\Util\Stub` by @davertmik. See #3093 and #3080
* Updated dependencies to support Symfony 3.1
* [Laravel5] Fixed issue where non-existing services were called in _before and _after methods. See #3028.
* Fix self-update command to update only to stable versions by @MAXakaWIZARD
* Added `settings: backup_global` to config, to disable backup_global option of PHPUnit by @mkeasling. See #3045. Fixes #3044
* [PhpBrowser][Frameworks] `see` matches UTF-8 text case-insensitively by @Naktibalda. Fixes #3114
* Fixed page object generation with namespaces by @eugene-manuilov and @Naktibalda. See #3126 Fixes #3012
* `--steps` will not disable code coverage. By @Naktibalda. Fixes #2620
* Suppress console coverage report with `--quiet` by @EspadaV8. See #2370
* Improved multibyte output in console by @kt81. See #3130
* [Lumen] Fixed: `initializeLumen()` method has been called twice on start by @kt81. See #3124 #2607
* [Db] Allow INT Parameter SQL Binding by @davidcochrum . Fixes #3118
* [Db] Support LIKE conditions in assertions.
* [Db] Improved regex for parsing comments by @dima-stefantsov. See #3138
* [Dbh] Fix `seeInDatabase` and `dontSeeInDatabase` with empty criteria. Closes #3116
* [Symfony] Improve fail messages on seeInCurrentRoute and seeCurrentRouteIs
* [Symfony] Improve route comparison on seeInCurrentRoute and seeCurrentRouteIs
* [WebDriver] multi session testing with friends improved by @eXorus. Webdriver sessions are finished correctly; `leave()` method added to Friend class. See #3068
* [PhpBrowser] added `handler` and `middleware` config options to customize Guzzle handlers and middleware
* Added full support of phpunit-bridge features.
* [Laravel] Fixed issue where non-existing services were called in _before and _after methods. See #3028.
* [WebDriver] fixed using `saveSessionSnapshot` with codecoverage. Closes #2923
* [ZF2] create new instance of Application for each request

#### 2.1.8

* `Util\Locator` added methods to create locators to match element at their position: `elementAt`, `firstElement`, `lastElement`
* [Symfony] Refactor to unify service retrieval, avoid memleaks and reduce memory footprint. Closes #2938 and #2954.
* [Symfony] New optoin `rebootable_client` that reboots client's kernel before each request.
* [WebDriver] fixed `seeInField` for textarea with whitespaces before and after string. Closes #2921
* [Symfony] Deprecated `grabServiceFromContainer` use `grabService` instead. For consistency with other frameworks.
* [Asserts] More `assert*` methods from PHPUnit added
* [Asserts] Added `expectException` method
* `codecept self-update` works with proxy by @gr1ev0us
* [Phalcon1 add params support for method amOnRoute by @MelnykDmitro

#### 2.1.7

* **PHPUnit 5.x support**
* Global Bootstrap, Suite Bootstrap, Module Initialization happens before test loading. Fixes issues of autoloading TestCase classes introduced in 2.1.5, see #2872
* Added option to skip PHP files validation in `codeception.yml` - `settings: lint: false`
* [Facebook] Updated to  facebook/php-sdk-v4 version 5 by @orhan-swe and @tigerseo #2828 #2415
* [WebDriver] Added `scrollTo` action by @javigomez and @davertmik #2844
* Fix encoding problems in PHP prior to 5.6 by @pejaycz. See #2831
* [Queue] Fixed `clearQueue` for AmazonSQS by @mikitu #2805
* [Db] Fixed loading files in Sqlite @mcustiel See #2812
* [PhpBrowser] `amHttpAuthenticated` allows null, null as parameters to unset authentication. #2896
* `Util\Locator` added `contains` method to easily locate any element containing a text.
* [Laravel5] Added `guard` parameters to `seeAuthentication` and `dontSeeAuthentication` methods. By @janhenkgerritsen. See #2876
* [Laravel5] Added functionality to disable/enable Laravel's exception handling. By @janhenkgerritsen. See #2763
* [Laravel5] Authentication now persists between requests when calling `amLoggedAs` with an instance of `Authenticable`. See #2795
* [REST] Fixed dontSeeXmlResponseMatchesXpath method #2825 by @mangust404
* [ZF2] Fixed POST parameters #2814 by @Naktibalda
* [ZF1] Call Zend_Registry::_unsetInstance in _after #2863 by @Naktibalda

#### 2.1.6

* Starting from 2.1.6 you can **download PHP 5.4 compatible phar build** at http://codeception.com/php54/codecept.phar by @Naktibalda. See [installation guide](http://codeception.com/install).
* [WebDriver] Fixed uploading files with **PhantomJS** #1823 by @DavertMik and @Naktibalda. Please specify your browser name as `phantom` in WebDriver config in order to use PhantomJS-specific hooks.
* Fixed parsing PHP files with spaces in name on PHP<7 by @acuthbert. Fixes #2647
* [WebDriver] Fixed proxy error when using with Chrome #2651 by @vaikla
* [Laravel5] Allow Laravel5 application URL to be set through config. By @gmhenderson. See #2676
* [Laravel5] Mocked events should also return an array. Fix by @devinfd
* Fixed using codecoverage with environments #2634
* Various HHVM improvements by @Naktibalda, for instance, Asserts module issues has been fixed.
* [REST] Fixes #2775 `seeResponseJsonMatchesXpath` when JSON contains ampersand. By @Naktibalda.
* [Filesystem] Added `seeNumberNewLines` method to check the number of new lines in opened file. By @sergeyklay
* [Symfony2] Added `seeCurrentRouteMatches` action by @laszlo-karpati See #2665
* [Sequence] Added `sqs` function to generate unique sequences per suite. #2766 by @johnatannvmd
* [FTP] Fixed various bugs by @k-serenade. See #2755
* [Frameworks][PhpBrowser] Fixed #2733: `seeOptionIsSelected` sees first option as selected if none is selected by @Naktibalda
* [Symfony2] Removed 'localhost' from getInternalDomains by @Naktibalda. Fixed #2717
* Bugfix for using groups by directory on Windows by @tortuetorche See #2550 and #2551
* [REST] Fixed failed message for `seeHttpHeader` and `dontSeeHttpHeader` from null to expected value #2697 by @zondor
* [REST] Added methods to control redirect: `stopFollowingRedirects` and `startFollowingRedirects` by @brutuscat
* [Recorder Extension] Added `animate_slides` config to disable left-right sliding animation between screenshots by @vml-rmott

#### 2.1.5

* **PHP7 support**
* **Symfony3 support**
* [ZendExpressive] **module added** by @Naktibalda
* [Frameworks] **Internal Domains**: Framework modules now throw an `ExternalUrlException` when a test tries to open a URL that is not handled by the framework, i.e. an external URL. See #2396
* Syntax check for tests. If PHP7 is used, `ParseException` handles syntax error, otherwise linting happens with `php -l`. @davertmik
* Fixed Cest generation to not include "use" statements if no namespaces set
* [REST] Modified JsonArray::sequentialArrayIntersect to return complete matches only by @Naktibalda. Fixes #2635
* [REST] Fixes validation of several types with filters. See #2581 By @davertmik
* [REST] JsonType improved URL filter to use `filter_var($value, FILTER_VALIDATE_URL)`
* [REST] JsonType to support collections: all items in an array will be validates against JsonType. By @davertmik
* [REST] Various fixes to JsonType: #2555 #2548 #2542
* [REST] Hides binary request data in debug by @codemedic. Fixed #1884, See #2552 
* [WebDriver] Allow `appendField` to work with content editable div by @nsanden #2588
* [WebDriver] Allows adding ssl proxy settings by @mjntan35.
* [Symfony2] Config option `cache_router` added (disabled by default) by @raistlin.
* [Doctrine] Fixed #2060: Too many connections error by @dranzd
* [Symfony2] `services` part added to allow access Symfony DIC while wokring with WebDriver or PhpBrowser by @laszlo-karpati See #2629
* [WebDriver][PhpBrowser] Unified setCookie "expires" param name by @davertmik. See #2582
* [Memcache] add adaptive close call on `_after` by @pfz. See #2572 
* [Symfony2] Move kernel booting and container set up into _initialize() method by @Franua  #2491 
* [WebDriver] Fixed `seeInField` for textareas by @nsanden 
* [Yii2][REST] Fixed using Yii2 as dependency for REST by @Naktibalda. See #2562
* [Laravel5] Removed `enableMiddleware` and `enableEvents` methods. See #2602. By @janhenkgerritsen
* [Laravel] Refactored modules. See #2602. By @janhenkgerritsen
* [Laravel5] Fix bug for `seeCurrentRouteIs` when routes don't match. See #2593. By @maddhatter
* [PhpBrowser] Set curl options for Guzzle6 correctly. See #2533. By @Naktibalda
* Fixed usage of GroupObject by unit tests. GroupObjects can skip tests by @davetmik. See #2617

#### 2.1.4

* [PhpBrowser][Frameworks] Added `_getResponseContent` hidden method. By @Naktibalda
* [PhpBrowser][Frameworks] Added `moveBack` method. By @Naktibalda
* [WebDriver][PhpBrowser][Frameworks] Added `seeInSource`, `dontSeeInSource` methods to check raw HTML instead of stripped text in `see`/`dontSee`. By @zbateson in #2465
* [WebDriver] print Selenium WebDriver logs on failure or manually with `debugWebDriverLogs` in debug mode. Config option `debug_log_entries` added. See #2471 By @MasonM and @DavertMik.
* [ZF2] grabs service from container without reinitializing it. Fixes #2519 where Doctrine2 gets different instances of the entity manager everytime grabServiceFromContainer is called. By @dranzd
* [REST] fixed usage of JsonArray and `json_last_error_msg` function on PHP 5.4. See #2535. By @Naktibalda
* [REST] `seeResponseIsJsonType` can now validate emails with `string:email` definition. By @DavertMik
* [REST] `seeResponseIsJsonType`: `string|null` as well as `null|string` can be used to match null type. #2522 #2500 By @vslovik
* [REST] REST methods can be used to inspect result of the last request made by PhpBrowser or framework module. see #2507. By @Naktibalda
* [Silex] Doctrine provider added. Doctrine2 module can be connected to Silex app with `depends: Silex` in config. By @arduanov #2503
* [Laravel5] Removed `expectEvents` and added `seeEventTriggered` and `dontSeeEventTriggered`. By @janhenkgerritsen
* [Laravel5] Fixed fatal error in `seeCurrentRouteIs` and `seeCurrentActionIs` methods. See #2517. By @janhenkgerritsen
* [Laravel5] Improved the error messages for several methods. See #2476. By @janhenkgerritsen
* [Laravel5] Improved form error methods. See #2432. By @janhenkgerritsen
* [Laravel5] Added wrapper methods for Laravel 5 model factories. See #2442. By @janhenkgerritsen
* [Phalcon] Added `amOnRoute` and `seeCurrentRouteIs` methods by @sergeyklay
* [Phalcon] Added `seeSessionHasValues` by @sergeyklay
* [Phalcon] Added `getApplication()` method by @sergeyklay
* [Symfony2] Sets `xdebug.max_nesting_level` to 200 only if it is lower. Fixes error hiding #2462 by @mhightower
* [Db] Save the search path when importing Postgres dumps #2441 by @EspadaV8
* [Yii2] Fixed problems with transaction rollbacks when using the `cleanup` flag. See #2488. By @ivokund
* [Yii2] Clean up previously uploaded files between tests by @tibee
* Actor classes generation improved by @codemedic #2453
* Added support for nested helper by @luka-zitnik #2494
* Make `generate:suite` respect bootstrap setting in #2512. By @dmitrivereshchagin

#### 2.1.3

* [REST] **Added matching data types** by with new methods `seeResponseMatchesJsonType` and `dontSeeResponseMatchesJsonType`. See #2391
* [PhpBrowser][Frameworks] added `_request` and `_loadPage` hidden API methods for performing arbitrary requests.
* [PhpBrowser][Frameworks] Fixed `seeInField`, `dontSeeInField` for disabled fields #2378. See #2414.
* Environment files can now be located in subfolders of `tests/_env` by @Zifius
* [Symfony2] Fixed issue when accessing profiler when no request has been performed #652.
* [Symfony2] Added `amOnRoute` and `seeCurrentRouteIs` methods  by @raistlin
* [ZF2] Added `amOnRoute` and `seeCurrentRouteIs` methods module, by @Naktibalda
* Fixed issue with trailing slashes in `seeCurrentUrlEquals` and `dontSeeCurrentUrlEquals` methods #2324. By @janhenkgerritsen
* Warning is displayed once using unconfigured environment.
* Fixed loading environment configurations for Cept files by @splinter89
* Fixed bootstrap with namespaces to inject namespaced actor classes properly.
* [PhpBrowser][Frameworks] added hidden `_request()` method to send requests to backend from Helper classes.
* [Laravel5] Added `disableEvents()`, `enableEvents()` and `expectEvents()` methods. By @janhenkgerritsen
* [Laravel5] Added `dontSeeFormErrors()` method. By @janhenkgerritsen
* [Db] Deleted Oracle driver (it existed by mistake, the real driver is Oci). By @Naktibalda
* [Db] Implemented getPrimaryKey method for Sqlite, Mysql, Postgresql, Oracle and MsSql. By @Naktibalda
* [Db] Implemented support for composite primary keys and tables without primary keys. By @Naktibalda
* Fixed the scalarizeArray to be aware of NULL fields #2264. By @fbidu
* [Soap] Fixed SOAP module #2296. By @relaxart
* Fixed a bug where blank lines in a groups file would run every test in the project #2297. By @imjoehaines
* [WebDriver] seeNumberOfElements should only count visible elements #2303. By @sascha-egerer
* [PhpBrowser][Frameworks] Verbose output for all HTTP requests. By @Naktibalda
* [PhpBrowser][Frameworks] Throw `Codeception\Exception\ExternalUrlException` when framework module tries to open an external URL #2328. By @Naktibalda
* [PhpBrowser][Frameworks] Added `switchToIframe` method. By @Naktibalda
* [Dbh] module deprecated

#### 2.1.2

* **Updated to PHPUnit 4.8**
* Enhancement: **Wildcard includes enabled when testing [multiple applications](http://codeception.com/docs/08-Customization#One-Runner-for-Multiple-Applications)**. See #2016 By @nzod
* [Symfony2] fixed Doctrine2 integration: Doctrine transactions will start before each test and rollback afterwards. *2015-08-08*
* [Doctrine2] establishing connection and starting transaction is moved to `_before`. *2015-08-08*
* [PhpBrowser] Removed disabled and file fields from form values. By @Naktibalda *2015-08-08*
* [ZF2] Added grabServiceFromContainer function. By InVeX  *2015-08-08*
* [PhpBrowser][Guzzle6] Disabled strict mode of CookieJar #2234 By @Naktibalda *2015-08-04*
* [Laravel5] Added `disableMiddleware()` and `enableMiddleware()` methods. By @janhenkgerritsen *2015-08-07*
* Enhancement: If a specific *ActorActions trait does not exist in `tests/_support/_generated` directory, it will be created automatically before run.
* Enhancement: do not execute all included suites if you run one specific suite *2015-08-08*
* `Extension\Recorder` navigate over slides with left and right arrow keys, do not create screenshots for comment steps.
* `Extension\Recorder` generates index html for all saved records.
* `Extension\Recorder` fixed for creating directories twice. Fixed #2216
* `Extension\Logger` fixed #2216
* Fixed injection of Helpers into Cest and Test files. See #2222
* `Stub::makeEmpty` on interfaces works again by @Naktibalda
* Command `generate:scenarios` fixed for Cest files by @mkudenko See #1962
* [Db] Quoted table name in Db::select, removed identical methods from child classes by @Naktibalda. See #2231
* [WebDriver] added support for running tests on a remote server behind a proxy with `http_proxy` and `http_proxy_port` config options by @jdq22 *2015-07-29*
* [Laravel] Fixed issue with error handling for `haveRecord()` method in Laravel modules #2217 by @janhenkgerritsen *2015-07-28*
* Fixed displayed XML/HTML report path #2187 by @Naktibalda *2015-07-27*
* [WebDriver] Fixed `waitForElementChange` fatal error by @stipsan
* [Db] Enhanced dollar quoting ($$) processing in PostgreSQL driver by @YasserHassan *2015-07-20*
* [REST] Created tests for file-upload with REST module. By @Naktibalda *2015-08-08*
* [Lumen] Fixed issue where wrong request object was passed to the Lumen application by @janhenkgerritsen *2015-07-18*

#### 2.1.1

* [WebDriver] **Upgraded to facebook/webdriver 1.0** *2015-07-11*
  WebDriver classes were moved to `Facebook\WebDriver` namespace. Please take that into account when using WebDriver API directly.
  Till 2.2 Codeception will keep non-namespaced aliases of WebDriver classes.
* Module Reference now contains documentation for hidden API methods which should be used in Helper classes
* Skipped and Incomplete tests won't fire `test.before` and `test.after` events. For instance, WebDriver browser won't be started and Db cleanups won't be executed on incomplete or skipped tests.
* Annotations `skip` and `incomplete` enabled in Cest files #2131
* [WebDriver][PhpBrowser][Frameworks] `_findElements($locator)` method added to use in Helper classes *2015-07-11*
  Now you can use `$this->getModule('WebDriver')->findElements('.user');` in Helpers to match all elements with `user` class using WebDriver module
* [PhpBrowser] Fixed `amOnUrl` method to open absolute URLs.
* [PhpBrowser][Frameworks] Fix for `fillField` using values that contain ampersands by @GawainLynch and @zbateson Issue #2132
* [WebDriver][PhpBrowser][Frameworks] Fixed missing HTTPS when trying to access protected pages #2141

#### 2.1.0

* [Recorder](https://github.com/Codeception/Codeception/tree/master/ext#codeceptionextensionrecorder) extension added. Shows acceptance test progress with a recorded slideshow.
* **Updated to Guzzle 6**. Codeception can now work both with Guzzle v5 and Guzzle v6. PhpBrowser chooses right connector depending on Guzzle version installed. By @davertmik and @enumag
* Annotations in Cept files.
  Instead of calling `$scenario->skip()`, `$scenario->group('firefox')`, etc, it is recommended to set scenario metadata with annotations `// @skip`, `// @group firefox`.
  Annotations can be parsed from line or block comments. `$scenario->skip()` and `$scenario->incomplete()` are still valid and can be executed inside conditional statements:
  ```
  if (!extension_loaded('xdebug')) $scenario->skip('Xdebug required')
  ```
* **PSR-4**: all support classes moved to `tests/_support` by default. Actors, Helpers, PageObjects, StepObjects, GroupObjects to follow PSR-4 naming style. Autoloader implemented by @splinter89.
* **Dependency Injection**: support classes can be injected into tests. Support classes can be injected into each other too. This happens by implementing method `_inject` and explicitly specifying class names as parameters. Implemented by @splinter89.
* **Actor classes can be extended**, their generated parts were moved to special traits in `_generated` namespace. Each *Tester class can be updated with custom methods.
* **Module config simplified**: Modules can be configured in `enabled` section of suite config.
* **Conflicts**: module can define conflicts with each other by implementing `_conflicts` method
* **Dependencies**: module can explicitly define dependencies and expect their injection by implementing `_inject` and `_depends` methods and relying on dependency injection container.
* **Current** modules, environment, and test name can be received in scenario. Example: `$scenario->current('env')` returns current environment name. Fixes #1251
* **Environment Matrix**: environments can be merged. Environment configs can be created in `tests/_envs`, environment generator added. Implemented by By @sjableka. See #1747
* **Custom Printers**: XML, JSON, TAP, Report printers can be redefined in configuration. See #1425
* [Db] Added `reconnect` option for long running tests, which will connect to database before the test and disconnect after. By @Naktibalda
* Module parts. Actions of modules can be loaded partially in order to disable actions which are not used in current tests. For instance, disable web actions of framework modules in unit testsing.
* **Kohana**, **Symfony1**, **Doctrine1** modules considered deprecated and moved to standalone packages.
* `shuffle` added to settings. Randomizes order of running tests. See #1504
* Console output improved: scenario stack traces contain files and lines of fail.
* [Doctrine2][Symfony2] `symfony_em_service` config option moved from Doctrine2 to Symfony2 module and renamed to `em_service` *2015-06-03*
* [PhpBrowser][Frameworks] Fixed cloning form nodes `Codeception\Lib\InnerBrowser::getFormFromCrawler(): ID XXX already defined` *2015-05-13*
* [WebDriver] session snapshot implemented, allows to store cookies and load them, i.e., to keep user session between testss.
* [WebDriver][PhpBrowser][Frameworks] Malformed XPath locators wil throw an exception #1441
* `MODULE_INIT` event is fired before initializing modules #1370
* Graceful tests termination using `pcntl_signal`. See #1286
* Group classes renamed to GroupObjects; Base GroupObject class renamed to `Codeception\GroupObject`
* Official extensions moved to `ext` dir; Base Extension class renamed to `Codeception\Extension`
* Duplicate environment options won't cause Codeception to run environment tests twice
* [Phalcon1] `haveServiceInDi` method implemented by @sergeyklay
* [Db] `seeNumRecords` method added by @sergeyklay

#### 2.0.15

* [Phalcon1] Fixed getting has more than one field by @sergeyklay #2010.
* [PhpBrowser][Frameworks] Compute relative URIs against the effective request URI when there is a redirect. #2058 #2057
* [PhpBrowser] Fixed Guzzle Connector headers by @valeriyaslovikovskaya #2028
* [Symfony2] kernel is created for every test by @quaninte #2020
* [WebDriver] Added WebDriver init settings `connection_timeout` and `request_timeout` by @n8whnp #2065
* [MongoDb] added ability to change the database by @clarkeash #2015
* [Doctrine2] Fixed issues after first request is made #2025 @AlexStansfield
* [REST] Improved JsonArray to compare repeated values correctly by @Naktibalda #2070
* [MongoDb] Remove not necessary config fields `user` and `password` by @nicklasos
* `Stub::construct` can be used to set private/protected properties by @Naktibalda #2082
* Fixed @before and @after hooks in Cest. _before method was executed on each call of method specified in @before annotation *2015-06-15*
* [Laravel5] Fix for domains in `route()` helper. See #2000. *2015-06-04*
* [REST] Fixed sending `JsonSerializable` object on POST by @Naktibalda and @andersonamuller. See #1988 #1994
* [MongoDb] escaped filename shell argument for loading MongoDB by @christoph-hautzinger. #1998 *2015-06-03*
* [Lumen] **Module added** by @janhenkgerritsen

#### 2.0.14

* Improved output *2015-05-22*
  * data providers print simplified
  * output respects console size with `tput` and tries to fit area
  * non-interactive environments for `tput` are ignored
* [Frameworks][PhpBrowser][Symfony2] Fields are passed as PHP-array on form submission the same way as `Symfony\Component\DomCrawler\Form->getPhpValues()` does. Fixes fails of Symfony form tests  *2015-05-22*
* [Laravel4] Fixed bug with filters. See #1810. *2015-05-21*
* [PhpBrowser][Frameworks] Fixed working associative array form fields (like `FooBar[bar]`). Fixes regression #1923 by @davertmik and @zbateson.
* [PhpBrowser][Frameworks] Fixed cloning form nodes Codeception\Lib\InnerBrowser::getFormFromCrawler(): ID XXX already defined *2015-05-13*
* [Laravel4] [Laravel5] Improved error message for `amOnRoute` and `amOnAction` methods if route or action does not exist *2015-05-04*
* [Laravel4] Fixed issue with session configuration *2015-05-01*
* [Laravel4] Partial rewrite of module *2015-05-01*
  * Added `getApplication()` method
  * Added `seeFormHasErrors()`, `seeFormErrorMessages(array $bindings)` and `seeFormErrorMessage($key, $errorMessage)` methods
  * Deprecated `seeSessionHasErrors()` and `seeSessionErrorMessage(array $bindings)` methods.
* fixed stderr output messages in PHPStorm console *2015-04-26*
* Allow following symlinks when searching for tests by @nechutny
* Fixed `g:scenarios --single-file` missing linebreaks between scenarios by @Zifius Parially fixes #1866
* [Frameworks][PhpBrowser] Fixed errors like `[ErrorException] Array to string conversion` when using strict locators. Fix by @neochief #1881
* [Frameworks][PhpBrowser] Fix for URLs with query parameters not properly constructed for GET form submissions by @zbateson Fixes #1891
* [Facebook] Updated Facebook SDK to 4.0 by @enginvardar. See #1896.
* [DB] Quote table name in `Db::getPrimaryKeyColumn` and `Db::deleteQueryMethods` by @Naktibalda. See #1912
* [Silex] Can be used for API functional testing. Improvement by @arduanov See #1945
* [Doctrine2] Added new config option `symfony_em_service` to specify service name for Doctrine entity manager in Symfony DIC by @danieltuwien #1915
* [Db] Reversed order of removing records with foreign keys created by `haveInDatabase`. Fixes #1942 by @satahippy
* [Db] Quote names in PostgreSQL queries. Fix #1916 by @satahippy
* [ZF1] Various improvements by @Naktibalda See #1924
* [ZF2][ZF2] Improved passing request headers by @Naktibalda
* [Phalcon1] Improved dependency injector container check by @sergeyklay #1967
* [Yii2] Enabled logging by @TriAnMan #1539
* Attribute `feature` added to xml reports in `Codeception\TestCase\Test` test report by @tankist. See #1964
* Fixed #1779 by @Naktibalda
* ...special thanks to @Naktibalda for creating demo [ZF1](https://github.com/Naktibalda/codeception-zf1-tests) and [ZF2](https://github.com/Naktibalda/codeception-zf2-tests) applications with api tests examples.

#### 2.0.13

* Updated to PHPUnit 4.6
* [Db] fixed regression introduced in 2.0.11. `haveInDatabase` works in PostgreSQL on tables with 'id' as primary key. Fix by @akireikin #1846 #1761
* added `--no-rebuild` option to disable automatic actor classes rebuilds *2015-04-24*
* suppressed warnings on failed actor classes auto-rebuilds
* enable group listener for grouping with annotation by @litpuvn Fixes #1830
* unix terminals output improved by calculating screen size. Done by @DexterHD See #1858
* [Yii2] Remove line to activate request parsers by @m8rge #1843
* [PhpBrowser][Frameworks] Various `fillField`/`submitForm` improvements by @zbateson See #1840. Fixes #1828, #1689
* Allow following symlinks when searching for tests by @nechutny #1862

#### 2.0.12

* [Laravel5] Fix for undefined method `Symfony\Component\HttpFoundation\Request::route()` by @janhenkgerritsen
* [Yii2] Fix https support and verbose output added by @TriAnMan See #1770
* [Yii2] `haveRecord` to insert insert unsafe attributes by @nkovacs. Fixes #1775
* [Asserts] `assertSame` and `assertNotSame` added by @hidechae *2015-04-03*
* [Laravel5] Add `packages` option for application packages by @jonathantorres  #1782
* [PhpBrowser][WebDriver][Frameworks] `seeInFormFields` method added for checking multiple form field values. See #1795 *2015-04-03*
* [ZF2] Fixed setting Content-Type header by @Gorp See #1796 *2015-04-03*
* [Yii2] Pass body request into yii2 request, allowing to send Xml payload by @m8rge. See #1806
* Fixed conditional assertions firing TEST_AFTER event by @zbateson. Issues #1647 #1354 and #1111 *2015-04-03*
* Fixing mocking Laravel models by removing `__mocked` property in classes created with Stub by @EVODelavega See #1785 *2015-04-03*
* [WebDriver] `submitForm` allows array parameter values by @zbateson *2015-04-03*
* [SOAP] Added `framework_collect_buffer` option to disable buffering output by @Noles *2015-04-03*
* [Laravel4] added  to run artisan commands by @bgetsug *2015-04-03*
* [AMQP] add a routing key to a push to exchange by @jistok *2015-04-03*
* Interactive console updated to work with namespaces by @jistok *2015-04-03*
* [PhpBrowser] added deleteHeader method by @zbateson *2015-04-03*
* Disabling loading of bootstrap files by setting `bootstrap: false` in globall settings or inside suite config. Fixes #1813 *2015-04-03*


#### 2.0.11

* Updated to PHPUnit 4.5 *2015-02-23*
* [Laravel5] module added by @janhenkgerritsen *2015-02-23*
* Fixed problem with extensions being always loaded with default options by @sjableka. Fixes #1716 *2015-02-23*
* [Db] Cleanup now works for tables with primary is not named 'id'. Fix by @KennethVeipert See #1727 *2015-02-23*
* [PhpBrowser][Frameworks] `submitForm` improvements by @zbateson: *2015-02-23*

Removed submitForm's reliance on using parse_str and parse_url to
generate params (which caused unexpected side-effects like failing
for values with ampersands).

Modified the css selector for input elements so disabled input
elements don't get sent default values.

Modifications to ensure multiple values get sent correctly.

* [Laravel4] middleware is loaded on requests. Fixed #1680 by @jotweh *2015-02-23*
* [Dbh] Begin transaction only unless transaction is already in progress by @thecatontheflat *2015-02-23*
* [PhpBrowser][Frameworks] Fix quiet crash when crawler is null by @aivus. See #1714 *2015-02-23*
* [Yii2] Fixed usage of PUT method by @miroslav-chandler *2015-02-23*


#### 2.1.0

* [WebDriver] Saving and restoring session snapshots implemented *2015-03-16*


#### 2.0.10

* **Console Improvement**: better formatting of test progress. Improved displaying of debug messages and PHP Fatal Errors.
  Codeception now uses features of interactive shell to print testing progress.
  In case of non-interactive shell (when running from CI like Jenkins) this feature is gracefully degraded to standard mode.
  You can turn off interactive printing manually by providing `--no-interaction` option or simply `-n`
* `ExceptionWrapper` messages unpacked into normal and verbose exceptions.
* HTML reports now allow to filter tests by status. Thanks to @raistlin
* Added '_failed' hook for Cest tests. Fixes #1660 *2015-02-02*
* [REST] fixed setting Host header. Issue #1650 *2015-02-02*
* [Laravel4] Disconnecting from database after each test to prevent Too many connections exception #1665 by @mnabialek *2015-02-02*
* [Symfony2] Fixed kernel reuse in #1656 by @hacfi *2015-02-01*
* [REST] request params are now correctly saved to `$this->params` property. Fixes #1682 by @gmhenderson *2015-02-01*
* Interactive shell updated: deprecated Symfony helpers replaced, printed output cleaned *2015-01-28*
* [PhpBrowser][Frameworks] Fixed `matchOption` to return the option value in case there is no value attribute by @synchrone. See #1663 *2015-01-26*
* Fixed remote context options on CodeCoverage by @synchrone. See #1664 *2015-01-26*
* [MongoDb] `seeNumElementsInCollection` method added by @sahanh
* [MongoDb] Added new methods: `grabCollectionCount`, `seeElementIsArray`, `seeElementIsObject` by @antoniofrignani
* [WebDriver] Allow `selectOption()` to select options not inside forms by @n8whnp See #1638
* [FTP] Added support for sftp connections with an RSA SSH key by @mattvot.
* [PhpBrowser][WebDriver] allows to handle domain and path for cookies *2015-01-24*
* [CLI] Allow CLI module to handle nonzero response codes without failing by @DevShep
* [Yii2] Fix the bug with `session_id()`. See #1606 by @TriAnMan
* [PhpBrowser][Frameworks] Fix double slashes in certain forms submitted by `submitForm` by @Revisor. See #1625
* [Facebook] `grabFacebookTestUserId` method added by @ipalaus
* Always eval error level settings passed from config file.


#### 2.0.9

* **Fixed Symfony 2.6 compatibility in Yaml::parse by @antonioribeiro**
* Specific tests can be executed without adding .php extension by @antonioribeiro See #1531 *2014-12-20*

Now you can run specific test using shorter format:

```
codecept run unit tests/unit/Codeception/TestLoaderTest
codecept run unit Codeception
codecept run unit Codeception:testAddCept

codecept run unit Codeception/TestLoaderTest.php
codecept run unit Codeception/TestLoaderTest
codecept run unit Codeception/TestLoaderTest.php:testAddCept
codecept run unit Codeception/TestLoaderTest:testAddCept

codecept run unit tests/unit/Codeception
codecept run unit tests/unit/Codeception:testAddCept
codecept run unit tests/unit/Codeception/TestLoaderTest.php
codecept run unit tests/unit/Codeception/TestLoaderTest.php:testAddCept
codecept run unit tests/unit/Codeception/TestLoaderTest
codecept run unit tests/unit/Codeception/TestLoaderTest:testAddCept
```

* [Db] Remove table constraints prior to drop table in clean up for SqlSrv by @jonsa *2014-12-20*
* [PhpBrowser][Frameworks] Fixed: submitForm with form using site-root relative paths may fail depending on configuration #1510 by @zbateson *2014-12-20*
* [WebDriver][PhpBrowser][Frameworks] `seeInField` method to work for radio, checkbox and select fields. Thanks to @zbateson *2014-12-20*
* Fixed usage of `--no-colors` flag by @zbateson. Issue #1562 *2014-12-20*
* [REST] sendXXX methods now encode objects implementing JsonSerializable interfaces. *2014-12-19*
* [REST] added methods to validate JSON structure *2014-12-19*

[seeResponseJsonMatchesJsonPath](http://codeception.com/docs/modules/REST#seeResponseJsonMatchesJsonPath) validates response JSON against [JsonPath](http://goessner.net/articles/JsonPath/).
Usage of JsonPath requires library `flow/jsonpath` to be installed.

[seeResponseJsonMatchesXpath](http://codeception.com/docs/modules/REST#seeResponseJsonMatchesXpath) validates response JSON against XPath.
It converts JSON structure into valid XML document and executes XPath for it.

[grabDataFromResponseByJsonPath](http://codeception.com/docs/modules/REST#grabDataFromResponseByJsonPath) method was added as well to grab data JSONPath.

* [REST] `grabDataFromJsonResponse` deprecated in favor of `grabDataFromResponseByJsonPath` *2014-12-19*
* [PhpBrowser][Frameworks] fixed `Unreachable field` error while filling [] fields in input and textarea fields. Issues #1585 #1602 *2014-12-18*


#### 2.0.8

* Dependencies updated: facebook/php-webdriver 0.5.x and guzzle 5 *2014-11-17*
* [WebDriver] Fixed selectOption and (dont)seeOptionIsSelected for multiple radio button groups by @MasonM. See #1467 *2014-11-18*
* [WebDriver][PhpBrowser][Frameworks] Clicked submit button can be specified as 3rd parameter in `submitForm` method by @zbateson. See #1518
* [ZF1] Format ZF response to Symfony\Component\BrowserKit\Response by @MOuli90. Fixes #1476
* [PhpBrowser][Frameworks] fixed `grabValueFrom` method by @zbateson. See #1512
* [Db] Fixed Postgresql error with schemas by @rafreis. Fixes #970
* [PhpBrowser] Fix for meta refresh tags with interval by @zbateson. See #1515
* [PhpBrowser][Frameworks] Fixed: `grabTextFrom` doesn't work with regex by @zbateson. See #1519
* Cest tests support multiple `@before` and `@after` annotations. Thanks to @draculus and @zbateson. See #1517
* [FTP] Stops test execution on failed connection by @yegortokmakov
* [AMQP] Fix for purging queues on initialization stage. Check for open channel is not needed and it prevents from cleaning queue by @yegortokmakov
* CodeCoverage remote context configuration added by @synchrone. See #1524 [Documentation updated](http://codeception.com/docs/11-Codecoverage#Remote-Context-Options)
* Implemented better descriptions for error exception. Fix #1503
* Added `c3_url` option to code coverage settings. `c3_url` allows to explicitly set url for index file with c3 included. See #1024
* [PhpBrowser][Frameworks] Fixed selecting checkbock in a group of checkboxes #1535
* [PhpBrowser][Frameworks] submitForm sends default values for radio buttons and checkboxes by @zbateson. Fixes #1507 *2014-11-3*
* [ZF2] Close any open ZF2 sessions by @FnTm. See #1486 *2014-10-24*


#### 2.0.7

* [Db] Made the postgresql loader load $$ syntax correctly by @rtuin. See #1450 *2014-10-12*
* [Yii1] fixed syntax typo in Yii1 Connector by @xt99 *2014-10-12*
* [PhpBrowser][WebDriver] amOnUrl method added for opening absolute urls. This behavior taken from amOnPage method, initially introduced in 2.0.6 *2014-10-12*
* Fixed usage of whitespaces in wantTo. See #1456 *2014-10-12*
* [WebDriver][PhpBrowser][Frameworks] fillField is matching element by name, then by CSS. Fixes #1454 *2014-10-12*


#### 2.0.6

* Fixed list of executed suites while running included suites by @gureedo. See #1427 *2014-10-08*
* [Frameworks] support files and request names containing square brackets, dots, spaces. See #1438. Thanks to @kkopachev *2014-10-08*
* [PhpBrowser] array of files for Guzzle to support format: file[foo][bar]. Fixes #342 by @kkopachev *2014-10-07*
* Added strict mode for XML generation. *2014-10-06*

In this mode only standard JUnit attributes are added to XML reports, so special attributes like `feature` won't be included. This improvement fixes usage XML reports with Jenkins #1408
  To enable strict xml generation add to `codeception.yml`:

```
settings:
    strict_xml: true
```

* Fixed retrieval of codecoverage reports on remote server #1379 *2014-10-06*
* [PhpBrowser][Frameworks] Malformed XPath won't throw fatal error, but makes tests fail. Fixes #1409 *2014-10-06*
* Build command generates actors for included suites. See #1267 *2014-10-03*
* CodeCoverage throws error on unsuccessful requests (status code is not 200) to remote server. Fixes #346 *2014-10-03*
* CodeCoverage can be disabled per suite. Fix #1249 *2014-10-02*
* Fix: --colors and --no-colors options can override settings from config *2014-10-02*
* [WebDriver] `waitForElement*` methods accept strict locators and WebDriverBy as parameters. See #1396 *2014-09-29*
* [PhpBrowser] `executeInGuzzle` uses baseUrl set from config. Fixes #1416 *2014-09-29*
* [Laravel4] fire booted callbacks between requests without kernel reboot. Fixes #1389, See #1415 *2014-09-29*
* [WebDriver][PhpBrowser][Frameworks] `submitForm` accepts forms with document-relative paths. Fixes #1274 *2014-09-28*
* [WebDriver][PhpBrowser][Frameworks] Fixed #1381: `fillField` fails for a form without a submit button by @zbateson *2014-09-28*
* [PhpBrowser][WebDriver] `amOnPage` now accepts absolute urls *2014-09-27*
* [Db] ignore errors from lastInsertId by @tomykaira *2014-09-27*
* [WebDriver] saves HTML snapshot on fail *2014-09-27*
* [WebDriver] fixed #1392: findField should select by id, css, then fall back on xpath *2014-09-27*
* [WebDriver] Don't check for xpath if css selector is set, by @Danielss89 #1367 *2014-09-27*
* Specify actor class for friends by @tomykaira. See #1394 *2014-09-27*


#### 2.0.5

* [Queue] module added with AWS, Iron.io, and Beanstalkd support. Thanks to @nathanmac *2014-08-21*
* [WebDriver] fixed attachFile error message when file does not exists #1333 by @TroyRudolph *2014-08-21*
* [Asserts] Added assertLessThan and assertLessThanOrEqual by @Great-Antique *2014-08-21*
* [ZF2] fixed #1283 by @dkiselew *2014-08-21*
* Added functionality to Stub to allow ConsecutiveCallStub. See #1300 by @nathanmac *2014-08-21*
* Cest generator inserts  object into _before and _after methods by @TroyRudolph *2014-08-21*
* [PhpBrowser][Frameworks] Fixed #1304 - ->selectOption() fails if two submit buttons present by @fdjohnston *2014-08-21*
* [WebDriver][PhpBrowser][Frameworks] seeNumberOfElements method added by @dynasource *2014-08-21*
* recursive runner for included suites by @dynasource *2014-08-21*
* Disabled skipped/incomplete tests logging in jUnit logger for smooth Bamboo integration by @ayastreb *2014-08-21*


#### 2.0.4

* [Laravel4] More functional, cli, and api tests added to demo application <https://github.com/Codeception/sample-l4-app> *2014-08-05*
* Fix: GroupManager uses DIRECTORY_SEPARATOR for loaded tests *2014-08-05*
* [Laravel4] Uses `app.url` config value for creating requests. Fixes #1095 *2014-08-04*
* [Laravel4] `seeAuthenticated` / `dontSeeAuthenticated` assertions added to check that current user is authenticated *2014-08-04*
* [Laravel4] `logout` action added *2014-08-04*
* [Laravel4] `amLoggedAs` can login user by credentials *2014-08-04*
* [Laravel4] Added `amOnRoute`, `amOnAction`, `seeCurrentRouteIs`, `seeCurrentActionIs` actions *2014-08-04*
* [Laravel4] Added `haveEnabledFilters` and `haveDisabledFilters` actions to toggle filters in runtime *2014-08-04*
* [Laravel4] Added `filters` option to enable filters on testing *2014-08-04*
* [REST] seeResponseContainsJson should not take arrays order into account. See #1268 *2014-08-04*
* [REST] grabDataFromJsonResponse accepts empty path to return entire json response *2014-08-04*
* [REST] print_r replaced with var_export for better output on json comparison #1210 *2014-08-02*
* [REST] Reset request variables in the before hook by @brutuscat #1232 *2014-08-01*
* [Db] Oci driver for oracle database by @Sikolasol #1234 #1243 *2014-08-01*
* [Laravel4] Unit testing and test environment are now configurable #1255 by @ipalaus *2014-08-01*
* [Laravel4] Fixed Cest testing when using Laravel's Auth #1258 by @ipalaus *2014-08-01*
* FIX #948 code coverage HTML: uncovered files missing by @RLasinski *2014-07-26*
* [Laravel4] project root relative config parameter added by @kernio *2014-07-26*

#### 2.0.3

* [Symfony2] Symfony3 directory structure implemented by @a6software *2014-07-21*
* Console: printing returned values *2014-07-21*
* FIX: TAP and JSON logging should not be started when no option --json or --tap provided *2014-07-21*
* [Doctrine2] FIXED: persisting transaction between Symfony requests *2014-07-19*
* [Symfony2] created Symfony2 connector with persistent services *2014-07-19*
* [Doctrine2] implemented haveInRepository method (previously empty) *2014-07-17*
* When Cest fails @after method wont be executed *2014-07-17*
* [Laravel4] App is rebooted before each test. Fixes #1205 *2014-07-15*
* FIX: `codeception/specify` is now available in phar *2014-07-14*
* FIX: Interactive console works again *2014-07-09*
* `_bootstrap.php` is now loaded before `beforeSuite` module hooks.
* FIX: Suite `_bootstrap.php` was loaded after test run by @samdark *2014-07-11*

#### 2.0.2

* [PhpBrowser][Frameworks] correctly send values when there are several submit buttons in a form by @TrustNik *2014-07-08*
* [REST] fixed connection with framework modules *2014-07-06*
* [PhpBrowser][Frameworks] `checkOption` now works for checkboxes with array[] name by @TrustNik
* [PhpBrowser][Frameworks] FIX: `seeOptionIsSelected` and `dontSeeOptionIsSelected` now works with radiobuttons by @TrustNik *2014-07-05*
* [FTP] MODULE ADDED by @nathanmac *2014-07-05*
* [WebDriver] Enabled remote upload of local files to remote selenium server by @motin *2014-07-05*
* [Yii2][Yii1] disabled logging for better functional test performance

#### 2.0.1

* [Phalcon1] Fixed connector
* [WebDriver] added seeInPageSource and dontSeeInPageSource methods
* [WebDriver] see method now checks only for visible BODY element by @artyfarty
* [REST] added Bearer authentication by @dizews
* removed auto added submit buttons in forms previously used as hook for DomCrawler
* BUGFIX: PHP 5.4.x compatibility fixed. Sample error output: 'Method WelcomeCept.php does not exist' #1084 #1069 #1109
* Second parameter of Cest method is treated as scenario variable on parse. Fix #1058
* prints raw stack trace including codeception classes in -vvv mode
* screenshots on fail are saved to properly named files #1075
* [Symfony2] added debug config option to switch debug mode by @pmcjury

#### 2.0.0

* renamed `_logs` dir to `_output` by default
* renamed `_helpers` dir to `_support` by default
* Guy renamed to Tester
* Bootstrap command got 3 installation modes: default, compat, setup
* added --coverage-text option


#### 2.0.0-RC2

* removed fabpot/goutte, added Guzzle4 connector
* group configuration can accept groups by patterns


#### 2.0.0-RC

* [WebDriver] makeScreenshot does not use filename of a test
* added `grabAttributeFrom`
* seeElement to accept attributes in second parameter: seeElement('input',['name'=>'login'])


#### 2.0.0-beta

* executeInGuzzle is back in PhpBrowser
* environment can be accessed via ->env in test
* before/after methods of Cest can take  object
* moved logger to extension
* bootstrap files are loaded before suite only
* extension can reconfigure global config
* removed RefactorAddNamespace and Analyze commands
* added options to set output files for xml, html reports, and coverage
* added extension to rerun failed tests
* webdriver upgraded to 0.4
* upgraded to PHPUnit 4<|MERGE_RESOLUTION|>--- conflicted
+++ resolved
@@ -1,10 +1,9 @@
 # Changelog
 
-<<<<<<< HEAD
 #### 3.0.0
 
 * Dropped support for PHP 5.4
-=======
+
 #### 2.2.9
 
 * [Laravel5] **Laravel 5.4 support** by @janhenkgerritsen
@@ -21,7 +20,6 @@
 * [PhpBrowser][Frameworks] If form has no id, use action attribute as identifier by @Naktibalda. Fixes #3953
 * Fixed test coloring output when a Feature title has some special chars in it like `/` or `-`
 * [REST] Added missing @part `json` and `xml` to `deleteHeader` by @freezy-sk 
->>>>>>> 225f1c23
 
 #### 2.2.8
 
@@ -193,7 +191,6 @@
 * Handle deprecation messages according to `error_level` setting #3460. Fixes #3424. By @Naktibalda.
 
 #### 2.2.4 (August 2016)
->>>>>>> 2.2
 
 * Improved using complex params, nested params can be set using dot (`.`). See #3339
 * [Yii2] Mailer mock is now configured with options that make sense for it. Fixes #3382
