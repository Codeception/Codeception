# Changelog

#### 2.2.6

* [Laravel5][Lumen] Fixed issue that caused the `have` and `haveMultiple` methods not being available when using the ORM part of the modules. See #3587. By @janhenkgerritsen
<<<<<<< HEAD
=======
* [APC] Added `Codeception\Module\Apc` module to interact with the Alternative PHP Cache (APC) using either APCu or APC extension. By @sergeyklay
>>>>>>> 9c775bcd

#### 2.2.5

* Support for PhpUnit 5.x.
* [Lumen] Major refactoring of Lumen module. See [#3533](https://github.com/Codeception/Codeception/pull/3533). By @janhenkgerritsen
* [Laravel5] Removed calls to `Auth::logout()`, `Session::flush()` and `Cache::flush()` from after hook. See #3493. By @janhenkgerritsen
* [Memcache] Updated `Memcache::seeInMemcached` to check if the key exists alone or with the desired value. By @sergeyklay
* [Memcache] Added `Memcache::haveInMemcached`. By @sergeyklay
* [Memcache] Fixed `Memcache::dontSeeInMemcached`. By @sergeyklay
* [ZF2] Zend Framework 3 Support. Made `init_autoloader` optional, because ZF3 uses composer for autoloading #3525. By @Naktibalda
* [ZF2] Fixed accessing Doctrine Entity Manager when client is not initialized. By @chris1312. See #3524
* [Yii2] Allow to load fixtures from `_fixtures` method of a testcase. [See reference](http://codeception.com/docs/modules/Yii2#Fixtures). Fixes usage of nested transactions #3520. By @kalyabin and @davertmik
* [Yii1] Fix private property accessible; allows to change urlManager class to subclass of CUrlManager. See @3287. By @amashigeseiji
* Escaped tags in debug output by @Naktibalda. See #3507. Fixes #3495
* Fixed #3410: Wrong subSteps rendering in HTML ResultPrinter by @niclopez
* [WebDriver] Improved exception message thrown when click('name') does not match any element #3546 by @Naktibalda. Fixes #3528
* [SOAP] Removed conflict with REST module. `seeResponseCodeIs` is deprecated in favor of `seeSoapResponseCodeIs` by @eXorus. See #3512. Fixes #3512
* Fixed #3472: group Files not working with a non-empty data provider by @eXorus
* [REST] Disabled resetting server parameters in _before. Fixed REST+Laravel usage: #3263. See #3539. By @janhenkgerritsen
* [REST] Improved output of failed JsonType assertions #3480. By @Naktibalda. Fixes #2858
* [REST] Requests are added to browser history #3446. Fixes regression #3197. By @Naktibalda
* [REST] application/json header check made case insensitive. Fixes #3516. By @Naktibalda
* Fix bug in Coverage Filter related to relative filepaths #3518. By @sbacic
* [Db] PostgreSQL: fixed a problem when sequences are not a standard format (ie. table_id_seq). See #3506. By @alexjeen
* [Symfony] Persist doctrine.dbal.backend_connection if Doctrine2 module is used #3500. Fixes #3479. By @Naktibalda
* [Doctrine2] Using `Doctrine\ORM\EntityManagerInterface` as valid em instance #3467. Fixes #3459. By @akbwm
* [MongoDb] Fixes `mongorestore` command syntax and adds --quiet option to config
* [Facebook] Replaced `facebook/php-sdk-v4` library with `facebook/graph-sdk`.
* Fixed #3433 detection of relative path when `codeception.yml` is not in project root. See #3434. By @loren-osborn
* Handle deprecation messages according to `error_level` setting #3460. Fixes #3424. By @Naktibalda.

#### 2.2.4

* Improved using complex params, nested params can be set using dot (`.`). See #3339
* [Yii2] Mailer mock is now configured with options that make sense for it. Fixes #3382
* [Yii2] Fixed creating `@webroot` directory on running functional tests. See #3387
* [Yii2] Fixed regression in Yii 2 connector not allowing to work with output of error pages in functional tests. Fixes #3332
* [Mongo] support of standard mongodump/mongorestore tools to populate mongo db database. Thanks @GSokol. Fixes #3427
* [REST] `seeResponseIsJson` fails when response is empty. See #3401, closes #3400
* [AMQP] Added `purgeQueue` and `purgeAllQueues` actions. By @niclopez
* [DataFactory] `haveMultiple` fixed; corrected the order of arguments in `FactoryMuffin->seed`. See #3413 by @buffcode
* [SOAP] Improved error reporting by @eXorus See #3426 #3422
* [SOAP] Added `SOAPAction` config param to unset `SOAPAction` header in SOAP >= 1.2. See #3396
* [REST] fixed digest authentication. See #3416
* [Laravel5] Fixed an issue with error handling for Laravel 5.3. See #3420. By @bonsi.
* [Laravel5] Fixed an issue with uploaded files. See #3417. By @torkiljohnsen.
* [ZF2] Support for zend-mvc 3.0
* [Db] Error is thrown if SQLite memory is used. #3319
* [Frameworks] `REQUEST_TIME` server variable to be set on request. By @gimler. Fixes #3374

#### 2.2.3

* [Yii2] Improvements:
    * Added `init` part to initialize Yii app for unit and acceptance testing.
    * added `entryScript` and `entryUrl` config values for acceptance testing.
    * Fixtures support: `haveFixtures`, `grabFixtures` methods.
    * Yii logs to be printed in debug mode.
    * added `amOnRoute` method.
    * added `amloggedInAs` method.
    * added `grabComponent` method.
    * added `seeEmailIsSent`, `grabLastSentEmail`, etc and email part.
    * assetManager disabled for unit/functional tests.
* Fixed `@example` to `@group` defined in group files. By @eXorus. Fixes #3278
* Added `ReqiuiresPackage` interface to set external dependencies for modules.
* Fixed timing values in output. Closes #3331
* Fixed merging module configs. Closes #3292
* [Recorder Extension] Fixes saving of files on windows and with using examples.
* [DataFactory] Fixed loading factories twice by @samusenkoiv. See #3314
* [Laravel5] Added `run_database_migrations` configuration option. By @janhenkgerritsen.
* [Laravel5] Added `callArtisan` method. By @janhenkgerritsen.
* [Laravel5] Added `disableModelEvents()` method and `disable_model_events` configuration option. Fixes #2897.
* [REST] Allow objects in files array #3298
* [ZF2] Added addServiceToContainer method
* [ZendExpressive] allow instances of UploadedFile in files array
* [ZF2] Added addServiceToContainer method
* Don't fail test validation when exec function is disabled by @Naktialda

#### 2.2.2

* Parameters can be applied to global `codeception.yml` config. See #3255 Thanks to @LeRondPoint
* Fixed loading of parameters from `.env.*` files. See #3224. By @smotesko
* Better failure diff messages by @k0pernikus
* UTF-8 improvements (replaced with custom `ucfirst`, `strtoupper` => `mb_strtoupper`) by @Naktibalda. See #3211
* Print execution time of non-successful tests by @Naktibalda. Fixes #3274
* [WebDriver][PhpBrowser][Frameworks] Fixed created files on failure. Fixes #3207
* [Frameworks][PhpBrowser] Adjacent forms submit improvements by @dizzy7. Fixes #2331
* [WebDriver] Fixed adjacent `selectOption` with similar options by @eXorus. Fixes #3246
* [DataFactory] fixed loading factories from relative paths. Fixes #3208
* *Test\Gherkin* Added JUnit reporter #3273
* *Test\Gherkin* Added support for multiple languages by @dizzy7. See #3203
* *Test\Unit* Dependencies can pass and receive values the same way as it is done in PHPUnit. Fixes #3213
* [Symfony] Fixed failing tests when the profiler is disabled by @dizzy7. See #3223
* [REST] Added `Codecepion\Util\HttpCode` util class with HTTP code constants. See [class reference](https://github.com/Codeception/Codeception/blob/2.2/docs/reference/HttpCode.md)
* [REST] Support simple key-value format for file uploads. See #3244
* Bugfix with duplicate instances in the modules container #3219 by @dizzy7
* [REST] Added `deleteHeader` method by @Naktibalda. Fixes #3161
* [Yii1] `init` part added to avoid conflicts with `WebDriver`
* `generate:snippets` can accept second parameter to generate snippets from a specific file or folder.
* [Db] Added `grabNumRecords` method by @tocsick. See #3175
* Fixed group events fire twice #3112. By @jstaudenmaier
* [ZF2] Added services part which can be used to `grabServiceFromContainer` when conflicting module is used by @Naktibalda.
* Improved Examples to be Traversable; Fixed console output for complex data structures.
* [Laravel5] Added `haveBinding`, `haveSingleton`, `haveContextualBinding` and `haveInstance` methods. By @janhenkgerritsen. See #2904.
* + changes from 2.1.11

#### 2.2.1

* PHPUnit 5.4 and PHPUnit/php-code-coverage 4.0 compatibility.

#### 2.2.0

* **Gherkin format support**. [Announcement](https://github.com/Codeception/Codeception/pull/2750#issue-129899745)
* **Core Test Format Refactorings** Codeception becomes true multiformat testing platform. Format requires a [Loader](https://github.com/Codeception/Codeception/blob/master/src/Codeception/Test/Loader/LoaderInterface.php) and class extending [Test](https://github.com/Codeception/Codeception/blob/master/src/Codeception/Test/Test.php) class, implementing [TestInterface](https://github.com/Codeception/Codeception/blob/master/src/Codeception/TestInterface.php).
    * *Breaking* `Codeception\TestCase` replaced with `Codeception\TestInterface` in code and in module signatures.
    * *Breaking* Cept/Cest classes are no longer extending `PHPUnit_Framework_TestCase`, so they don't have `expectException`, `getMock`, etc.
    * Reduced stack trace for scenario-driven test formats. Codeception tests implement `PHPUnit_Framework_Test` instead of extending heavy `PHPUnit_Framework_TestCase` class.
* *Breaking* **Conflicts API implemented** Frameworks + PhpBrowser + WebDriver can't be used together unless only non-conflicting part is used. [Announcement](http://codeception.com/03-05-2016/codeception-2.2.-upcoming-features.html#conflicts)
* **Examples** as an alternative to Data Providers. [Announcement](http://codeception.com/03-10-2016/even-more-features-of-codeception.html#examples)
* **Params** loading from yml, env files or environment. [Announcement](http://codeception.com/03-05-2016/codeception-2.2.-upcoming-features.html#params)
* **Test dependencies** with `@depends` annotation. [Announcement](http://codeception.com/03-05-2016/codeception-2.2.-upcoming-features.html#test-dependencies)
* **Custom Commands** inject your own commands as as simple as extension. [Announcement](http://codeception.com/03-10-2016/even-more-features-of-codeception.html#custom-commands)
* `codecept dry-run` command added to show scenario steps without executing them.
* *Breaking* [Dbh] module removed
* *Breaking* [Laravel4] module removed. See #2866
* *Breaking* [Laravel5] Minimum supported Laravel version is 5.1. See [#3243](https://github.com/Codeception/Codeception/issues/3243#issuecomment-227078266)
* *Breaking* [Laravel5] Removed `createModel` method, use `have` method instead. See #2866
* *Breaking* [Laravel5] Removed `makeModel` method. See #2866
* *Breaking* [Laravel5] Renamed `haveModel` method to `have`. See #2866
* *Breaking* [Symfony] public property `container` removed
* *Breaking* [Asserts] removed deprecated `assertLessThen` and `assertGreaterThen`
* *Breaking* mocks created with `Codeception\Util\Stub` are not verified in Cests. See #3005
* *Breaking* [REST] `grabAttributeFrom` renamed to `grabAttributeFromXmlElement` to avoid conflicts
* [WebDriver] allows getting current browser and capabilities in test. [Announcement](http://codeception.com/03-10-2016/even-more-features-of-codeception.html#Getting-current-browser-and-capabilities-in-tests)
* [AngularJS] module added. Extends WebDriver module for AngularJS testing. [Announcement](http://codeception.com/03-10-2016/even-more-features-of-codeception.html#angularjs)
* [DataFactory] module added. Performs data generation using FactoryMuffin library [Announcement](http://codeception.com/03-10-2016/even-more-features-of-codeception.html#datafactory)
* [Redis] Module rewritten using Predis library as driver by @marcverney
* [Laravel5] Added a `haveMultiple` method to create more than one model per call. See #2866
* [Laravel5] [Lumen] The `haveRecord`, `seeRecord`, `dontSeeRecord` and `grabRecord` methods now also accept Eloquent model class names instead of only database table names. See #2866
* [Symfony] module Symfony2 renamed to Symfony
* [Phalcon] Merged `Phalcon1` and `Phalcon2` modules into one `Phalcon` due the fact that Phalcon Framework v1.3.x no longer supported at all
* [Asserts] More `assert*` methods from PHPUnit added
* [Asserts] Added `expectException` method
* [WebDriver][Frameworks][PhpBrowser] `selectOption` can receive option as strict locator to exactly match option by text or by value. Use `['value' => 'myvalue']` or `['text' => 'optiontext']` to select a proper option. By @gdscei and @davertmik See #3003
* Added config option to disable modules using `modules: disabled:`.
* [Sequence] Changed the prefix value. Generated sequences to include id inside a prefix: `sq('user1') => 'user1_876asd8as87a'. Added `prefix` config option.
* Deprecation errors won't fail tests but will be printed.
* Official [Docker image](https://hub.docker.com/r/codeception/codeception/) introduced by @schmunk42

#### 2.1.11

* [Yii1] Improved Yii connector. AR metadata is cleaned up between requests. `regenerateId` of session is disabled.
* [REST][InnerBrowser] redirect is not triggered when Location header is set but response code is not 3xx. By @Naktibalda. Fixes #3171.
* [PhpBrowser][Frameworks] checkboxes can be located by label by @dizzy7. See #3237
* [PhpBrowser][Frameworks] field can be matched by its trimmed label value. See #3209. By @dizzy7
* [WebDriver] fixed URL matching in WebDriver::seeLink
* [WebDriver][InnerBrowser] Improved error messages of `seeLink` and `dontSeeLink`

#### 2.1.10

* PHPUnit version locked to <5.4
* [Db] Added missing support for LIKE condition to SqlSrv driver

#### 2.1.9

* PHPUnit 5.4 compatibility for creating mocks using `Codeception\Util\Stub` by @davertmik. See #3093 and #3080
* Updated dependencies to support Symfony 3.1
* [Laravel5] Fixed issue where non-existing services were called in _before and _after methods. See #3028.
* Fix self-update command to update only to stable versions by @MAXakaWIZARD
* Added `settings: backup_global` to config, to disable backup_global option of PHPUnit by @mkeasling. See #3045. Fixes #3044
* [PhpBrowser][Frameworks] `see` matches UTF-8 text case-insensitively by @Naktibalda. Fixes #3114
* Fixed page object generation with namespaces by @eugene-manuilov and @Naktibalda. See #3126 Fixes #3012
* `--steps` will not disable code coverage. By @Naktibalda. Fixes #2620
* Suppress console coverage report with `--quiet` by @EspadaV8. See #2370
* Improved multibyte output in console by @kt81. See #3130
* [Lumen] Fixed: `initializeLumen()` method has been called twice on start by @kt81. See #3124 #2607
* [Db] Allow INT Parameter SQL Binding by @davidcochrum . Fixes #3118
* [Db] Support LIKE conditions in assertions.
* [Db] Improved regex for parsing comments by @dima-stefantsov. See #3138
* [Dbh] Fix `seeInDatabase` and `dontSeeInDatabase` with empty criteria. Closes #3116
* [Symfony] Improve fail messages on seeInCurrentRoute and seeCurrentRouteIs
* [Symfony] Improve route comparison on seeInCurrentRoute and seeCurrentRouteIs
* [WebDriver] multi session testing with friends improved by @eXorus. Webdriver sessions are finished correctly; `leave()` method added to Friend class. See #3068
* [PhpBrowser] added `handler` and `middleware` config options to customize Guzzle handlers and middleware
* Added full support of phpunit-bridge features.
* [Laravel] Fixed issue where non-existing services were called in _before and _after methods. See #3028.
* [WebDriver] fixed using `saveSessionSnapshot` with codecoverage. Closes #2923
* [ZF2] create new instance of Application for each request

#### 2.1.8

* `Util\Locator` added methods to create locators to match element at their position: `elementAt`, `firstElement`, `lastElement`
* [Symfony] Refactor to unify service retrieval, avoid memleaks and reduce memory footprint. Closes #2938 and #2954.
* [Symfony] New optoin `rebootable_client` that reboots client's kernel before each request.
* [WebDriver] fixed `seeInField` for textarea with whitespaces before and after string. Closes #2921
* [Symfony] Deprecated `grabServiceFromContainer` use `grabService` instead. For consistency with other frameworks.
* [Asserts] More `assert*` methods from PHPUnit added
* [Asserts] Added `expectException` method
* `codecept self-update` works with proxy by @gr1ev0us
* [Phalcon1 add params support for method amOnRoute by @MelnykDmitro

#### 2.1.7

* **PHPUnit 5.x support**
* Global Bootstrap, Suite Bootstrap, Module Initialization happens before test loading. Fixes issues of autoloading TestCase classes introduced in 2.1.5, see #2872
* Added option to skip PHP files validation in `codeception.yml` - `settings: lint: false`
* [Facebook] Updated to  facebook/php-sdk-v4 version 5 by @orhan-swe and @tigerseo #2828 #2415
* [WebDriver] Added `scrollTo` action by @javigomez and @davertmik #2844
* Fix encoding problems in PHP prior to 5.6 by @pejaycz. See #2831
* [Queue] Fixed `clearQueue` for AmazonSQS by @mikitu #2805
* [Db] Fixed loading files in Sqlite @mcustiel See #2812
* [PhpBrowser] `amHttpAuthenticated` allows null, null as parameters to unset authentication. #2896
* `Util\Locator` added `contains` method to easily locate any element containing a text.
* [Laravel5] Added `guard` parameters to `seeAuthentication` and `dontSeeAuthentication` methods. By @janhenkgerritsen. See #2876
* [Laravel5] Added functionality to disable/enable Laravel's exception handling. By @janhenkgerritsen. See #2763
* [Laravel5] Authentication now persists between requests when calling `amLoggedAs` with an instance of `Authenticable`. See #2795
* [REST] Fixed dontSeeXmlResponseMatchesXpath method #2825 by @mangust404
* [ZF2] Fixed POST parameters #2814 by @Naktibalda
* [ZF1] Call Zend_Registry::_unsetInstance in _after #2863 by @Naktibalda

#### 2.1.6

* Starting from 2.1.6 you can **download PHP 5.4 compatible phar build** at http://codeception.com/php54/codecept.phar by @Naktibalda. See [installation guide](http://codeception.com/install).
* [WebDriver] Fixed uploading files with **PhantomJS** #1823 by @DavertMik and @Naktibalda. Please specify your browser name as `phantom` in WebDriver config in order to use PhantomJS-specific hooks.
* Fixed parsing PHP files with spaces in name on PHP<7 by @acuthbert. Fixes #2647
* [WebDriver] Fixed proxy error when using with Chrome #2651 by @vaikla
* [Laravel5] Allow Laravel5 application URL to be set through config. By @gmhenderson. See #2676
* [Laravel5] Mocked events should also return an array. Fix by @devinfd
* Fixed using codecoverage with environments #2634
* Various HHVM improvements by @Naktibalda, for instance, Asserts module issues has been fixed.
* [REST] Fixes #2775 `seeResponseJsonMatchesXpath` when JSON contains ampersand. By @Naktibalda.
* [Filesystem] Added `seeNumberNewLines` method to check the number of new lines in opened file. By @sergeyklay
* [Symfony2] Added `seeCurrentRouteMatches` action by @laszlo-karpati See #2665
* [Sequence] Added `sqs` function to generate unique sequences per suite. #2766 by @johnatannvmd
* [FTP] Fixed various bugs by @k-serenade. See #2755
* [Frameworks][PhpBrowser] Fixed #2733: `seeOptionIsSelected` sees first option as selected if none is selected by @Naktibalda
* [Symfony2] Removed 'localhost' from getInternalDomains by @Naktibalda. Fixed #2717
* Bugfix for using groups by directory on Windows by @tortuetorche See #2550 and #2551
* [REST] Fixed failed message for `seeHttpHeader` and `dontSeeHttpHeader` from null to expected value #2697 by @zondor
* [REST] Added methods to control redirect: `stopFollowingRedirects` and `startFollowingRedirects` by @brutuscat
* [Recorder Extension] Added `animate_slides` config to disable left-right sliding animation between screenshots by @vml-rmott

#### 2.1.5

* **PHP7 support**
* **Symfony3 support**
* [ZendExpressive] **module added** by @Naktibalda
* [Frameworks] **Internal Domains**: Framework modules now throw an `ExternalUrlException` when a test tries to open a URL that is not handled by the framework, i.e. an external URL. See #2396
* Syntax check for tests. If PHP7 is used, `ParseException` handles syntax error, otherwise linting happens with `php -l`. @davertmik
* Fixed Cest generation to not include "use" statements if no namespaces set
* [REST] Modified JsonArray::sequentialArrayIntersect to return complete matches only by @Naktibalda. Fixes #2635
* [REST] Fixes validation of several types with filters. See #2581 By @davertmik
* [REST] JsonType improved URL filter to use `filter_var($value, FILTER_VALIDATE_URL)`
* [REST] JsonType to support collections: all items in an array will be validates against JsonType. By @davertmik
* [REST] Various fixes to JsonType: #2555 #2548 #2542
* [REST] Hides binary request data in debug by @codemedic. Fixed #1884, See #2552 
* [WebDriver] Allow `appendField` to work with content editable div by @nsanden #2588
* [WebDriver] Allows adding ssl proxy settings by @mjntan35.
* [Symfony2] Config option `cache_router` added (disabled by default) by @raistlin.
* [Doctrine] Fixed #2060: Too many connections error by @dranzd
* [Symfony2] `services` part added to allow access Symfony DIC while wokring with WebDriver or PhpBrowser by @laszlo-karpati See #2629
* [WebDriver][PhpBrowser] Unified setCookie "expires" param name by @davertmik. See #2582
* [Memcache] add adaptive close call on `_after` by @pfz. See #2572 
* [Symfony2] Move kernel booting and container set up into _initialize() method by @Franua  #2491 
* [WebDriver] Fixed `seeInField` for textareas by @nsanden 
* [Yii2][REST] Fixed using Yii2 as dependency for REST by @Naktibalda. See #2562
* [Laravel5] Removed `enableMiddleware` and `enableEvents` methods. See #2602. By @janhenkgerritsen
* [Laravel] Refactored modules. See #2602. By @janhenkgerritsen
* [Laravel5] Fix bug for `seeCurrentRouteIs` when routes don't match. See #2593. By @maddhatter
* [PhpBrowser] Set curl options for Guzzle6 correctly. See #2533. By @Naktibalda
* Fixed usage of GroupObject by unit tests. GroupObjects can skip tests by @davetmik. See #2617

#### 2.1.4

* [PhpBrowser][Frameworks] Added `_getResponseContent` hidden method. By @Naktibalda
* [PhpBrowser][Frameworks] Added `moveBack` method. By @Naktibalda
* [WebDriver][PhpBrowser][Frameworks] Added `seeInSource`, `dontSeeInSource` methods to check raw HTML instead of stripped text in `see`/`dontSee`. By @zbateson in #2465
* [WebDriver] print Selenium WebDriver logs on failure or manually with `debugWebDriverLogs` in debug mode. Config option `debug_log_entries` added. See #2471 By @MasonM and @DavertMik.
* [ZF2] grabs service from container without reinitializing it. Fixes #2519 where Doctrine2 gets different instances of the entity manager everytime grabServiceFromContainer is called. By @dranzd
* [REST] fixed usage of JsonArray and `json_last_error_msg` function on PHP 5.4. See #2535. By @Naktibalda
* [REST] `seeResponseIsJsonType` can now validate emails with `string:email` definition. By @DavertMik
* [REST] `seeResponseIsJsonType`: `string|null` as well as `null|string` can be used to match null type. #2522 #2500 By @vslovik
* [REST] REST methods can be used to inspect result of the last request made by PhpBrowser or framework module. see #2507. By @Naktibalda
* [Silex] Doctrine provider added. Doctrine2 module can be connected to Silex app with `depends: Silex` in config. By @arduanov #2503
* [Laravel5] Removed `expectEvents` and added `seeEventTriggered` and `dontSeeEventTriggered`. By @janhenkgerritsen
* [Laravel5] Fixed fatal error in `seeCurrentRouteIs` and `seeCurrentActionIs` methods. See #2517. By @janhenkgerritsen
* [Laravel5] Improved the error messages for several methods. See #2476. By @janhenkgerritsen
* [Laravel5] Improved form error methods. See #2432. By @janhenkgerritsen
* [Laravel5] Added wrapper methods for Laravel 5 model factories. See #2442. By @janhenkgerritsen
* [Phalcon] Added `amOnRoute` and `seeCurrentRouteIs` methods by @sergeyklay
* [Phalcon] Added `seeSessionHasValues` by @sergeyklay
* [Phalcon] Added `getApplication()` method by @sergeyklay
* [Symfony2] Sets `xdebug.max_nesting_level` to 200 only if it is lower. Fixes error hiding #2462 by @mhightower
* [Db] Save the search path when importing Postgres dumps #2441 by @EspadaV8
* [Yii2] Fixed problems with transaction rollbacks when using the `cleanup` flag. See #2488. By @ivokund
* [Yii2] Clean up previously uploaded files between tests by @tibee
* Actor classes generation improved by @codemedic #2453
* Added support for nested helper by @luka-zitnik #2494
* Make `generate:suite` respect bootstrap setting in #2512. By @dmitrivereshchagin

#### 2.1.3

* [REST] **Added matching data types** by with new methods `seeResponseMatchesJsonType` and `dontSeeResponseMatchesJsonType`. See #2391
* [PhpBrowser][Frameworks] added `_request` and `_loadPage` hidden API methods for performing arbitrary requests.
* [PhpBrowser][Frameworks] Fixed `seeInField`, `dontSeeInField` for disabled fields #2378. See #2414.
* Environment files can now be located in subfolders of `tests/_env` by @Zifius
* [Symfony2] Fixed issue when accessing profiler when no request has been performed #652.
* [Symfony2] Added `amOnRoute` and `seeCurrentRouteIs` methods  by @raistlin
* [ZF2] Added `amOnRoute` and `seeCurrentRouteIs` methods module, by @Naktibalda
* Fixed issue with trailing slashes in `seeCurrentUrlEquals` and `dontSeeCurrentUrlEquals` methods #2324. By @janhenkgerritsen
* Warning is displayed once using unconfigured environment.
* Fixed loading environment configurations for Cept files by @splinter89
* Fixed bootstrap with namespaces to inject namespaced actor classes properly.
* [PhpBrowser][Frameworks] added hidden `_request()` method to send requests to backend from Helper classes.
* [Laravel5] Added `disableEvents()`, `enableEvents()` and `expectEvents()` methods. By @janhenkgerritsen
* [Laravel5] Added `dontSeeFormErrors()` method. By @janhenkgerritsen
* [Db] Deleted Oracle driver (it existed by mistake, the real driver is Oci). By @Naktibalda
* [Db] Implemented getPrimaryKey method for Sqlite, Mysql, Postgresql, Oracle and MsSql. By @Naktibalda
* [Db] Implemented support for composite primary keys and tables without primary keys. By @Naktibalda
* Fixed the scalarizeArray to be aware of NULL fields #2264. By @fbidu
* [Soap] Fixed SOAP module #2296. By @relaxart
* Fixed a bug where blank lines in a groups file would run every test in the project #2297. By @imjoehaines
* [WebDriver] seeNumberOfElements should only count visible elements #2303. By @sascha-egerer
* [PhpBrowser][Frameworks] Verbose output for all HTTP requests. By @Naktibalda
* [PhpBrowser][Frameworks] Throw `Codeception\Exception\ExternalUrlException` when framework module tries to open an external URL #2328. By @Naktibalda
* [PhpBrowser][Frameworks] Added `switchToIframe` method. By @Naktibalda
* [Dbh] module deprecated

#### 2.1.2

* **Updated to PHPUnit 4.8**
* Enhancement: **Wildcard includes enabled when testing [multiple applications](http://codeception.com/docs/08-Customization#One-Runner-for-Multiple-Applications)**. See #2016 By @nzod
* [Symfony2] fixed Doctrine2 integration: Doctrine transactions will start before each test and rollback afterwards. *2015-08-08*
* [Doctrine2] establishing connection and starting transaction is moved to `_before`. *2015-08-08*
* [PhpBrowser] Removed disabled and file fields from form values. By @Naktibalda *2015-08-08*
* [ZF2] Added grabServiceFromContainer function. By InVeX  *2015-08-08*
* [PhpBrowser][Guzzle6] Disabled strict mode of CookieJar #2234 By @Naktibalda *2015-08-04*
* [Laravel5] Added `disableMiddleware()` and `enableMiddleware()` methods. By @janhenkgerritsen *2015-08-07*
* Enhancement: If a specific *ActorActions trait does not exist in `tests/_support/_generated` directory, it will be created automatically before run.
* Enhancement: do not execute all included suites if you run one specific suite *2015-08-08*
* `Extension\Recorder` navigate over slides with left and right arrow keys, do not create screenshots for comment steps.
* `Extension\Recorder` generates index html for all saved records.
* `Extension\Recorder` fixed for creating directories twice. Fixed #2216
* `Extension\Logger` fixed #2216
* Fixed injection of Helpers into Cest and Test files. See #2222
* `Stub::makeEmpty` on interfaces works again by @Naktibalda
* Command `generate:scenarios` fixed for Cest files by @mkudenko See #1962
* [Db] Quoted table name in Db::select, removed identical methods from child classes by @Naktibalda. See #2231
* [WebDriver] added support for running tests on a remote server behind a proxy with `http_proxy` and `http_proxy_port` config options by @jdq22 *2015-07-29*
* [Laravel] Fixed issue with error handling for `haveRecord()` method in Laravel modules #2217 by @janhenkgerritsen *2015-07-28*
* Fixed displayed XML/HTML report path #2187 by @Naktibalda *2015-07-27*
* [WebDriver] Fixed `waitForElementChange` fatal error by @stipsan
* [Db] Enhanced dollar quoting ($$) processing in PostgreSQL driver by @YasserHassan *2015-07-20*
* [REST] Created tests for file-upload with REST module. By @Naktibalda *2015-08-08*
* [Lumen] Fixed issue where wrong request object was passed to the Lumen application by @janhenkgerritsen *2015-07-18*

#### 2.1.1

* [WebDriver] **Upgraded to facebook/webdriver 1.0** *2015-07-11*
  WebDriver classes were moved to `Facebook\WebDriver` namespace. Please take that into account when using WebDriver API directly.
  Till 2.2 Codeception will keep non-namespaced aliases of WebDriver classes.
* Module Reference now contains documentation for hidden API methods which should be used in Helper classes
* Skipped and Incomplete tests won't fire `test.before` and `test.after` events. For instance, WebDriver browser won't be started and Db cleanups won't be executed on incomplete or skipped tests.
* Annotations `skip` and `incomplete` enabled in Cest files #2131
* [WebDriver][PhpBrowser][Frameworks] `_findElements($locator)` method added to use in Helper classes *2015-07-11*
  Now you can use `$this->getModule('WebDriver')->findElements('.user');` in Helpers to match all elements with `user` class using WebDriver module
* [PhpBrowser] Fixed `amOnUrl` method to open absolute URLs.
* [PhpBrowser][Frameworks] Fix for `fillField` using values that contain ampersands by @GawainLynch and @zbateson Issue #2132
* [WebDriver][PhpBrowser][Frameworks] Fixed missing HTTPS when trying to access protected pages #2141

#### 2.1.0

* [Recorder](https://github.com/Codeception/Codeception/tree/master/ext#codeceptionextensionrecorder) extension added. Shows acceptance test progress with a recorded slideshow.
* **Updated to Guzzle 6**. Codeception can now work both with Guzzle v5 and Guzzle v6. PhpBrowser chooses right connector depending on Guzzle version installed. By @davertmik and @enumag
* Annotations in Cept files.
  Instead of calling `$scenario->skip()`, `$scenario->group('firefox')`, etc, it is recommended to set scenario metadata with annotations `// @skip`, `// @group firefox`.
  Annotations can be parsed from line or block comments. `$scenario->skip()` and `$scenario->incomplete()` are still valid and can be executed inside conditional statements:
  ```
  if (!extension_loaded('xdebug')) $scenario->skip('Xdebug required')
  ```
* **PSR-4**: all support classes moved to `tests/_support` by default. Actors, Helpers, PageObjects, StepObjects, GroupObjects to follow PSR-4 naming style. Autoloader implemented by @splinter89.
* **Dependency Injection**: support classes can be injected into tests. Support classes can be injected into each other too. This happens by implementing method `_inject` and explicitly specifying class names as parameters. Implemented by @splinter89.
* **Actor classes can be extended**, their generated parts were moved to special traits in `_generated` namespace. Each *Tester class can be updated with custom methods.
* **Module config simplified**: Modules can be configured in `enabled` section of suite config.
* **Conflicts**: module can define conflicts with each other by implementing `_conflicts` method
* **Dependencies**: module can explicitly define dependencies and expect their injection by implementing `_inject` and `_depends` methods and relying on dependency injection container.
* **Current** modules, environment, and test name can be received in scenario. Example: `$scenario->current('env')` returns current environment name. Fixes #1251
* **Environment Matrix**: environments can be merged. Environment configs can be created in `tests/_envs`, environment generator added. Implemented by By @sjableka. See #1747
* **Custom Printers**: XML, JSON, TAP, Report printers can be redefined in configuration. See #1425
* [Db] Added `reconnect` option for long running tests, which will connect to database before the test and disconnect after. By @Naktibalda
* Module parts. Actions of modules can be loaded partially in order to disable actions which are not used in current tests. For instance, disable web actions of framework modules in unit testsing.
* **Kohana**, **Symfony1**, **Doctrine1** modules considered deprecated and moved to standalone packages.
* `shuffle` added to settings. Randomizes order of running tests. See #1504
* Console output improved: scenario stack traces contain files and lines of fail.
* [Doctrine2][Symfony2] `symfony_em_service` config option moved from Doctrine2 to Symfony2 module and renamed to `em_service` *2015-06-03*
* [PhpBrowser][Frameworks] Fixed cloning form nodes `Codeception\Lib\InnerBrowser::getFormFromCrawler(): ID XXX already defined` *2015-05-13*
* [WebDriver] session snapshot implemented, allows to store cookies and load them, i.e., to keep user session between testss.
* [WebDriver][PhpBrowser][Frameworks] Malformed XPath locators wil throw an exception #1441
* `MODULE_INIT` event is fired before initializing modules #1370
* Graceful tests termination using `pcntl_signal`. See #1286
* Group classes renamed to GroupObjects; Base GroupObject class renamed to `Codeception\GroupObject`
* Official extensions moved to `ext` dir; Base Extension class renamed to `Codeception\Extension`
* Duplicate environment options won't cause Codeception to run environment tests twice
* [Phalcon1] `haveServiceInDi` method implemented by @sergeyklay
* [Db] `seeNumRecords` method added by @sergeyklay

#### 2.0.15

* [Phalcon1] Fixed getting has more than one field by @sergeyklay #2010.
* [PhpBrowser][Frameworks] Compute relative URIs against the effective request URI when there is a redirect. #2058 #2057
* [PhpBrowser] Fixed Guzzle Connector headers by @valeriyaslovikovskaya #2028
* [Symfony2] kernel is created for every test by @quaninte #2020
* [WebDriver] Added WebDriver init settings `connection_timeout` and `request_timeout` by @n8whnp #2065
* [MongoDb] added ability to change the database by @clarkeash #2015
* [Doctrine2] Fixed issues after first request is made #2025 @AlexStansfield
* [REST] Improved JsonArray to compare repeated values correctly by @Naktibalda #2070
* [MongoDb] Remove not necessary config fields `user` and `password` by @nicklasos
* `Stub::construct` can be used to set private/protected properties by @Naktibalda #2082
* Fixed @before and @after hooks in Cest. _before method was executed on each call of method specified in @before annotation *2015-06-15*
* [Laravel5] Fix for domains in `route()` helper. See #2000. *2015-06-04*
* [REST] Fixed sending `JsonSerializable` object on POST by @Naktibalda and @andersonamuller. See #1988 #1994
* [MongoDb] escaped filename shell argument for loading MongoDB by @christoph-hautzinger. #1998 *2015-06-03*
* [Lumen] **Module added** by @janhenkgerritsen

#### 2.0.14

* Improved output *2015-05-22*
  * data providers print simplified
  * output respects console size with `tput` and tries to fit area
  * non-interactive environments for `tput` are ignored
* [Frameworks][PhpBrowser][Symfony2] Fields are passed as PHP-array on form submission the same way as `Symfony\Component\DomCrawler\Form->getPhpValues()` does. Fixes fails of Symfony form tests  *2015-05-22*
* [Laravel4] Fixed bug with filters. See #1810. *2015-05-21*
* [PhpBrowser][Frameworks] Fixed working associative array form fields (like `FooBar[bar]`). Fixes regression #1923 by @davertmik and @zbateson.
* [PhpBrowser][Frameworks] Fixed cloning form nodes Codeception\Lib\InnerBrowser::getFormFromCrawler(): ID XXX already defined *2015-05-13*
* [Laravel4] [Laravel5] Improved error message for `amOnRoute` and `amOnAction` methods if route or action does not exist *2015-05-04*
* [Laravel4] Fixed issue with session configuration *2015-05-01*
* [Laravel4] Partial rewrite of module *2015-05-01*
  * Added `getApplication()` method
  * Added `seeFormHasErrors()`, `seeFormErrorMessages(array $bindings)` and `seeFormErrorMessage($key, $errorMessage)` methods
  * Deprecated `seeSessionHasErrors()` and `seeSessionErrorMessage(array $bindings)` methods.
* fixed stderr output messages in PHPStorm console *2015-04-26*
* Allow following symlinks when searching for tests by @nechutny
* Fixed `g:scenarios --single-file` missing linebreaks between scenarios by @Zifius Parially fixes #1866
* [Frameworks][PhpBrowser] Fixed errors like `[ErrorException] Array to string conversion` when using strict locators. Fix by @neochief #1881
* [Frameworks][PhpBrowser] Fix for URLs with query parameters not properly constructed for GET form submissions by @zbateson Fixes #1891
* [Facebook] Updated Facebook SDK to 4.0 by @enginvardar. See #1896.
* [DB] Quote table name in `Db::getPrimaryKeyColumn` and `Db::deleteQueryMethods` by @Naktibalda. See #1912
* [Silex] Can be used for API functional testing. Improvement by @arduanov See #1945
* [Doctrine2] Added new config option `symfony_em_service` to specify service name for Doctrine entity manager in Symfony DIC by @danieltuwien #1915
* [Db] Reversed order of removing records with foreign keys created by `haveInDatabase`. Fixes #1942 by @satahippy
* [Db] Quote names in PostgreSQL queries. Fix #1916 by @satahippy
* [ZF1] Various improvements by @Naktibalda See #1924
* [ZF2][ZF2] Improved passing request headers by @Naktibalda
* [Phalcon1] Improved dependency injector container check by @sergeyklay #1967
* [Yii2] Enabled logging by @TriAnMan #1539
* Attribute `feature` added to xml reports in `Codeception\TestCase\Test` test report by @tankist. See #1964
* Fixed #1779 by @Naktibalda
* ...special thanks to @Naktibalda for creating demo [ZF1](https://github.com/Naktibalda/codeception-zf1-tests) and [ZF2](https://github.com/Naktibalda/codeception-zf2-tests) applications with api tests examples.

#### 2.0.13

* Updated to PHPUnit 4.6
* [Db] fixed regression introduced in 2.0.11. `haveInDatabase` works in PostgreSQL on tables with 'id' as primary key. Fix by @akireikin #1846 #1761
* added `--no-rebuild` option to disable automatic actor classes rebuilds *2015-04-24*
* suppressed warnings on failed actor classes auto-rebuilds
* enable group listener for grouping with annotation by @litpuvn Fixes #1830
* unix terminals output improved by calculating screen size. Done by @DexterHD See #1858
* [Yii2] Remove line to activate request parsers by @m8rge #1843
* [PhpBrowser][Frameworks] Various `fillField`/`submitForm` improvements by @zbateson See #1840. Fixes #1828, #1689
* Allow following symlinks when searching for tests by @nechutny #1862

#### 2.0.12

* [Laravel5] Fix for undefined method `Symfony\Component\HttpFoundation\Request::route()` by @janhenkgerritsen
* [Yii2] Fix https support and verbose output added by @TriAnMan See #1770
* [Yii2] `haveRecord` to insert insert unsafe attributes by @nkovacs. Fixes #1775
* [Asserts] `assertSame` and `assertNotSame` added by @hidechae *2015-04-03*
* [Laravel5] Add `packages` option for application packages by @jonathantorres  #1782
* [PhpBrowser][WebDriver][Frameworks] `seeInFormFields` method added for checking multiple form field values. See #1795 *2015-04-03*
* [ZF2] Fixed setting Content-Type header by @Gorp See #1796 *2015-04-03*
* [Yii2] Pass body request into yii2 request, allowing to send Xml payload by @m8rge. See #1806
* Fixed conditional assertions firing TEST_AFTER event by @zbateson. Issues #1647 #1354 and #1111 *2015-04-03*
* Fixing mocking Laravel models by removing `__mocked` property in classes created with Stub by @EVODelavega See #1785 *2015-04-03*
* [WebDriver] `submitForm` allows array parameter values by @zbateson *2015-04-03*
* [SOAP] Added `framework_collect_buffer` option to disable buffering output by @Noles *2015-04-03*
* [Laravel4] added  to run artisan commands by @bgetsug *2015-04-03*
* [AMQP] add a routing key to a push to exchange by @jistok *2015-04-03*
* Interactive console updated to work with namespaces by @jistok *2015-04-03*
* [PhpBrowser] added deleteHeader method by @zbateson *2015-04-03*
* Disabling loading of bootstrap files by setting `bootstrap: false` in globall settings or inside suite config. Fixes #1813 *2015-04-03*


#### 2.0.11

* Updated to PHPUnit 4.5 *2015-02-23*
* [Laravel5] module added by @janhenkgerritsen *2015-02-23*
* Fixed problem with extensions being always loaded with default options by @sjableka. Fixes #1716 *2015-02-23*
* [Db] Cleanup now works for tables with primary is not named 'id'. Fix by @KennethVeipert See #1727 *2015-02-23*
* [PhpBrowser][Frameworks] `submitForm` improvements by @zbateson: *2015-02-23*

Removed submitForm's reliance on using parse_str and parse_url to
generate params (which caused unexpected side-effects like failing
for values with ampersands).

Modified the css selector for input elements so disabled input
elements don't get sent default values.

Modifications to ensure multiple values get sent correctly.

* [Laravel4] middleware is loaded on requests. Fixed #1680 by @jotweh *2015-02-23*
* [Dbh] Begin transaction only unless transaction is already in progress by @thecatontheflat *2015-02-23*
* [PhpBrowser][Frameworks] Fix quiet crash when crawler is null by @aivus. See #1714 *2015-02-23*
* [Yii2] Fixed usage of PUT method by @miroslav-chandler *2015-02-23*


#### 2.1.0

* [WebDriver] Saving and restoring session snapshots implemented *2015-03-16*


#### 2.0.10

* **Console Improvement**: better formatting of test progress. Improved displaying of debug messages and PHP Fatal Errors.
  Codeception now uses features of interactive shell to print testing progress.
  In case of non-interactive shell (when running from CI like Jenkins) this feature is gracefully degraded to standard mode.
  You can turn off interactive printing manually by providing `--no-interaction` option or simply `-n`
* `ExceptionWrapper` messages unpacked into normal and verbose exceptions.
* HTML reports now allow to filter tests by status. Thanks to @raistlin
* Added '_failed' hook for Cest tests. Fixes #1660 *2015-02-02*
* [REST] fixed setting Host header. Issue #1650 *2015-02-02*
* [Laravel4] Disconnecting from database after each test to prevent Too many connections exception #1665 by @mnabialek *2015-02-02*
* [Symfony2] Fixed kernel reuse in #1656 by @hacfi *2015-02-01*
* [REST] request params are now correctly saved to `$this->params` property. Fixes #1682 by @gmhenderson *2015-02-01*
* Interactive shell updated: deprecated Symfony helpers replaced, printed output cleaned *2015-01-28*
* [PhpBrowser][Frameworks] Fixed `matchOption` to return the option value in case there is no value attribute by @synchrone. See #1663 *2015-01-26*
* Fixed remote context options on CodeCoverage by @synchrone. See #1664 *2015-01-26*
* [MongoDb] `seeNumElementsInCollection` method added by @sahanh
* [MongoDb] Added new methods: `grabCollectionCount`, `seeElementIsArray`, `seeElementIsObject` by @antoniofrignani
* [WebDriver] Allow `selectOption()` to select options not inside forms by @n8whnp See #1638
* [FTP] Added support for sftp connections with an RSA SSH key by @mattvot.
* [PhpBrowser][WebDriver] allows to handle domain and path for cookies *2015-01-24*
* [CLI] Allow CLI module to handle nonzero response codes without failing by @DevShep
* [Yii2] Fix the bug with `session_id()`. See #1606 by @TriAnMan
* [PhpBrowser][Frameworks] Fix double slashes in certain forms submitted by `submitForm` by @Revisor. See #1625
* [Facebook] `grabFacebookTestUserId` method added by @ipalaus
* Always eval error level settings passed from config file.


#### 2.0.9

* **Fixed Symfony 2.6 compatibility in Yaml::parse by @antonioribeiro**
* Specific tests can be executed without adding .php extension by @antonioribeiro See #1531 *2014-12-20*

Now you can run specific test using shorter format:

```
codecept run unit tests/unit/Codeception/TestLoaderTest
codecept run unit Codeception
codecept run unit Codeception:testAddCept

codecept run unit Codeception/TestLoaderTest.php
codecept run unit Codeception/TestLoaderTest
codecept run unit Codeception/TestLoaderTest.php:testAddCept
codecept run unit Codeception/TestLoaderTest:testAddCept

codecept run unit tests/unit/Codeception
codecept run unit tests/unit/Codeception:testAddCept
codecept run unit tests/unit/Codeception/TestLoaderTest.php
codecept run unit tests/unit/Codeception/TestLoaderTest.php:testAddCept
codecept run unit tests/unit/Codeception/TestLoaderTest
codecept run unit tests/unit/Codeception/TestLoaderTest:testAddCept
```

* [Db] Remove table constraints prior to drop table in clean up for SqlSrv by @jonsa *2014-12-20*
* [PhpBrowser][Frameworks] Fixed: submitForm with form using site-root relative paths may fail depending on configuration #1510 by @zbateson *2014-12-20*
* [WebDriver][PhpBrowser][Frameworks] `seeInField` method to work for radio, checkbox and select fields. Thanks to @zbateson *2014-12-20*
* Fixed usage of `--no-colors` flag by @zbateson. Issue #1562 *2014-12-20*
* [REST] sendXXX methods now encode objects implementing JsonSerializable interfaces. *2014-12-19*
* [REST] added methods to validate JSON structure *2014-12-19*

[seeResponseJsonMatchesJsonPath](http://codeception.com/docs/modules/REST#seeResponseJsonMatchesJsonPath) validates response JSON against [JsonPath](http://goessner.net/articles/JsonPath/).
Usage of JsonPath requires library `flow/jsonpath` to be installed.

[seeResponseJsonMatchesXpath](http://codeception.com/docs/modules/REST#seeResponseJsonMatchesXpath) validates response JSON against XPath.
It converts JSON structure into valid XML document and executes XPath for it.

[grabDataFromResponseByJsonPath](http://codeception.com/docs/modules/REST#grabDataFromResponseByJsonPath) method was added as well to grab data JSONPath.

* [REST] `grabDataFromJsonResponse` deprecated in favor of `grabDataFromResponseByJsonPath` *2014-12-19*
* [PhpBrowser][Frameworks] fixed `Unreachable field` error while filling [] fields in input and textarea fields. Issues #1585 #1602 *2014-12-18*


#### 2.0.8

* Dependencies updated: facebook/php-webdriver 0.5.x and guzzle 5 *2014-11-17*
* [WebDriver] Fixed selectOption and (dont)seeOptionIsSelected for multiple radio button groups by @MasonM. See #1467 *2014-11-18*
* [WebDriver][PhpBrowser][Frameworks] Clicked submit button can be specified as 3rd parameter in `submitForm` method by @zbateson. See #1518
* [ZF1] Format ZF response to Symfony\Component\BrowserKit\Response by @MOuli90. Fixes #1476
* [PhpBrowser][Frameworks] fixed `grabValueFrom` method by @zbateson. See #1512
* [Db] Fixed Postgresql error with schemas by @rafreis. Fixes #970
* [PhpBrowser] Fix for meta refresh tags with interval by @zbateson. See #1515
* [PhpBrowser][Frameworks] Fixed: `grabTextFrom` doesn't work with regex by @zbateson. See #1519
* Cest tests support multiple `@before` and `@after` annotations. Thanks to @draculus and @zbateson. See #1517
* [FTP] Stops test execution on failed connection by @yegortokmakov
* [AMQP] Fix for purging queues on initialization stage. Check for open channel is not needed and it prevents from cleaning queue by @yegortokmakov
* CodeCoverage remote context configuration added by @synchrone. See #1524 [Documentation updated](http://codeception.com/docs/11-Codecoverage#Remote-Context-Options)
* Implemented better descriptions for error exception. Fix #1503
* Added `c3_url` option to code coverage settings. `c3_url` allows to explicitly set url for index file with c3 included. See #1024
* [PhpBrowser][Frameworks] Fixed selecting checkbock in a group of checkboxes #1535
* [PhpBrowser][Frameworks] submitForm sends default values for radio buttons and checkboxes by @zbateson. Fixes #1507 *2014-11-3*
* [ZF2] Close any open ZF2 sessions by @FnTm. See #1486 *2014-10-24*


#### 2.0.7

* [Db] Made the postgresql loader load $$ syntax correctly by @rtuin. See #1450 *2014-10-12*
* [Yii1] fixed syntax typo in Yii1 Connector by @xt99 *2014-10-12*
* [PhpBrowser][WebDriver] amOnUrl method added for opening absolute urls. This behavior taken from amOnPage method, initially introduced in 2.0.6 *2014-10-12*
* Fixed usage of whitespaces in wantTo. See #1456 *2014-10-12*
* [WebDriver][PhpBrowser][Frameworks] fillField is matching element by name, then by CSS. Fixes #1454 *2014-10-12*


#### 2.0.6

* Fixed list of executed suites while running included suites by @gureedo. See #1427 *2014-10-08*
* [Frameworks] support files and request names containing square brackets, dots, spaces. See #1438. Thanks to @kkopachev *2014-10-08*
* [PhpBrowser] array of files for Guzzle to support format: file[foo][bar]. Fixes #342 by @kkopachev *2014-10-07*
* Added strict mode for XML generation. *2014-10-06*

In this mode only standard JUnit attributes are added to XML reports, so special attributes like `feature` won't be included. This improvement fixes usage XML reports with Jenkins #1408
  To enable strict xml generation add to `codeception.yml`:

```
settings:
    strict_xml: true
```

* Fixed retrieval of codecoverage reports on remote server #1379 *2014-10-06*
* [PhpBrowser][Frameworks] Malformed XPath won't throw fatal error, but makes tests fail. Fixes #1409 *2014-10-06*
* Build command generates actors for included suites. See #1267 *2014-10-03*
* CodeCoverage throws error on unsuccessful requests (status code is not 200) to remote server. Fixes #346 *2014-10-03*
* CodeCoverage can be disabled per suite. Fix #1249 *2014-10-02*
* Fix: --colors and --no-colors options can override settings from config *2014-10-02*
* [WebDriver] `waitForElement*` methods accept strict locators and WebDriverBy as parameters. See #1396 *2014-09-29*
* [PhpBrowser] `executeInGuzzle` uses baseUrl set from config. Fixes #1416 *2014-09-29*
* [Laravel4] fire booted callbacks between requests without kernel reboot. Fixes #1389, See #1415 *2014-09-29*
* [WebDriver][PhpBrowser][Frameworks] `submitForm` accepts forms with document-relative paths. Fixes #1274 *2014-09-28*
* [WebDriver][PhpBrowser][Frameworks] Fixed #1381: `fillField` fails for a form without a submit button by @zbateson *2014-09-28*
* [PhpBrowser][WebDriver] `amOnPage` now accepts absolute urls *2014-09-27*
* [Db] ignore errors from lastInsertId by @tomykaira *2014-09-27*
* [WebDriver] saves HTML snapshot on fail *2014-09-27*
* [WebDriver] fixed #1392: findField should select by id, css, then fall back on xpath *2014-09-27*
* [WebDriver] Don't check for xpath if css selector is set, by @Danielss89 #1367 *2014-09-27*
* Specify actor class for friends by @tomykaira. See #1394 *2014-09-27*


#### 2.0.5

* [Queue] module added with AWS, Iron.io, and Beanstalkd support. Thanks to @nathanmac *2014-08-21*
* [WebDriver] fixed attachFile error message when file does not exists #1333 by @TroyRudolph *2014-08-21*
* [Asserts] Added assertLessThan and assertLessThanOrEqual by @Great-Antique *2014-08-21*
* [ZF2] fixed #1283 by @dkiselew *2014-08-21*
* Added functionality to Stub to allow ConsecutiveCallStub. See #1300 by @nathanmac *2014-08-21*
* Cest generator inserts  object into _before and _after methods by @TroyRudolph *2014-08-21*
* [PhpBrowser][Frameworks] Fixed #1304 - ->selectOption() fails if two submit buttons present by @fdjohnston *2014-08-21*
* [WebDriver][PhpBrowser][Frameworks] seeNumberOfElements method added by @dynasource *2014-08-21*
* recursive runner for included suites by @dynasource *2014-08-21*
* Disabled skipped/incomplete tests logging in jUnit logger for smooth Bamboo integration by @ayastreb *2014-08-21*


#### 2.0.4

* [Laravel4] More functional, cli, and api tests added to demo application <https://github.com/Codeception/sample-l4-app> *2014-08-05*
* Fix: GroupManager uses DIRECTORY_SEPARATOR for loaded tests *2014-08-05*
* [Laravel4] Uses `app.url` config value for creating requests. Fixes #1095 *2014-08-04*
* [Laravel4] `seeAuthenticated` / `dontSeeAuthenticated` assertions added to check that current user is authenticated *2014-08-04*
* [Laravel4] `logout` action added *2014-08-04*
* [Laravel4] `amLoggedAs` can login user by credentials *2014-08-04*
* [Laravel4] Added `amOnRoute`, `amOnAction`, `seeCurrentRouteIs`, `seeCurrentActionIs` actions *2014-08-04*
* [Laravel4] Added `haveEnabledFilters` and `haveDisabledFilters` actions to toggle filters in runtime *2014-08-04*
* [Laravel4] Added `filters` option to enable filters on testing *2014-08-04*
* [REST] seeResponseContainsJson should not take arrays order into account. See #1268 *2014-08-04*
* [REST] grabDataFromJsonResponse accepts empty path to return entire json response *2014-08-04*
* [REST] print_r replaced with var_export for better output on json comparison #1210 *2014-08-02*
* [REST] Reset request variables in the before hook by @brutuscat #1232 *2014-08-01*
* [Db] Oci driver for oracle database by @Sikolasol #1234 #1243 *2014-08-01*
* [Laravel4] Unit testing and test environment are now configurable #1255 by @ipalaus *2014-08-01*
* [Laravel4] Fixed Cest testing when using Laravel's Auth #1258 by @ipalaus *2014-08-01*
* FIX #948 code coverage HTML: uncovered files missing by @RLasinski *2014-07-26*
* [Laravel4] project root relative config parameter added by @kernio *2014-07-26*

#### 2.0.3

* [Symfony2] Symfony3 directory structure implemented by @a6software *2014-07-21*
* Console: printing returned values *2014-07-21*
* FIX: TAP and JSON logging should not be started when no option --json or --tap provided *2014-07-21*
* [Doctrine2] FIXED: persisting transaction between Symfony requests *2014-07-19*
* [Symfony2] created Symfony2 connector with persistent services *2014-07-19*
* [Doctrine2] implemented haveInRepository method (previously empty) *2014-07-17*
* When Cest fails @after method wont be executed *2014-07-17*
* [Laravel4] App is rebooted before each test. Fixes #1205 *2014-07-15*
* FIX: `codeception/specify` is now available in phar *2014-07-14*
* FIX: Interactive console works again *2014-07-09*
* `_bootstrap.php` is now loaded before `beforeSuite` module hooks.
* FIX: Suite `_bootstrap.php` was loaded after test run by @samdark *2014-07-11*

#### 2.0.2

* [PhpBrowser][Frameworks] correctly send values when there are several submit buttons in a form by @TrustNik *2014-07-08*
* [REST] fixed connection with framework modules *2014-07-06*
* [PhpBrowser][Frameworks] `checkOption` now works for checkboxes with array[] name by @TrustNik
* [PhpBrowser][Frameworks] FIX: `seeOptionIsSelected` and `dontSeeOptionIsSelected` now works with radiobuttons by @TrustNik *2014-07-05*
* [FTP] MODULE ADDED by @nathanmac *2014-07-05*
* [WebDriver] Enabled remote upload of local files to remote selenium server by @motin *2014-07-05*
* [Yii2][Yii1] disabled logging for better functional test performance

#### 2.0.1

* [Phalcon1] Fixed connector
* [WebDriver] added seeInPageSource and dontSeeInPageSource methods
* [WebDriver] see method now checks only for visible BODY element by @artyfarty
* [REST] added Bearer authentication by @dizews
* removed auto added submit buttons in forms previously used as hook for DomCrawler
* BUGFIX: PHP 5.4.x compatibility fixed. Sample error output: 'Method WelcomeCept.php does not exist' #1084 #1069 #1109
* Second parameter of Cest method is treated as scenario variable on parse. Fix #1058
* prints raw stack trace including codeception classes in -vvv mode
* screenshots on fail are saved to properly named files #1075
* [Symfony2] added debug config option to switch debug mode by @pmcjury

#### 2.0.0

* renamed `_logs` dir to `_output` by default
* renamed `_helpers` dir to `_support` by default
* Guy renamed to Tester
* Bootstrap command got 3 installation modes: default, compat, setup
* added --coverage-text option


#### 2.0.0-RC2

* removed fabpot/goutte, added Guzzle4 connector
* group configuration can accept groups by patterns


#### 2.0.0-RC

* [WebDriver] makeScreenshot does not use filename of a test
* added `grabAttributeFrom`
* seeElement to accept attributes in second parameter: seeElement('input',['name'=>'login'])


#### 2.0.0-beta

* executeInGuzzle is back in PhpBrowser
* environment can be accessed via ->env in test
* before/after methods of Cest can take  object
* moved logger to extension
* bootstrap files are loaded before suite only
* extension can reconfigure global config
* removed RefactorAddNamespace and Analyze commands
* added options to set output files for xml, html reports, and coverage
* added extension to rerun failed tests
* webdriver upgraded to 0.4
* upgraded to PHPUnit 4<|MERGE_RESOLUTION|>--- conflicted
+++ resolved
@@ -3,10 +3,7 @@
 #### 2.2.6
 
 * [Laravel5][Lumen] Fixed issue that caused the `have` and `haveMultiple` methods not being available when using the ORM part of the modules. See #3587. By @janhenkgerritsen
-<<<<<<< HEAD
-=======
 * [APC] Added `Codeception\Module\Apc` module to interact with the Alternative PHP Cache (APC) using either APCu or APC extension. By @sergeyklay
->>>>>>> 9c775bcd
 
 #### 2.2.5
 
