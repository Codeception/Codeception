<?php
// @codingStandardsIgnoreStart
// Add aliases for PHPUnit 6
namespace {
    require_once __DIR__ . '/../vendor/autoload.php';

    if (!class_exists('PHPUnit\Framework\Assert') && class_exists('PHPUnit_Framework_Assert')) {
        class_alias('PHPUnit_Framework_Assert', 'PHPUnit\Framework\Assert');
    }

    // load PHPUnit 4.8 classes avoiding its so-called compatibility layer
    if (class_exists('PHPUnit_Framework_TestCase') && !class_exists('PHPUnit\Framework\TestCase', false)) {
        class_alias('PHPUnit_Framework_AssertionFailedError', 'PHPUnit\Framework\AssertionFailedError');
        class_alias('PHPUnit_Framework_Test', 'PHPUnit\Framework\Test');
        class_alias('PHPUnit_Framework_TestCase', 'PHPUnit\Framework\TestCase');
        class_alias('PHPUnit_Runner_BaseTestRunner', 'PHPUnit\Runner\BaseTestRunner');
        class_alias('PHPUnit_Framework_TestListener', 'PHPUnit\Framework\TestListener');
        class_alias('PHPUnit_Framework_TestSuite', 'PHPUnit\Framework\TestSuite');
        class_alias('PHPUnit_Framework_Constraint', 'PHPUnit\Framework\Constraint\Constraint');
        class_alias('PHPUnit_Framework_Constraint_Not', 'PHPUnit\Framework\Constraint\LogicalNot');
        class_alias('PHPUnit_Framework_TestSuite_DataProvider', 'PHPUnit\Framework\DataProviderTestSuite');
        class_alias('PHPUnit_Framework_Exception', 'PHPUnit\Framework\Exception');
        class_alias('PHPUnit_Framework_ExceptionWrapper', 'PHPUnit\Framework\ExceptionWrapper');
        class_alias('PHPUnit_Framework_ExpectationFailedException', 'PHPUnit\Framework\ExpectationFailedException');
        class_alias('PHPUnit_Framework_IncompleteTestError', 'PHPUnit\Framework\IncompleteTestError');
        class_alias('PHPUnit_Framework_SelfDescribing', 'PHPUnit\Framework\SelfDescribing');
        class_alias('PHPUnit_Framework_SkippedTestError', 'PHPUnit\Framework\SkippedTestError');
        class_alias('PHPUnit_Framework_TestFailure', 'PHPUnit\Framework\TestFailure');
        class_alias('PHPUnit_Framework_TestResult', 'PHPUnit\Framework\TestResult');
        class_alias('PHPUnit_Framework_Warning', 'PHPUnit\Framework\Warning');
        class_alias('PHPUnit_Runner_Filter_Factory', 'PHPUnit\Runner\Filter\Factory');
        class_alias('PHPUnit_Runner_Filter_Test', 'PHPUnit\Runner\Filter\NameFilterIterator');
        class_alias('PHPUnit_Runner_Filter_Group_Include', 'PHPUnit\Runner\Filter\IncludeGroupFilterIterator');
        class_alias('PHPUnit_Runner_Filter_Group_Exclude', 'PHPUnit\Runner\Filter\ExcludeGroupFilterIterator');
        class_alias('PHPUnit_Runner_Version', 'PHPUnit\Runner\Version');
        class_alias('PHPUnit_TextUI_ResultPrinter', 'PHPUnit\TextUI\ResultPrinter');
        class_alias('PHPUnit_TextUI_TestRunner', 'PHPUnit\TextUI\TestRunner');
        class_alias('PHPUnit_Util_Log_JUnit', 'PHPUnit\Util\Log\JUnit');
        class_alias('PHPUnit_Util_Printer', 'PHPUnit\Util\Printer');
        class_alias('PHPUnit_Util_Test', 'PHPUnit\Util\Test');
        class_alias('PHPUnit_Util_TestDox_ResultPrinter', 'PHPUnit\Util\TestDox\ResultPrinter');

    }
    if (!class_exists('PHPUnit\Util\Log\JSON') || !class_exists('PHPUnit\Util\Log\TAP')) {
        if (class_exists('PHPUnit\Util\Printer')) {
            require_once __DIR__ . '/phpunit5-loggers.php'; // TAP and JSON loggers were removed in PHPUnit 6
        }
    }

    // phpunit codecoverage updates
    if (class_exists('PHP_CodeCoverage' && !class_exists('SebastianBergmann\CodeCoverage\CodeCoverage'))) {
        class_alias('PHP_CodeCoverage', 'SebastianBergmann\CodeCoverage\CodeCoverage');
        class_alias('PHP_CodeCoverage_Report_Text', 'SebastianBergmann\CodeCoverage\Report\Text');
        class_alias('PHP_CodeCoverage_Report_PHP', 'SebastianBergmann\CodeCoverage\Report\PHP');
        class_alias('PHP_CodeCoverage_Report_Clover', 'SebastianBergmann\CodeCoverage\Report\Clover');
        class_alias('PHP_CodeCoverage_Report_Crap4j', 'SebastianBergmann\CodeCoverage\Report\Crap4j');
        class_alias('PHP_CodeCoverage_Report_HTML', 'SebastianBergmann\CodeCoverage\Report\Html\Facade');
        class_alias('PHP_CodeCoverage_Report_XML', 'SebastianBergmann\CodeCoverage\Report\Xml\Facade');
        class_alias('PHP_CodeCoverage_Exception', 'SebastianBergmann\CodeCoverage\Exception');
    }

    if (class_exists('PHP_Timer') && !class_exists('SebastianBergmann\Timer\Timer')) {
        class_alias('PHP_Timer', 'SebastianBergmann\Timer\Timer');
    }

<<<<<<< HEAD
    if (!class_exists('\PHPUnit\Framework\Constraint\LogicalNot') && class_exists('\PHPUnit\Framework\Constraint\Not')) {
        class_alias('\PHPUnit\Framework\Constraint\Not', '\PHPUnit\Framework\Constraint\LogicalNot');
    }
=======
>>>>>>> 57253357
}

// @codingStandardsIgnoreEnd<|MERGE_RESOLUTION|>--- conflicted
+++ resolved
@@ -63,12 +63,9 @@
         class_alias('PHP_Timer', 'SebastianBergmann\Timer\Timer');
     }
 
-<<<<<<< HEAD
     if (!class_exists('\PHPUnit\Framework\Constraint\LogicalNot') && class_exists('\PHPUnit\Framework\Constraint\Not')) {
         class_alias('\PHPUnit\Framework\Constraint\Not', '\PHPUnit\Framework\Constraint\LogicalNot');
     }
-=======
->>>>>>> 57253357
 }
 
 // @codingStandardsIgnoreEnd