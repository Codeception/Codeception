<?php
namespace Codeception\Exception;

<<<<<<< HEAD
use Codeception\TestInterface;

=======
>>>>>>> 8ab258d7
class TestRuntimeException extends \RuntimeException
{
}<|MERGE_RESOLUTION|>--- conflicted
+++ resolved
@@ -1,11 +1,6 @@
 <?php
 namespace Codeception\Exception;
 
-<<<<<<< HEAD
-use Codeception\TestInterface;
-
-=======
->>>>>>> 8ab258d7
 class TestRuntimeException extends \RuntimeException
 {
 }