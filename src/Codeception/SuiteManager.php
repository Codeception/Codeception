<?php
namespace Codeception;

<<<<<<< HEAD
use Codeception\Event\Suite;
use Codeception\Event\SuiteEvent;
=======
>>>>>>> 8ab258d7
use Codeception\Lib\Di;
use Codeception\Lib\GroupManager;
use Codeception\Lib\ModuleContainer;
use Codeception\Lib\Notification;
use Codeception\Test\Interfaces\Configurable;
use Codeception\Test\Interfaces\ScenarioDriven;
use Codeception\Test\Loader;
use Codeception\Test\Descriptor;
use Symfony\Component\EventDispatcher\EventDispatcher;

class SuiteManager
{
    public static $environment;
    public static $name;

    /**
     * @var \PHPUnit_Framework_TestSuite
     */
    protected $suite = null;

    /**
     * @var null|\Symfony\Component\EventDispatcher\EventDispatcher
     */
    protected $dispatcher = null;

    /**
     * @var GroupManager
     */
    protected $groupManager;

    /**
     * @var Loader
     */
    protected $testLoader;

    /**
     * @var ModuleContainer
     */
    protected $moduleContainer;

    /**
     * @var Di
     */
    protected $di;

    protected $tests = [];
    protected $debug = false;
    protected $path = '';
    protected $printer = null;

    protected $env = null;
    protected $settings;

    public function __construct(EventDispatcher $dispatcher, $name, array $settings)
    {
        $this->settings = $settings;
        $this->dispatcher = $dispatcher;
        $this->di = new Di();
        $this->path = $settings['path'];
        $this->groupManager = new GroupManager($settings['groups']);
        $this->moduleContainer = new ModuleContainer($this->di, $settings);

        $modules = Configuration::modules($this->settings);
        foreach ($modules as $moduleName) {
            $this->moduleContainer->create($moduleName);
        }
        $this->moduleContainer->validateConflicts();
        if (isset($settings['current_environment'])) {
            $this->env = $settings['current_environment'];
        }
        $this->suite = $this->createSuite($name);
    }

    public function initialize()
    {
        $this->dispatcher->dispatch(Events::MODULE_INIT, new Event\SuiteEvent($this->suite, null, $this->settings));
        foreach ($this->moduleContainer->all() as $module) {
            $module->_initialize();
        }
        if (!file_exists(Configuration::supportDir() . $this->settings['class_name'] . '.php')) {
            throw new Exception\ConfigurationException($this->settings['class_name'] . " class doesn't exist in suite folder.\nRun the 'build' command to generate it");
        }
        $this->dispatcher->dispatch(Events::SUITE_INIT, new Event\SuiteEvent($this->suite, null, $this->settings));
        ini_set('xdebug.show_exception_trace', 0); // Issue https://github.com/symfony/symfony/issues/7646
    }

    public function loadTests($path = null)
    {
        $testLoader = new Loader($this->settings);
<<<<<<< HEAD
        $path
            ? $testLoader->loadTest($path)
            : $testLoader->loadTests();
=======
        $testLoader->loadTests($path);
>>>>>>> 8ab258d7

        $tests = $testLoader->getTests();
        if ($this->settings['shuffle']) {
            shuffle($tests);
        }
        foreach ($tests as $test) {
            $this->addToSuite($test);
        }
        $this->suite->reorderDependencies();
    }

    protected function addToSuite($test)
    {
        $this->configureTest($test);

        if ($test instanceof \PHPUnit_Framework_TestSuite_DataProvider) {
            foreach ($test->tests() as $t) {
                $this->configureTest($t);
            }
        }
        if ($test instanceof ScenarioDriven) {
            $test->preload();
        }
        if ($test instanceof TestInterface) {
            $this->checkEnvironmentExists($test);
            if (!$this->isExecutedInCurrentEnvironment($test)) {
                return; // skip tests from other environments
            }
        }

        $groups = $this->groupManager->groupsForTest($test);
        $this->suite->addTest($test, $groups);

        if (!empty($groups) && $test instanceof TestInterface) {
            $test->getMetadata()->setGroups($groups);
        }
    }

    protected function createSuite($name)
    {
<<<<<<< HEAD
        $suite = new \Codeception\Suite();
        $suite->setBaseName($this->env ? substr($name, 0, strpos($name, '-' . $this->env)) : $name);
=======
        $suite = new Suite();
        $suite->setBaseName(preg_replace('~\s.+$~', '', $name)); // replace everything after space (env name)
>>>>>>> 8ab258d7
        if ($this->settings['namespace']) {
            $name = $this->settings['namespace'] . ".$name";
        }
        $suite->setName($name);
        $suite->setModules($this->moduleContainer->all());
        return $suite;
    }


    public function run(PHPUnit\Runner $runner, \PHPUnit_Framework_TestResult $result, $options)
    {
        $this->dispatcher->dispatch(Events::SUITE_BEFORE, new Event\SuiteEvent($this->suite, $result, $this->settings));
        $runner->doEnhancedRun($this->suite, $result, $options);
        $this->dispatcher->dispatch(Events::SUITE_AFTER, new Event\SuiteEvent($this->suite, $result, $this->settings));
    }


    /**
     * @return \Codeception\Suite
     */
    public function getSuite()
    {
        return $this->suite;
    }

    /**
     * @return ModuleContainer
     */
    public function getModuleContainer()
    {
        return $this->moduleContainer;
    }

    protected function getActor()
    {
        return $this->settings['namespace']
            ? rtrim($this->settings['namespace'], '\\') . '\\' . $this->settings['class_name']
            : $this->settings['class_name'];
    }

    protected function checkEnvironmentExists(TestInterface $test)
    {
        $envs = $test->getMetadata()->getEnv();
        if (empty($envs)) {
            return;
        }
        if (!isset($this->settings['env'])) {
            Notification::warning("Environments are not configured", Descriptor::getTestFullName($test));
            return;
        }
        $availableEnvironments = array_keys($this->settings['env']);
        $listedEnvironments = explode(',', implode(',', $envs));
        foreach ($listedEnvironments as $env) {
            if (!in_array($env, $availableEnvironments)) {
                Notification::warning("Environment $env was not configured but used in test", Descriptor::getTestFullName($test));
            }
        }
    }

    protected function isExecutedInCurrentEnvironment(TestInterface $test)
    {
        $envs = $test->getMetadata()->getEnv();
        if (empty($envs)) {
            return true;
        }
        $currentEnvironments = explode(',', $this->env);
        foreach ($envs as $envList) {
            $envList = explode(',', $envList);
            if (count($envList) == count(array_intersect($currentEnvironments, $envList))) {
                return true;
            }
        }
        return false;
    }

    /**
     * @param $t
     * @throws Exception\InjectionException
     */
    protected function configureTest($t)
    {
        if (!$t instanceof TestInterface) {
            return;
        }
        $t->getMetadata()->setServices([
            'di' => clone($this->di),
            'dispatcher' => $this->dispatcher,
            'modules' => $this->moduleContainer
        ]);
        $t->getMetadata()->setCurrent([
            'actor' => $this->getActor(),
            'env' => $this->env,
<<<<<<< HEAD
            'modules' => array_keys($this->moduleContainer->all())
=======
            'modules' => $this->moduleContainer->all()
>>>>>>> 8ab258d7
        ]);
    }
}<|MERGE_RESOLUTION|>--- conflicted
+++ resolved
@@ -1,11 +1,6 @@
 <?php
 namespace Codeception;
 
-<<<<<<< HEAD
-use Codeception\Event\Suite;
-use Codeception\Event\SuiteEvent;
-=======
->>>>>>> 8ab258d7
 use Codeception\Lib\Di;
 use Codeception\Lib\GroupManager;
 use Codeception\Lib\ModuleContainer;
@@ -95,13 +90,7 @@
     public function loadTests($path = null)
     {
         $testLoader = new Loader($this->settings);
-<<<<<<< HEAD
-        $path
-            ? $testLoader->loadTest($path)
-            : $testLoader->loadTests();
-=======
         $testLoader->loadTests($path);
->>>>>>> 8ab258d7
 
         $tests = $testLoader->getTests();
         if ($this->settings['shuffle']) {
@@ -142,13 +131,8 @@
 
     protected function createSuite($name)
     {
-<<<<<<< HEAD
-        $suite = new \Codeception\Suite();
-        $suite->setBaseName($this->env ? substr($name, 0, strpos($name, '-' . $this->env)) : $name);
-=======
         $suite = new Suite();
         $suite->setBaseName(preg_replace('~\s.+$~', '', $name)); // replace everything after space (env name)
->>>>>>> 8ab258d7
         if ($this->settings['namespace']) {
             $name = $this->settings['namespace'] . ".$name";
         }
@@ -241,11 +225,7 @@
         $t->getMetadata()->setCurrent([
             'actor' => $this->getActor(),
             'env' => $this->env,
-<<<<<<< HEAD
-            'modules' => array_keys($this->moduleContainer->all())
-=======
             'modules' => $this->moduleContainer->all()
->>>>>>> 8ab258d7
         ]);
     }
 }