<?php
namespace Codeception;

use Codeception\Exception\TestRuntimeException;

class Scenario
{
    /**
     * @var    \Codeception\TestCase
     */
    protected $test;

    /**
     * @var    array
     */
    protected $steps = [];

    /**
     * @var    string
     */
    protected $feature;
    protected $running = false;
    protected $blocker = null;
    protected $groups = [];
    protected $env = [];

    protected $currents = [];

    /**
     * Constructor.
     *
     * @param  \Codeception\TestCase $test
     */
    public function __construct(\Codeception\TestCase $test, $currents = [])
    {
        $this->test = $test;
        $this->currents = $currents;
    }

    public function group($group)
    {
        if (!is_array($group)) {
            $this->groups[] = $group;
            return;
        }
        foreach ($group as $t) {
            $this->group($t);
        }
    }

    public function env($env)
    {
        if (!is_array($env)) {
            $this->env[] = $env;
            return;
        }
        foreach ($env as $e) {
            $this->env($e);
        }
    }

    public function groups()
    {
        $this->group(func_get_args());
    }

    public function getGroups()
    {
        return $this->groups;
    }

    public function getEnv()
    {
        return $this->env;
    }

    public function setFeature($feature)
    {
        $this->feature = $feature;
    }

    public function skip($reason = "")
    {
        $this->blocker = new \Codeception\Step\Skip($reason, []);
    }

    public function incomplete($reason = "")
    {
        $this->blocker = new \Codeception\Step\Incomplete($reason, []);
    }

    protected function ignore()
    {
        $this->blocker = new \Codeception\Step\Ignore;
    }

    public function runStep(Step $step)
    {
        $this->steps[] = $step;
        $result = $this->test->runStep($step);
        $step->executed = true;
        return $result;
    }

    public function addStep(\Codeception\Step $step)
    {
        $this->steps[] = $step;
        return $this->test;
    }

    /**
     * Returns the steps of this scenario.
     *
     * @return array
     */
    public function getSteps()
    {
        return $this->steps;
    }

    public function getFeature()
    {
        return $this->feature;
    }

    public function getHtml()
    {
        $text = '';
        foreach ($this->getSteps() as $step) {
            /** @var Step $step */
            if ($step->getName() !== 'Comment') {
                $text .= 'I ' . $step->getHtml() . '<br/>';
            } else {
                $text .= trim($step->getHumanizedArguments(), '"') . '<br/>';
            }
        }
        $text = str_replace(['"\'', '\'"'], ["'", "'"], $text);
        $text = "<h3>" . strtoupper('I want to ' . $this->getFeature()) . "</h3>" . $text;
        return $text;

    }

    public function getText()
    {
        $text = implode("\r\n", $this->getSteps());
<<<<<<< HEAD
        $text = str_replace(['"\'', '\'"'], ["'", "'"], $text);
        $text = strtoupper('I want to ' . $this->getFeature()) . "\r\n\r\n" . $text;
=======
        $text = str_replace(array('"\'','\'"'), array("'","'"), $text);
        $text = strtoupper('I want to ' . $this->getFeature()) . str_repeat("\r\n", 2) . $text . str_repeat("\r\n", 2);
>>>>>>> b33bbcbf
        return $text;

    }

    public function comment($comment)
    {
        $this->runStep(new \Codeception\Step\Comment($comment, []));
    }

    public function stopIfBlocked()
    {
        if ($this->isBlocked()) {
            return $this->blocker->run();
        }
    }

    public function current($key)
    {
        if (!isset($this->currents[$key])) {
            throw new TestRuntimeException("Current $key is not set in this scenario");
        }
        return $this->currents[$key];
    }

    public function isBlocked()
    {
        return (bool)$this->blocker;
    }
}<|MERGE_RESOLUTION|>--- conflicted
+++ resolved
@@ -143,13 +143,8 @@
     public function getText()
     {
         $text = implode("\r\n", $this->getSteps());
-<<<<<<< HEAD
-        $text = str_replace(['"\'', '\'"'], ["'", "'"], $text);
-        $text = strtoupper('I want to ' . $this->getFeature()) . "\r\n\r\n" . $text;
-=======
         $text = str_replace(array('"\'','\'"'), array("'","'"), $text);
         $text = strtoupper('I want to ' . $this->getFeature()) . str_repeat("\r\n", 2) . $text . str_repeat("\r\n", 2);
->>>>>>> b33bbcbf
         return $text;
 
     }
