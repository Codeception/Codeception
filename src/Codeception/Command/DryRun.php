<?php

declare(strict_types=1);

namespace Codeception\Command;

use Codeception\Configuration;
use Codeception\Event\SuiteEvent;
use Codeception\Event\TestEvent;
use Codeception\Events;
use Codeception\Subscriber\Bootstrap as BootstrapLoader;
use Codeception\Subscriber\Console as ConsolePrinter;
use Codeception\SuiteManager;
use Codeception\Test\Interfaces\ScenarioDriven;
use Codeception\Test\Test;
use Codeception\Util\Maybe;
use Exception;
use InvalidArgumentException;
use PHPUnit\Framework\TestSuite\DataProvider as PHPUnitDataProvider;
use Symfony\Component\Console\Command\Command;
use Symfony\Component\Console\Input\InputArgument;
use Symfony\Component\Console\Input\InputInterface;
use Symfony\Component\Console\Output\OutputInterface;
use Symfony\Component\EventDispatcher\EventDispatcher;
use function ini_set;
use function preg_match;
use function str_replace;
use function strpos;

/**
 * Shows step by step execution process for scenario driven tests without actually running them.
 *
 * * `codecept dry-run acceptance`
 * * `codecept dry-run acceptance MyCest`
 * * `codecept dry-run acceptance checkout.feature`
 * * `codecept dry-run tests/acceptance/MyCest.php`
 *
 */
class DryRun extends Command
{
    use Shared\ConfigTrait;
    use Shared\StyleTrait;

    protected function configure(): void
    {
        $this->setDefinition(
            [
                new InputArgument('suite', InputArgument::REQUIRED, 'suite to scan for feature files'),
                new InputArgument('test', InputArgument::OPTIONAL, 'tests to be loaded'),
            ]
        );
        parent::configure();
    }

    public function getDescription(): string
    {
        return 'Prints step-by-step scenario-driven test or a feature';
    }

    public function execute(InputInterface $input, OutputInterface $output): int
    {
        $this->addStyles($output);
        $suite = $input->getArgument('suite');
        $test = $input->getArgument('test');

        $config = $this->getGlobalConfig();
        ini_set(
            'memory_limit',
            isset($config['settings']['memory_limit']) ? $config['settings']['memory_limit'] : '1024M'
        );
        if (! Configuration::isEmpty() && ! $test && strpos($suite, (string) $config['paths']['tests']) === 0) {
            list(, $suite, $test) = $this->matchTestFromFilename($suite, $config['paths']['tests']);
        }
        $settings = $this->getSuiteConfig($suite);

        $eventDispatcher = new EventDispatcher();
        $eventDispatcher->addSubscriber(new ConsolePrinter([
            'colors' => !$input->getOption('no-ansi'),
            'steps'     => true,
            'verbosity' => OutputInterface::VERBOSITY_VERBOSE,
        ]));
        $eventDispatcher->addSubscriber(new BootstrapLoader());

        $suiteManager = new SuiteManager($eventDispatcher, $suite, $settings);
        $moduleContainer = $suiteManager->getModuleContainer();
        foreach (Configuration::modules($settings) as $module) {
            $moduleContainer->mock($module, new Maybe());
        }
        $suiteManager->loadTests($test);
        $tests = $suiteManager->getSuite()->tests();

        $eventDispatcher->dispatch(new SuiteEvent($suiteManager->getSuite(), null, $settings), Events::SUITE_INIT);
        $eventDispatcher->dispatch(new SuiteEvent($suiteManager->getSuite(), null, $settings), Events::SUITE_BEFORE);

        foreach ($tests as $test) {
<<<<<<< HEAD
            if ($test instanceof PHPUnitDataProvider) {
                foreach ($test as $t) {
                    if ($t instanceof Test) {
                        $this->dryRunTest($output, $eventDispatcher, $t);
                    }
                }
            }
            if ($test instanceof Test && $test instanceof ScenarioDriven) {
                $this->dryRunTest($output, $eventDispatcher, $test);
=======
            if ($test instanceof Test and $test instanceof ScenarioDriven) {
                $this->dryRunTest($output, $dispatcher, $test);
>>>>>>> 31878925
            }
        }
        $eventDispatcher->dispatch(new SuiteEvent($suiteManager->getSuite()), Events::SUITE_AFTER);
        return 0;
    }

    protected function matchTestFromFilename($filename, $testsPath)
    {
        $filename = str_replace(['//', '\/', '\\'], '/', $filename);
        $res = preg_match("~^$testsPath/(.*?)/(.*)$~", $filename, $matches);
        if (!$res) {
            throw new InvalidArgumentException("Test file can't be matched");
        }

        return $matches;
    }

    protected function dryRunTest(OutputInterface $output, EventDispatcher $eventDispatcher, Test $test): void
    {
        $eventDispatcher->dispatch(new TestEvent($test), Events::TEST_START);
        $eventDispatcher->dispatch(new TestEvent($test), Events::TEST_BEFORE);
        try {
            $test->test();
        } catch (Exception $e) {
        }
        $eventDispatcher->dispatch(new TestEvent($test), Events::TEST_AFTER);
        $eventDispatcher->dispatch(new TestEvent($test), Events::TEST_END);

        if ($test->getMetadata()->isBlocked()) {
            $output->writeln('');
            if ($skip = $test->getMetadata()->getSkip()) {
                $output->writeln("<warning> SKIPPED </warning>" . $skip);
            }
            if ($incomplete = $test->getMetadata()->getIncomplete()) {
                $output->writeln("<warning> INCOMPLETE </warning>" . $incomplete);
            }
        }
        $output->writeln('');
    }
}<|MERGE_RESOLUTION|>--- conflicted
+++ resolved
@@ -16,7 +16,6 @@
 use Codeception\Util\Maybe;
 use Exception;
 use InvalidArgumentException;
-use PHPUnit\Framework\TestSuite\DataProvider as PHPUnitDataProvider;
 use Symfony\Component\Console\Command\Command;
 use Symfony\Component\Console\Input\InputArgument;
 use Symfony\Component\Console\Input\InputInterface;
@@ -93,20 +92,8 @@
         $eventDispatcher->dispatch(new SuiteEvent($suiteManager->getSuite(), null, $settings), Events::SUITE_BEFORE);
 
         foreach ($tests as $test) {
-<<<<<<< HEAD
-            if ($test instanceof PHPUnitDataProvider) {
-                foreach ($test as $t) {
-                    if ($t instanceof Test) {
-                        $this->dryRunTest($output, $eventDispatcher, $t);
-                    }
-                }
-            }
             if ($test instanceof Test && $test instanceof ScenarioDriven) {
                 $this->dryRunTest($output, $eventDispatcher, $test);
-=======
-            if ($test instanceof Test and $test instanceof ScenarioDriven) {
-                $this->dryRunTest($output, $dispatcher, $test);
->>>>>>> 31878925
             }
         }
         $eventDispatcher->dispatch(new SuiteEvent($suiteManager->getSuite()), Events::SUITE_AFTER);
