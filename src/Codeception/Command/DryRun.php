<?php

declare(strict_types=1);

namespace Codeception\Command;

use Codeception\Configuration;
use Codeception\Event\SuiteEvent;
use Codeception\Event\TestEvent;
use Codeception\Events;
use Codeception\Subscriber\Bootstrap as BootstrapLoader;
use Codeception\Subscriber\Console as ConsolePrinter;
use Codeception\SuiteManager;
use Codeception\Test\Interfaces\ScenarioDriven;
use Codeception\Test\Test;
use Codeception\Util\Maybe;
use Exception;
use InvalidArgumentException;
use Symfony\Component\Console\Command\Command;
use Symfony\Component\Console\Input\InputArgument;
use Symfony\Component\Console\Input\InputInterface;
use Symfony\Component\Console\Output\OutputInterface;
use Symfony\Component\EventDispatcher\EventDispatcher;
use function ini_set;
use function preg_match;
use function str_replace;
use function strpos;

/**
 * Shows step by step execution process for scenario driven tests without actually running them.
 *
 * * `codecept dry-run acceptance`
 * * `codecept dry-run acceptance MyCest`
 * * `codecept dry-run acceptance checkout.feature`
 * * `codecept dry-run tests/acceptance/MyCest.php`
 *
 */
class DryRun extends Command
{
    use Shared\ConfigTrait;
    use Shared\StyleTrait;

    protected function configure(): void
    {
        $this->setDefinition(
            [
                new InputArgument('suite', InputArgument::REQUIRED, 'suite to scan for feature files'),
                new InputArgument('test', InputArgument::OPTIONAL, 'tests to be loaded'),
            ]
        );
        parent::configure();
    }

    public function getDescription(): string
    {
        return 'Prints step-by-step scenario-driven test or a feature';
    }

    public function execute(InputInterface $input, OutputInterface $output): int
    {
        $this->addStyles($output);
        $suite = $input->getArgument('suite');
        $test = $input->getArgument('test');

        $config = $this->getGlobalConfig();
        ini_set(
            'memory_limit',
            isset($config['settings']['memory_limit']) ? $config['settings']['memory_limit'] : '1024M'
        );
        if (! Configuration::isEmpty() && ! $test && strpos($suite, (string) $config['paths']['tests']) === 0) {
            [, $suite, $test] = $this->matchTestFromFilename($suite, $config['paths']['tests']);
        }
        $settings = $this->getSuiteConfig($suite);

<<<<<<< HEAD
        $eventDispatcher = new EventDispatcher();
        $eventDispatcher->addSubscriber(new ConsolePrinter([
            'colors' => !$input->getOption('no-ansi'),
=======
        $dispatcher = new EventDispatcher();
        $dispatcher->addSubscriber(new ConsolePrinter([
            'colors'    => (!$input->hasParameterOption('--no-ansi') xor $input->hasParameterOption('ansi')),
>>>>>>> c25f20d8
            'steps'     => true,
            'verbosity' => OutputInterface::VERBOSITY_VERBOSE,
        ]));
        $eventDispatcher->addSubscriber(new BootstrapLoader());

        $suiteManager = new SuiteManager($eventDispatcher, $suite, $settings);
        $moduleContainer = $suiteManager->getModuleContainer();
        foreach (Configuration::modules($settings) as $module) {
            $moduleContainer->mock($module, new Maybe());
        }
        $suiteManager->loadTests($test);
        $tests = $suiteManager->getSuite()->tests();

        $eventDispatcher->dispatch(new SuiteEvent($suiteManager->getSuite(), null, $settings), Events::SUITE_INIT);
        $eventDispatcher->dispatch(new SuiteEvent($suiteManager->getSuite(), null, $settings), Events::SUITE_BEFORE);

        foreach ($tests as $test) {
            if ($test instanceof Test && $test instanceof ScenarioDriven) {
                $this->dryRunTest($output, $eventDispatcher, $test);
            }
        }
        $eventDispatcher->dispatch(new SuiteEvent($suiteManager->getSuite()), Events::SUITE_AFTER);
        return 0;
    }

    protected function matchTestFromFilename($filename, $testsPath)
    {
        $filename = str_replace(['//', '\/', '\\'], '/', $filename);
        $res = preg_match("#^{$testsPath}/(.*?)/(.*)$#", $filename, $matches);
        if (!$res) {
            throw new InvalidArgumentException("Test file can't be matched");
        }

        return $matches;
    }

    protected function dryRunTest(OutputInterface $output, EventDispatcher $eventDispatcher, Test $test): void
    {
        $eventDispatcher->dispatch(new TestEvent($test), Events::TEST_START);
        $eventDispatcher->dispatch(new TestEvent($test), Events::TEST_BEFORE);
        try {
            $test->test();
        } catch (Exception $e) {
        }
        $eventDispatcher->dispatch(new TestEvent($test), Events::TEST_AFTER);
        $eventDispatcher->dispatch(new TestEvent($test), Events::TEST_END);

        if ($test->getMetadata()->isBlocked()) {
            $output->writeln('');
            if ($skip = $test->getMetadata()->getSkip()) {
                $output->writeln("<warning> SKIPPED </warning>" . $skip);
            }
            if ($incomplete = $test->getMetadata()->getIncomplete()) {
                $output->writeln("<warning> INCOMPLETE </warning>" . $incomplete);
            }
        }
        $output->writeln('');
    }
}<|MERGE_RESOLUTION|>--- conflicted
+++ resolved
@@ -72,15 +72,9 @@
         }
         $settings = $this->getSuiteConfig($suite);
 
-<<<<<<< HEAD
         $eventDispatcher = new EventDispatcher();
         $eventDispatcher->addSubscriber(new ConsolePrinter([
-            'colors' => !$input->getOption('no-ansi'),
-=======
-        $dispatcher = new EventDispatcher();
-        $dispatcher->addSubscriber(new ConsolePrinter([
             'colors'    => (!$input->hasParameterOption('--no-ansi') xor $input->hasParameterOption('ansi')),
->>>>>>> c25f20d8
             'steps'     => true,
             'verbosity' => OutputInterface::VERBOSITY_VERBOSE,
         ]));
