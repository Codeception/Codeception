<?php

declare(strict_types=1);

namespace Codeception\Command;

use Codeception\Codecept;
use Codeception\Configuration;
use Codeception\Exception\ConfigurationException;
use Codeception\Exception\ParseException;
use Exception;
use InvalidArgumentException;
use PHPUnit\Runner\Version as PHPUnitVersion;
use RuntimeException;
use Symfony\Component\Console\Command\Command;
use Symfony\Component\Console\Exception\InvalidArgumentException as SymfonyConsoleInvalidArgumentException;
use Symfony\Component\Console\Input\InputArgument;
use Symfony\Component\Console\Input\InputInterface;
use Symfony\Component\Console\Input\InputOption;
use Symfony\Component\Console\Output\OutputInterface;
use function array_flip;
use function array_intersect_key;
use function array_merge;
use function count;
use function explode;
use function extension_loaded;
use function getcwd;
use function implode;
use function in_array;
use function preg_match;
use function preg_replace;
use function rtrim;
use function sprintf;
use function str_replace;
use function strpos;
use function strtolower;
use function substr;
use function substr_replace;

/**
 * Executes tests.
 *
 * Usage:
 *
 * * `codecept run acceptance`: run all acceptance tests
 * * `codecept run tests/acceptance/MyCest.php`: run only MyCest
 * * `codecept run acceptance MyCest`: same as above
 * * `codecept run acceptance MyCest:myTestInIt`: run one test from a Cest
 * * `codecept run acceptance MyCest:myTestInIt#1`: run one example or data provider item by number
 * * `codecept run acceptance MyCest:myTestInIt#1-3`: run a range of examples or data provider items
 * * `codecept run acceptance MyCest:myTestInIt@name.*`: run data provider items with matching names
 * * `codecept run acceptance checkout.feature`: run feature-file
 * * `codecept run acceptance -g slow`: run tests from *slow* group
 * * `codecept run unit,functional`: run only unit and functional suites
 *
 * Verbosity modes:
 *
 * * `codecept run -v`:
 * * `codecept run --steps`: print step-by-step execution
 * * `codecept run -vv`: print steps and debug information
 * * `codecept run --debug`: alias for `-vv`
 * * `codecept run -vvv`: print Codeception-internal debug information
 *
 * Load config:
 *
 * * `codecept run -c path/to/another/config`: from another dir
 * * `codecept run -c another_config.yml`: from another config file
 *
 * Override config values:
 *
 * * `codecept run -o "settings: shuffle: true"`: enable shuffle
 * * `codecept run -o "settings: lint: false"`: disable linting
 *
 * Run with specific extension
 *
 * * `codecept run --ext Recorder` run with Recorder extension enabled
 * * `codecept run --ext DotReporter` run with DotReporter printer
 * * `codecept run --ext "My\Custom\Extension"` run with an extension loaded by class name
 *
 * Full reference:
 * ```
 * Arguments:
 *  suite                 suite to be tested
 *  test                  test to be run
 *
 * Options:
 *  -o, --override=OVERRIDE Override config values (multiple values allowed)
 *  --config (-c)         Use custom path for config
 *  --report              Show output in compact style
 *  --html                Generate html with results (default: "report.html")
 *  --xml                 Generate JUnit XML Log (default: "report.xml")
 *  --phpunit-xml         Generate PhpUnit XML Log (default: "phpunit-report.xml")
 *  --no-redirect         Do not redirect to Composer-installed version in vendor/codeception
 *  --colors              Use colors in output
 *  --no-colors           Force no colors in output (useful to override config file)
 *  --silent              Only outputs suite names and final results. Almost the same as `--quiet`
 *  --steps               Show steps in output
 *  --debug (-d)          Alias for `-vv`
 *  --bootstrap           Execute bootstrap script before the test
 *  --coverage            Run with code coverage (default: "coverage.serialized")
 *  --coverage-html       Generate CodeCoverage HTML report in path (default: "coverage")
 *  --coverage-xml        Generate CodeCoverage XML report in file (default: "coverage.xml")
 *  --coverage-text       Generate CodeCoverage text report in file (default: "coverage.txt")
 *  --coverage-phpunit    Generate CodeCoverage PHPUnit report in file (default: "coverage-phpunit")
 *  --coverage-cobertura  Generate CodeCoverage Cobertura report in file (default: "coverage-cobertura")
 *  --no-exit             Don't finish with exit code
 *  --group (-g)          Groups of tests to be executed (multiple values allowed)
 *  --skip (-s)           Skip selected suites (multiple values allowed)
 *  --skip-group (-x)     Skip selected groups (multiple values allowed)
 *  --env                 Run tests in selected environments. (multiple values allowed, environments can be merged with ',')
 *  --fail-fast (-f)      Stop after nth failure (defaults to 1)
 *  --no-rebuild          Do not rebuild actor classes on start
 *  --help (-h)           Display this help message.
 *  --quiet (-q)          Do not output any message. Almost the same as `--silent`
 *  --verbose (-v|vv|vvv) Increase the verbosity of messages: `v` for normal output, `vv` for steps and debug, `vvv` for Codeception-internal debug
 *  --version (-V)        Display this application version.
 *  --ansi                Force ANSI output.
 *  --no-ansi             Disable ANSI output.
 *  --no-interaction (-n) Do not ask any interactive question.
 *  --seed                Use the given seed for shuffling tests
 * ```
 *
 */
class Run extends Command
{
    use Shared\ConfigTrait;

    protected ?Codecept $codecept = null;

    /**
     * @var int Executed suites
     */
    protected int $executed = 0;

    protected array $options = [];

    protected ?OutputInterface $output = null;

    /**
     * Sets Run arguments
     *
     * @throws SymfonyConsoleInvalidArgumentException
     */
    protected function configure(): void
    {
        $this->setDefinition([
            new InputArgument('suite', InputArgument::OPTIONAL, 'suite to be tested'),
            new InputArgument('test', InputArgument::OPTIONAL, 'test to be run'),
            new InputOption('override', 'o', InputOption::VALUE_IS_ARRAY | InputOption::VALUE_REQUIRED, 'Override config values'),
            new InputOption('ext', 'e', InputOption::VALUE_IS_ARRAY | InputOption::VALUE_REQUIRED, 'Run with extension enabled'),
            new InputOption('report', '', InputOption::VALUE_NONE, 'Show output in compact style'),
            new InputOption('html', '', InputOption::VALUE_OPTIONAL, 'Generate html with results', 'report.html'),
            new InputOption('xml', '', InputOption::VALUE_OPTIONAL, 'Generate JUnit XML Log', 'report.xml'),
            new InputOption('phpunit-xml', '', InputOption::VALUE_OPTIONAL, 'Generate PhpUnit XML Log', 'phpunit-report.xml'),
            new InputOption('colors', '', InputOption::VALUE_NONE, 'Use colors in output'),
            new InputOption(
                'no-colors',
                '',
                InputOption::VALUE_NONE,
                'Force no colors in output (useful to override config file)'
            ),
            new InputOption('silent', '', InputOption::VALUE_NONE, 'Only outputs suite names and final results'),
            new InputOption('steps', '', InputOption::VALUE_NONE, 'Show steps in output'),
            new InputOption('debug', 'd', InputOption::VALUE_NONE, 'Show debug and scenario output'),
            new InputOption('bootstrap', '', InputOption::VALUE_OPTIONAL, 'Execute custom PHP script before running tests. Path can be absolute or relative to current working directory', false),
            new InputOption('no-redirect', '', InputOption::VALUE_NONE, 'Do not redirect to Composer-installed version in vendor/codeception'),
            new InputOption(
                'coverage',
                '',
                InputOption::VALUE_OPTIONAL,
                'Run with code coverage'
            ),
            new InputOption(
                'coverage-html',
                '',
                InputOption::VALUE_OPTIONAL,
                'Generate CodeCoverage HTML report in path'
            ),
            new InputOption(
                'coverage-xml',
                '',
                InputOption::VALUE_OPTIONAL,
                'Generate CodeCoverage XML report in file'
            ),
            new InputOption(
                'coverage-text',
                '',
                InputOption::VALUE_OPTIONAL,
                'Generate CodeCoverage text report in file'
            ),
            new InputOption(
                'coverage-crap4j',
                '',
                InputOption::VALUE_OPTIONAL,
                'Generate CodeCoverage report in Crap4J XML format'
            ),
            new InputOption(
                'coverage-cobertura',
                '',
                InputOption::VALUE_OPTIONAL,
                'Generate CodeCoverage report in Cobertura XML format'
            ),
            new InputOption(
                'coverage-phpunit',
                '',
                InputOption::VALUE_OPTIONAL,
                'Generate CodeCoverage PHPUnit report in path'
            ),
            new InputOption('no-exit', '', InputOption::VALUE_NONE, "Don't finish with exit code"),
            new InputOption(
                'group',
                'g',
                InputOption::VALUE_IS_ARRAY | InputOption::VALUE_REQUIRED,
                'Groups of tests to be executed'
            ),
            new InputOption(
                'skip',
                's',
                InputOption::VALUE_IS_ARRAY | InputOption::VALUE_REQUIRED,
                'Skip selected suites'
            ),
            new InputOption(
                'skip-group',
                'x',
                InputOption::VALUE_IS_ARRAY | InputOption::VALUE_REQUIRED,
                'Skip selected groups'
            ),
            new InputOption(
                'env',
                '',
                InputOption::VALUE_IS_ARRAY | InputOption::VALUE_REQUIRED,
                'Run tests in selected environments.'
            ),
            new InputOption('fail-fast', 'f', InputOption::VALUE_OPTIONAL, 'Stop after nth failure'),
            new InputOption('no-rebuild', '', InputOption::VALUE_NONE, 'Do not rebuild actor classes on start'),
            new InputOption(
                'seed',
                '',
                InputOption::VALUE_REQUIRED,
                'Define random seed for shuffle setting'
            ),
            new InputOption('no-artifacts', '', InputOption::VALUE_NONE, "Don't report about artifacts"),
        ]);

        parent::configure();
    }

    public function getDescription(): string
    {
        return 'Runs the test suites';
    }

    /**
     * Executes Run
     *
     * @return int|null|void
     * @throws ConfigurationException|ParseException
     */
    public function execute(InputInterface $input, OutputInterface $output): int
    {
        $this->ensurePhpExtIsAvailable('CURL');
        $this->ensurePhpExtIsAvailable('mbstring');
        $this->options = $input->getOptions();
        $this->output = $output;

        if ($this->options['bootstrap']) {
            Configuration::loadBootstrap($this->options['bootstrap'], getcwd());
        }

        // load config
        $config = $this->getGlobalConfig();

        // update config from options
        if (!empty($this->options['override'])) {
            $config = $this->overrideConfig($this->options['override']);
        }
        if ($this->options['ext']) {
            $config = $this->enableExtensions($this->options['ext']);
        }

        if (!$this->options['colors']) {
            $this->options['colors'] = $config['settings']['colors'];
        }

        if (!$this->options['silent']) {
            $this->output->writeln(
<<<<<<< HEAD
                Codecept::versionString() . "\nPowered by " . PHPUnitVersion::getVersionString()
=======
                Codecept::versionString() . " https://helpukrainewin.org\nPowered by "
                . \PHPUnit\Runner\Version::getVersionString()
>>>>>>> 3a612a57
            );

            if ($this->options['seed']) {
                $this->output->writeln(
                    "Running with seed: <info>" . $this->options['seed'] . "</info>\n"
                );
            }
        }
        if ($this->options['debug']) {
            $this->output->setVerbosity(OutputInterface::VERBOSITY_VERY_VERBOSE);
        }

        $userOptions = array_intersect_key($this->options, array_flip($this->passedOptionKeys($input)));
        $userOptions = array_merge(
            $userOptions,
            $this->booleanOptions($input, [
                'xml' => 'report.xml',
                'phpunit-xml' => 'phpunit-report.xml',
                'html' => 'report.html',
                'coverage' => 'coverage.serialized',
                'coverage-xml' => 'coverage.xml',
                'coverage-html' => 'coverage',
                'coverage-text' => 'coverage.txt',
                'coverage-crap4j' => 'crap4j.xml',
                'coverage-cobertura' => 'cobertura.xml',
                'coverage-phpunit' => 'coverage-phpunit'])
        );
        $userOptions['verbosity'] = $this->output->getVerbosity();
        $userOptions['interactive'] = !$input->hasParameterOption(['--no-interaction', '-n']);
        $userOptions['ansi'] = (!$input->hasParameterOption('--no-ansi') xor $input->hasParameterOption('ansi'));

        $userOptions['seed'] = $this->options['seed'] ? (int)$this->options['seed'] : rand();
        if ($this->options['no-colors'] || !$userOptions['ansi']) {
            $userOptions['colors'] = false;
        }
        if ($this->options['group']) {
            $userOptions['groups'] = $this->options['group'];
        }
        if ($this->options['skip-group']) {
            $userOptions['excludeGroups'] = $this->options['skip-group'];
        }
        if ($this->options['coverage-xml'] || $this->options['coverage-html'] || $this->options['coverage-text'] || $this->options['coverage-crap4j'] || $this->options['coverage-phpunit']) {
            $this->options['coverage'] = true;
        }
        if (!$userOptions['ansi'] && $input->getOption('colors')) {
            $userOptions['colors'] = true; // turn on colors even in non-ansi mode if strictly passed
        }
        // array key will exist if fail-fast option is used
        if (array_key_exists('fail-fast', $userOptions)) {
            $userOptions['fail-fast'] = (int)$this->options['fail-fast'] ?: 1;
        }

        $suite = $input->getArgument('suite');
        $test = $input->getArgument('test');

        if ($this->options['group']) {
            $this->output->writeln(sprintf("[Groups] <info>%s</info> ", implode(', ', $this->options['group'])));
        }
        if ($input->getArgument('test')) {
            $this->options['steps'] = true;
        }

        if (!$test) {
            // Check if suite is given and is in an included path
            if (!empty($suite) && !empty($config['include'])) {
                $isIncludeTest = false;
                // Remember original projectDir
                $projectDir = Configuration::projectDir();

                foreach ($config['include'] as $include) {
                    // Find if the suite begins with an include path
                    if (str_starts_with($suite, (string)$include)) {
                        // Use include config
                        $config = Configuration::config($projectDir . $include);

                        if (!isset($config['paths']['tests'])) {
                            throw new RuntimeException(
                                sprintf("Included '%s' has no tests path configured", $include)
                            );
                        }

                        $testsPath = $include . DIRECTORY_SEPARATOR . $config['paths']['tests'];

                        try {
                            [, $suite, $test] = $this->matchTestFromFilename($suite, $testsPath);
                            $isIncludeTest = true;
                        } catch (InvalidArgumentException) {
                            // Incorrect include match, continue trying to find one
                            continue;
                        }
                    } else {
                        $result = $this->matchSingleTest($suite, $config);
                        if ($result) {
                            [, $suite, $test] = $result;
                        }
                    }
                }

                // Restore main config
                if (!$isIncludeTest) {
                    $config = Configuration::config($projectDir);
                }
            } elseif (!empty($suite)) {
                $result = $this->matchSingleTest($suite, $config);
                if ($result) {
                    [, $suite, $test] = $result;
                }
            }
        }

        if ($test) {
            $userOptions['filter'] = $this->matchFilteredTestName($test);
        } elseif ($suite) {
            $userOptions['filter'] = $this->matchFilteredTestName($suite);
        }
        if (!$this->options['silent'] && $config['settings']['shuffle']) {
            $this->output->writeln(
                "[Seed] <info>" . $userOptions['seed'] . "</info>"
            );
        }

        $this->codecept = new Codecept($userOptions);

        if ($suite && $test) {
            $this->codecept->run($suite, $test, $config);
        }

        // Run all tests of given suite or all suites
        if (!$test) {
            $suites = $suite ? explode(',', $suite) : Configuration::suites();
            $this->executed = $this->runSuites($suites, $this->options['skip']);

            if (!empty($config['include']) && !$suite) {
                $currentDir = Configuration::projectDir();
                $suites += $config['include'];
                $this->runIncludedSuites($config['include'], $currentDir);
            }

            if ($this->executed === 0) {
                throw new RuntimeException(
                    sprintf("Suite '%s' could not be found", implode(', ', $suites))
                );
            }
        }

        $this->codecept->printResult();

        if (!$input->getOption('no-exit') && !$this->codecept->getResult()->wasSuccessfulIgnoringWarnings()) {
            exit(1);
        }
        return 0;
    }

    protected function matchSingleTest($suite, $config): ?array
    {
        // Workaround when codeception.yml is inside tests directory and tests path is set to "."
        // @see https://github.com/Codeception/Codeception/issues/4432
        if (isset($config['paths']['tests']) && $config['paths']['tests'] === '.' && !preg_match('#^\.[/\\\]#', $suite)) {
            $suite = './' . $suite;
        }

        // running a single test when suite has a configured path
        if (isset($config['suites'])) {
            foreach ($config['suites'] as $s => $suiteConfig) {
                if (!isset($suiteConfig['path'])) {
                    continue;
                }
                $testsPath = $config['paths']['tests'] . DIRECTORY_SEPARATOR . $suiteConfig['path'];
                if ($suiteConfig['path'] === '.') {
                    $testsPath = $config['paths']['tests'];
                }
                if (preg_match("#^{$testsPath}/(.*?)$#", $suite, $matches)) {
                    $matches[2] = $matches[1];
                    $matches[1] = $s;
                    return $matches;
                }
            }
        }

        if (!Configuration::isEmpty()) {
            // Run single test without included tests
            if (str_starts_with($suite, (string)$config['paths']['tests'])) {
                return $this->matchTestFromFilename($suite, $config['paths']['tests']);
            }

            // Run single test from working directory
            $realTestDir = (string)realpath(Configuration::testsDir());
            $cwd = (string)getcwd();
            if (str_starts_with($realTestDir, $cwd)) {
                $file = $suite;
                if (str_contains($file, ':')) {
                    [$file] = explode(':', $suite, -1);
                }
                $realPath = $cwd . DIRECTORY_SEPARATOR . $file;
                if (file_exists($realPath) && str_starts_with($realPath, $realTestDir)) {
                    //only match test if file is in tests directory
                    return $this->matchTestFromFilename(
                        $cwd . DIRECTORY_SEPARATOR . $suite,
                        $realTestDir
                    );
                }
            }
        }

        return null;
    }

    /**
     * Runs included suites recursively
     *
     * @throws ConfigurationException
     */
    protected function runIncludedSuites(array $suites, string $parentDir): void
    {
        $defaultConfig = Configuration::config();
        $absolutePath = Configuration::projectDir();

        foreach ($suites as $relativePath) {
            $currentDir = rtrim($parentDir, DIRECTORY_SEPARATOR) . DIRECTORY_SEPARATOR . $relativePath;
            $config = Configuration::config($currentDir);

            if (!empty($defaultConfig['groups'])) {
                $groups = array_map(fn ($g) => $absolutePath . $g, $defaultConfig['groups']);
                Configuration::append(['groups' => $groups]);
            }

            $suites = Configuration::suites();

            $namespace = $this->currentNamespace();
            $this->output->writeln(
                "\n<fg=white;bg=magenta>\n[{$namespace}]: tests from {$currentDir}\n</fg=white;bg=magenta>"
            );

            $this->executed += $this->runSuites($suites, $this->options['skip']);
            if (!empty($config['include'])) {
                $this->runIncludedSuites($config['include'], $currentDir);
            }
        }
    }

    protected function currentNamespace()
    {
        $config = Configuration::config();
        if (!$config['namespace']) {
            throw new RuntimeException(
                "Can't include into runner suite without a namespace;\n"
                . "Please add `namespace` section into included codeception.yml file"
            );
        }

        return $config['namespace'];
    }

    protected function runSuites(array $suites, array $skippedSuites = []): int
    {
        $executed = 0;
        foreach ($suites as $suite) {
            if (in_array($suite, $skippedSuites)) {
                continue;
            }
            if (!in_array($suite, Configuration::suites())) {
                continue;
            }
            $this->codecept->run($suite);
            ++$executed;
        }

        return $executed;
    }

    /**
     * @return string[]
     */
    protected function matchTestFromFilename(string $filename, string $testsPath): array
    {
        $filter = '';
        if (str_contains($filename, ':')) {
            if ((PHP_OS === 'Windows' || PHP_OS === 'WINNT') && $filename[1] === ':') {
                // match C:\...
                [$drive, $path, $filter] = explode(':', $filename, 3);
                $filename = $drive . ':' . $path;
            } else {
                [$filename, $filter] = explode(':', $filename, 2);
            }

            if ($filter !== '') {
                $filter = ':' . $filter;
            }
        }

        $testsPath = str_replace(['//', '\/', '\\'], '/', $testsPath);
        $filename = str_replace(['//', '\/', '\\'], '/', $filename);

        if (rtrim($filename, '/') === $testsPath) {
            //codecept run tests
            return ['', '', $filter];
        }
        $res = preg_match("#^{$testsPath}/(.*?)(?>/(.*))?$#", $filename, $matches);

        if (!$res) {
            throw new InvalidArgumentException("Test file can't be matched");
        }
        if (!isset($matches[2])) {
            $matches[2] = '';
        }
        if ($filter !== '') {
            $matches[2] .= $filter;
        }

        return $matches;
    }

    private function matchFilteredTestName(string &$path): ?string
    {
        $testParts = explode(':', $path, 2);
        if (count($testParts) > 1) {
            [$path, $filter] = $testParts;
            // use carat to signify start of string like in normal regex
            // phpunit --filter matches against the fully qualified method name, so tests actually begin with :
            $caratPos = strpos($filter, '^');
            if ($caratPos !== false) {
                $filter = substr_replace($filter, ':', $caratPos, 1);
            }
            return $filter;
        }

        return null;
    }

    /**
     * @return string[]
     */
    protected function passedOptionKeys(InputInterface $input): array
    {
        $options = [];
        $request = (string)$input;
        $tokens = explode(' ', $request);
        foreach ($tokens as $token) {
            $token = preg_replace('#=.*#', '', $token); // strip = from options

            if (empty($token)) {
                continue;
            }

            if ($token == '--') {
                break; // there should be no options after ' -- ', only arguments
            }

            if (str_starts_with($token, '--')) {
                $options[] = substr($token, 2);
            } elseif ($token[0] === '-') {
                $shortOption = substr($token, 1);
                $options[] = $this->getDefinition()->getOptionForShortcut($shortOption)->getName();
            }
        }
        return $options;
    }

    /**
     * @return array<string, bool>
     */
    protected function booleanOptions(InputInterface $input, array $options = []): array
    {
        $values = [];
        $request = (string)$input;
        foreach ($options as $option => $defaultValue) {
            if (strpos($request, sprintf('--%s', $option))) {
                $values[$option] = $input->getOption($option) ?: $defaultValue;
            } else {
                $values[$option] = false;
            }
        }

        return $values;
    }

    /**
     * @throws Exception
     */
    private function ensurePhpExtIsAvailable(string $ext): void
    {
        if (!extension_loaded(strtolower($ext))) {
            throw new Exception(
                "Codeception requires \"{$ext}\" extension installed to make tests run\n"
                . "If you are not sure, how to install \"{$ext}\", please refer to StackOverflow\n\n"
                . "Notice: PHP for Apache/Nginx and CLI can have different php.ini files.\n"
                . "Please make sure that your PHP you run from console has \"{$ext}\" enabled."
            );
        }
    }
}<|MERGE_RESOLUTION|>--- conflicted
+++ resolved
@@ -284,12 +284,8 @@
 
         if (!$this->options['silent']) {
             $this->output->writeln(
-<<<<<<< HEAD
-                Codecept::versionString() . "\nPowered by " . PHPUnitVersion::getVersionString()
-=======
                 Codecept::versionString() . " https://helpukrainewin.org\nPowered by "
-                . \PHPUnit\Runner\Version::getVersionString()
->>>>>>> 3a612a57
+                . PHPUnitVersion::getVersionString()
             );
 
             if ($this->options['seed']) {
