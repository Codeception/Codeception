--- conflicted
+++ resolved
@@ -148,122 +148,6 @@
      */
     protected function configure(): void
     {
-<<<<<<< HEAD
-        $this->setDefinition([
-            new InputArgument('suite', InputArgument::OPTIONAL, 'suite to be tested'),
-            new InputArgument('test', InputArgument::OPTIONAL, 'test to be run'),
-            new InputOption('override', 'o', InputOption::VALUE_IS_ARRAY | InputOption::VALUE_REQUIRED, 'Override config values'),
-            new InputOption('ext', 'e', InputOption::VALUE_IS_ARRAY | InputOption::VALUE_REQUIRED, 'Run with extension enabled'),
-            new InputOption('report', '', InputOption::VALUE_NONE, 'Show output in compact style'),
-            new InputOption('html', '', InputOption::VALUE_OPTIONAL, 'Generate html with results', 'report.html'),
-            new InputOption('xml', '', InputOption::VALUE_OPTIONAL, 'Generate JUnit XML Log', 'report.xml'),
-            new InputOption('phpunit-xml', '', InputOption::VALUE_OPTIONAL, 'Generate PhpUnit XML Log', 'phpunit-report.xml'),
-            new InputOption('colors', '', InputOption::VALUE_NONE, 'Use colors in output'),
-            new InputOption(
-                'no-colors',
-                '',
-                InputOption::VALUE_NONE,
-                'Force no colors in output (useful to override config file)'
-            ),
-            new InputOption('silent', '', InputOption::VALUE_NONE, 'Only outputs suite names and final results'),
-            new InputOption('steps', '', InputOption::VALUE_NONE, 'Show steps in output'),
-            new InputOption('debug', 'd', InputOption::VALUE_NONE, 'Show debug and scenario output'),
-            new InputOption('shard', '', InputOption::VALUE_REQUIRED, 'Execute subset of tests to run tests on different machine. To split tests on 3 machines to run with shards: 1/3, 2/3, 3/3'),
-            new InputOption('filter', '', InputOption::VALUE_REQUIRED, 'Filter tests by name'),
-            new InputOption('grep', '', InputOption::VALUE_REQUIRED, 'Filter tests by name (alias to --filter)'),
-            new InputOption('bootstrap', '', InputOption::VALUE_OPTIONAL, 'Execute custom PHP script before running tests. Path can be absolute or relative to current working directory', false),
-            new InputOption('no-redirect', '', InputOption::VALUE_NONE, 'Do not redirect to Composer-installed version in vendor/codeception'),
-            new InputOption(
-                'coverage',
-                '',
-                InputOption::VALUE_OPTIONAL,
-                'Run with code coverage'
-            ),
-            new InputOption(
-                'coverage-html',
-                '',
-                InputOption::VALUE_OPTIONAL,
-                'Generate CodeCoverage HTML report in path'
-            ),
-            new InputOption(
-                'coverage-xml',
-                '',
-                InputOption::VALUE_OPTIONAL,
-                'Generate CodeCoverage XML report in file'
-            ),
-            new InputOption(
-                'coverage-text',
-                '',
-                InputOption::VALUE_OPTIONAL,
-                'Generate CodeCoverage text report in file'
-            ),
-            new InputOption(
-                'coverage-crap4j',
-                '',
-                InputOption::VALUE_OPTIONAL,
-                'Generate CodeCoverage report in Crap4J XML format'
-            ),
-            new InputOption(
-                'coverage-cobertura',
-                '',
-                InputOption::VALUE_OPTIONAL,
-                'Generate CodeCoverage report in Cobertura XML format'
-            ),
-            new InputOption(
-                'coverage-phpunit',
-                '',
-                InputOption::VALUE_OPTIONAL,
-                'Generate CodeCoverage PHPUnit report in path'
-            ),
-            new InputOption('no-exit', '', InputOption::VALUE_NONE, "Don't finish with exit code"),
-            new InputOption(
-                'group',
-                'g',
-                InputOption::VALUE_IS_ARRAY | InputOption::VALUE_REQUIRED,
-                'Groups of tests to be executed'
-            ),
-            new InputOption(
-                'skip',
-                's',
-                InputOption::VALUE_IS_ARRAY | InputOption::VALUE_REQUIRED,
-                'Skip selected suites'
-            ),
-            new InputOption(
-                'skip-group',
-                'x',
-                InputOption::VALUE_IS_ARRAY | InputOption::VALUE_REQUIRED,
-                'Skip selected groups'
-            ),
-            new InputOption(
-                'env',
-                '',
-                InputOption::VALUE_IS_ARRAY | InputOption::VALUE_REQUIRED,
-                'Run tests in selected environments.'
-            ),
-            new InputOption('fail-fast', 'f', InputOption::VALUE_OPTIONAL, 'Stop after nth failure'),
-            new InputOption('no-rebuild', '', InputOption::VALUE_NONE, 'Do not rebuild actor classes on start'),
-            new InputOption(
-                'seed',
-                '',
-                InputOption::VALUE_REQUIRED,
-                'Define random seed for shuffle setting'
-            ),
-            new InputOption('no-artifacts', '', InputOption::VALUE_NONE, "Don't report about artifacts"),
-            new InputOption(
-                'disable-coverage-php',
-                '',
-                InputOption::VALUE_NONE,
-                "Don't generate CodeCoverage report in raw PHP serialized format"
-            ),
-        ]);
-
-        parent::configure();
-    }
-
-    public function getDescription(): string
-    {
-        return 'Runs the test suites';
-=======
         $this->setDescription('Runs the test suites')
             ->addArgument('suite', InputArgument::OPTIONAL, 'suite to be tested')
             ->addArgument('test', InputArgument::OPTIONAL, 'test to be run')
@@ -290,6 +174,7 @@
             ->addOption('coverage-crap4j', '', InputOption::VALUE_OPTIONAL, 'Generate CodeCoverage report in Crap4J XML format')
             ->addOption('coverage-cobertura', '', InputOption::VALUE_OPTIONAL, 'Generate CodeCoverage report in Cobertura XML format')
             ->addOption('coverage-phpunit', '', InputOption::VALUE_OPTIONAL, 'Generate CodeCoverage PHPUnit report in path')
+            ->addOption('disable-coverage-php', '', InputOption::VALUE_NONE, "Don't generate CodeCoverage report in raw PHP serialized format")
             ->addOption('no-exit', '', InputOption::VALUE_NONE, "Don't finish with exit code")
             ->addOption('group', 'g', InputOption::VALUE_IS_ARRAY | InputOption::VALUE_REQUIRED, 'Groups of tests to be executed')
             ->addOption('skip', 's', InputOption::VALUE_IS_ARRAY | InputOption::VALUE_REQUIRED, 'Skip selected suites')
@@ -299,7 +184,6 @@
             ->addOption('no-rebuild', '', InputOption::VALUE_NONE, 'Do not rebuild actor classes on start')
             ->addOption('seed', '', InputOption::VALUE_REQUIRED, 'Define random seed for shuffle setting')
             ->addOption('no-artifacts', '', InputOption::VALUE_NONE, "Don't report about artifacts");
->>>>>>> b21ac6a2
     }
 
     /**
