<?php
namespace Codeception\Command;

use Codeception\Configuration;
use Codeception\Lib\Generator\Actions as ActionsGenerator;
use Codeception\Lib\Generator\Actor as ActorGenerator;
use Symfony\Component\Console\Command\Command;
use Symfony\Component\Console\Input\InputInterface;
use Symfony\Component\Console\Output\OutputInterface;

/**
 * Generates Actor classes (initially Guy classes) from suite configs.
 * Starting from Codeception 2.0 actor classes are auto-generated. Use this command to generate them manually.
 *
 * * `codecept build`
 * * `codecept build path/to/project`
 *
 */
class Build extends Command
{
    use Shared\Config;
    use Shared\FileSystem;

    protected $inheritedMethodTemplate = ' * @method void %s(%s)';

    /**
     * @var OutputInterface
     */
    protected $output;

    public function getDescription()
    {
        return 'Generates base classes for all suites';
    }


    protected function execute(InputInterface $input, OutputInterface $output)
    {
        $this->output = $output;
        $this->buildActorsForConfig();
    }
    
    private function buildActor(array $settings)
    {
        $actorGenerator = new ActorGenerator($settings);
        $this->output->writeln(
            '<info>' . Configuration::config()['namespace'] . '\\' . $actorGenerator->getActorName()
            . "</info> includes modules: " . implode(', ', $actorGenerator->getModules())
        );
        
        $content = $actorGenerator->produce();

        $file = $this->createDirectoryFor(
            Configuration::supportDir(),
            $settings['actor']
        ) . $this->getShortClassName($settings['actor']);
        $file .=  '.php';
        return $this->createFile($file, $content);
    }
    
    private function buildActions(array $settings)
    {
        $actionsGenerator = new ActionsGenerator($settings);
<<<<<<< HEAD

=======
>>>>>>> 1e2012a0
        $content = $actionsGenerator->produce();
        $this->output->writeln(
            " -> {$settings['actor']}Actions.php generated successfully. "
            . $actionsGenerator->getNumMethods() . " methods added"
        );

<<<<<<< HEAD
=======

>>>>>>> 1e2012a0
        $file = $this->createDirectoryFor(Configuration::supportDir() . '_generated', $settings['actor']);
        $file .= $this->getShortClassName($settings['actor']) . 'Actions.php';
        return $this->createFile($file, $content, true);
    }

    private function buildSuiteActors()
    {
        $suites = $this->getSuites();
        if (!empty($suites)) {
            $this->output->writeln("<info>Building Actor classes for suites: " . implode(', ', $suites) . '</info>');
        }
        foreach ($suites as $suite) {
            $settings = $this->getSuiteConfig($suite);
            if (!$settings['actor']) {
                continue; // no actor
            }
            $this->buildActions($settings);
            $actorBuilt = $this->buildActor($settings);
            
            if ($actorBuilt) {
                $this->output->writeln("{$settings['actor']}.php created.");
            }
        }
    }
    
    protected function buildActorsForConfig($configFile = null)
    {
        $config = $this->getGlobalConfig($configFile);
        
        $dir = Configuration::projectDir();
        $this->buildSuiteActors();

        foreach ($config['include'] as $subConfig) {
            $this->output->writeln("\n<comment>Included Configuration: $subConfig</comment>");
            $this->buildActorsForConfig($dir . DIRECTORY_SEPARATOR . $subConfig);
        }
    }
}<|MERGE_RESOLUTION|>--- conflicted
+++ resolved
@@ -61,20 +61,13 @@
     private function buildActions(array $settings)
     {
         $actionsGenerator = new ActionsGenerator($settings);
-<<<<<<< HEAD
-
-=======
->>>>>>> 1e2012a0
         $content = $actionsGenerator->produce();
         $this->output->writeln(
             " -> {$settings['actor']}Actions.php generated successfully. "
             . $actionsGenerator->getNumMethods() . " methods added"
         );
 
-<<<<<<< HEAD
-=======
 
->>>>>>> 1e2012a0
         $file = $this->createDirectoryFor(Configuration::supportDir() . '_generated', $settings['actor']);
         $file .= $this->getShortClassName($settings['actor']) . 'Actions.php';
         return $this->createFile($file, $content, true);
