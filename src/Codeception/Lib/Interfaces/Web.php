<?php

namespace Codeception\Lib\Interfaces;

interface Web
{
    /**
     * Opens the page for the given relative URI.
     *
     * ``` php
     * <?php
     * // opens front page
     * $I->amOnPage('/');
     * // opens /register page
     * $I->amOnPage('/register');
     * ```
     *
     * @param string $page
     */
    public function amOnPage($page);

    /**
     * Checks that the current page contains the given string (case insensitive).
     *
     * You can specify a specific HTML element (via CSS or XPath) as the second
     * parameter to only search within that element.
     *
     * ``` php
     * <?php
     * $I->see('Logout');                        // I can suppose user is logged in
     * $I->see('Sign Up', 'h1');                 // I can suppose it's a signup page
     * $I->see('Sign Up', '//body/h1');          // with XPath
     * $I->see('Sign Up', ['css' => 'body h1']); // with strict CSS locator
     * ```
     *
     * Note that the search is done after stripping all HTML tags from the body,
     * so `$I->see('strong')` will return true for strings like:
     *
     *   - `<p>I am Stronger than thou</p>`
     *   - `<script>document.createElement('strong');</script>`
     *
     * But will *not* be true for strings like:
     *
     *   - `<strong>Home</strong>`
     *   - `<div class="strong">Home</strong>`
     *   - `<!-- strong -->`
     *
     * For checking the raw source code, use `seeInSource()`.
     *
     * @param string $text
     * @param array|string $selector optional
     */
    public function see($text, $selector = null);

    /**
     * Checks that the current page doesn't contain the text specified (case insensitive).
     * Give a locator as the second parameter to match a specific region.
     *
     * ```php
     * <?php
     * $I->dontSee('Login');                         // I can suppose user is already logged in
     * $I->dontSee('Sign Up','h1');                  // I can suppose it's not a signup page
     * $I->dontSee('Sign Up','//body/h1');           // with XPath
     * $I->dontSee('Sign Up', ['css' => 'body h1']); // with strict CSS locator
     * ```
     *
     * Note that the search is done after stripping all HTML tags from the body,
     * so `$I->dontSee('strong')` will fail on strings like:
     *
     *   - `<p>I am Stronger than thou</p>`
     *   - `<script>document.createElement('strong');</script>`
     *
     * But will ignore strings like:
     *
     *   - `<strong>Home</strong>`
     *   - `<div class="strong">Home</strong>`
     *   - `<!-- strong -->`
     *
     * For checking the raw source code, use `seeInSource()`.
     *
     * @param string $text
     * @param array|string $selector optional
     */
    public function dontSee($text, $selector = null);

    /**
     * Checks that the current page contains the given string in its
     * raw source code.
     *
     * ``` php
     * <?php
     * $I->seeInSource('<h1>Green eggs &amp; ham</h1>');
     * ```
     *
     * @param      $raw
     */
    public function seeInSource($raw);

    /**
     * Checks that the current page contains the given string in its
     * raw source code.
     *
     * ```php
     * <?php
     * $I->dontSeeInSource('<h1>Green eggs &amp; ham</h1>');
     * ```
     *
     * @param      $raw
     */
    public function dontSeeInSource($raw);

    /**
     * Submits the given form on the page, with the given form
     * values.  Pass the form field's values as an array in the second
     * parameter.
     *
     * Although this function can be used as a short-hand version of
     * `fillField()`, `selectOption()`, `click()` etc. it has some important
     * differences:
     *
     *  * Only field *names* may be used, not CSS/XPath selectors nor field labels
     *  * If a field is sent to this function that does *not* exist on the page,
     *    it will silently be added to the HTTP request.  This is helpful for testing
     *    some types of forms, but be aware that you will *not* get an exception
     *    like you would if you called `fillField()` or `selectOption()` with
     *    a missing field.
     *
     * Fields that are not provided will be filled by their values from the page,
     * or from any previous calls to `fillField()`, `selectOption()` etc.
     * You don't need to click the 'Submit' button afterwards.
     * This command itself triggers the request to form's action.
     *
     * You can optionally specify which button's value to include
     * in the request with the last parameter (as an alternative to
     * explicitly setting its value in the second parameter), as
     * button values are not otherwise included in the request.
     *
     * Examples:
     *
     * ``` php
     * <?php
     * $I->submitForm('#login', [
     *     'login' => 'davert',
     *     'password' => '123456'
     * ]);
     * // or
     * $I->submitForm('#login', [
     *     'login' => 'davert',
     *     'password' => '123456'
     * ], 'submitButtonName');
     *
     * ```
     *
     * For example, given this sample "Sign Up" form:
     *
     * ``` html
     * <form id="userForm">
     *     Login:
     *     <input type="text" name="user[login]" /><br/>
     *     Password:
     *     <input type="password" name="user[password]" /><br/>
     *     Do you agree to our terms?
     *     <input type="checkbox" name="user[agree]" /><br/>
     *     Subscribe to our newsletter?
     *     <input type="checkbox" name="user[newsletter]" value="1" checked="checked" /><br/>
     *     Select pricing plan:
     *     <select name="plan">
     *         <option value="1">Free</option>
     *         <option value="2" selected="selected">Paid</option>
     *     </select>
     *     <input type="submit" name="submitButton" value="Submit" />
     * </form>
     * ```
     *
     * You could write the following to submit it:
     *
     * ``` php
     * <?php
     * $I->submitForm(
     *     '#userForm',
     *     [
     *         'user' => [
     *             'login' => 'Davert',
     *             'password' => '123456',
     *             'agree' => true
     *         ]
     *     ],
     *     'submitButton'
     * );
     * ```
     * Note that "2" will be the submitted value for the "plan" field, as it is
     * the selected option.
     *
     * To uncheck the pre-checked checkbox "newsletter", call `$I->uncheckOption(['name' => 'user[newsletter]']);` *before*,
     * then submit the form as shown here (i.e. without the "newsletter" field in the `$params` array).
     *
     * You can also emulate a JavaScript submission by not specifying any
     * buttons in the third parameter to submitForm.
     *
     * ```php
     * <?php
     * $I->submitForm(
     *     '#userForm',
     *     [
     *         'user' => [
     *             'login' => 'Davert',
     *             'password' => '123456',
     *             'agree' => true
     *         ]
     *     ]
     * );
     * ```
     *
     * This function works well when paired with `seeInFormFields()`
     * for quickly testing CRUD interfaces and form validation logic.
     *
     * ``` php
     * <?php
     * $form = [
     *      'field1' => 'value',
     *      'field2' => 'another value',
     *      'checkbox1' => true,
     *      // ...
     * ];
     * $I->submitForm('#my-form', $form, 'submitButton');
     * // $I->amOnPage('/path/to/form-page') may be needed
     * $I->seeInFormFields('#my-form', $form);
     * ```
     *
     * Parameter values can be set to arrays for multiple input fields
     * of the same name, or multi-select combo boxes.  For checkboxes,
     * you can use either the string value or boolean `true`/`false` which will
     * be replaced by the checkbox's value in the DOM.
     *
     * ``` php
     * <?php
     * $I->submitForm('#my-form', [
     *      'field1' => 'value',
     *      'checkbox' => [
     *          'value of first checkbox',
     *          'value of second checkbox',
     *      ],
     *      'otherCheckboxes' => [
     *          true,
     *          false,
     *          false
     *      ],
     *      'multiselect' => [
     *          'first option value',
     *          'second option value'
     *      ]
     * ]);
     * ```
     *
     * Mixing string and boolean values for a checkbox's value is not supported
     * and may produce unexpected results.
     *
     * Field names ending in `[]` must be passed without the trailing square
     * bracket characters, and must contain an array for its value.  This allows
     * submitting multiple values with the same name, consider:
     *
     * ```php
     * <?php
     * // This will NOT work correctly
     * $I->submitForm('#my-form', [
     *     'field[]' => 'value',
     *     'field[]' => 'another value',  // 'field[]' is already a defined key
     * ]);
     * ```
     *
     * The solution is to pass an array value:
     *
     * ```php
     * <?php
     * // This way both values are submitted
     * $I->submitForm('#my-form', [
     *     'field' => [
     *         'value',
     *         'another value',
     *     ]
     * ]);
     * ```
     *
     * @param $selector
     * @param $params
     * @param $button
     */
    public function submitForm($selector, array $params, $button = null);

    /**
     * Perform a click on a link or a button, given by a locator.
     * If a fuzzy locator is given, the page will be searched for a button, link, or image matching the locator string.
     * For buttons, the "value" attribute, "name" attribute, and inner text are searched.
     * For links, the link text is searched.
     * For images, the "alt" attribute and inner text of any parent links are searched.
     *
     * The second parameter is a context (CSS or XPath locator) to narrow the search.
     *
     * Note that if the locator matches a button of type `submit`, the form will be submitted.
     *
     * ``` php
     * <?php
     * // simple link
     * $I->click('Logout');
     * // button of form
     * $I->click('Submit');
     * // CSS button
     * $I->click('#form input[type=submit]');
     * // XPath
     * $I->click('//form/*[@type="submit"]');
     * // link in context
     * $I->click('Logout', '#nav');
     * // using strict locator
     * $I->click(['link' => 'Login']);
     * ```
     *
     * @param $link
     * @param $context
     */
    public function click($link, $context = null);

    /**
     * Checks that there's a link with the specified text.
     * Give a full URL as the second parameter to match links with that exact URL.
     *
     * ``` php
     * <?php
     * $I->seeLink('Logout'); // matches <a href="#">Logout</a>
     * $I->seeLink('Logout','/logout'); // matches <a href="/logout">Logout</a>
     * ```
     *
     * @param string $text
     * @param string $url optional
     */
    public function seeLink($text, $url = null);

    /**
     * Checks that the page doesn't contain a link with the given string.
     * If the second parameter is given, only links with a matching "href" attribute will be checked.
     *
     * ``` php
     * <?php
     * $I->dontSeeLink('Logout'); // I suppose user is not logged in
     * $I->dontSeeLink('Checkout now', '/store/cart.php');
     * ```
     *
     * @param string $text
     * @param string $url optional
     */
    public function dontSeeLink($text, $url = null);

    /**
     * Checks that current URI contains the given string.
     *
     * ``` php
     * <?php
     * // to match: /home/dashboard
     * $I->seeInCurrentUrl('home');
     * // to match: /users/1
     * $I->seeInCurrentUrl('/users/');
     * ```
     *
     * @param string $uri
     */
    public function seeInCurrentUrl($uri);

    /**
     * Checks that the current URL is equal to the given string.
     * Unlike `seeInCurrentUrl`, this only matches the full URL.
     *
     * ``` php
     * <?php
     * // to match root url
     * $I->seeCurrentUrlEquals('/');
     * ```
     *
     * @param string $uri
     */
    public function seeCurrentUrlEquals($uri);

    /**
     * Checks that the current URL matches the given regular expression.
     *
     * ``` php
     * <?php
     * // to match root url
     * $I->seeCurrentUrlMatches('~^/users/(\d+)~');
     * ```
     *
     * @param string $uri
     */
    public function seeCurrentUrlMatches($uri);

    /**
     * Checks that the current URI doesn't contain the given string.
     *
     * ``` php
     * <?php
     * $I->dontSeeInCurrentUrl('/users/');
     * ```
     *
     * @param string $uri
     */
    public function dontSeeInCurrentUrl($uri);

    /**
     * Checks that the current URL doesn't equal the given string.
     * Unlike `dontSeeInCurrentUrl`, this only matches the full URL.
     *
     * ``` php
     * <?php
     * // current url is not root
     * $I->dontSeeCurrentUrlEquals('/');
     * ```
     *
     * @param string $uri
     */
    public function dontSeeCurrentUrlEquals($uri);

    /**
     * Checks that current url doesn't match the given regular expression.
     *
     * ``` php
     * <?php
     * // to match root url
     * $I->dontSeeCurrentUrlMatches('~^/users/(\d+)~');
     * ```
     *
     * @param string $uri
     */
    public function dontSeeCurrentUrlMatches($uri);

    /**
     * Executes the given regular expression against the current URI and returns the first capturing group.
     * If no parameters are provided, the full URI is returned.
     *
     * ``` php
     * <?php
     * $user_id = $I->grabFromCurrentUrl('~^/user/(\d+)/~');
     * $uri = $I->grabFromCurrentUrl();
     * ```
     *
     * @param string $uri optional
     *
     * @return mixed
     */
    public function grabFromCurrentUrl($uri = null);

    /**
     * Checks that the specified checkbox is checked.
     *
     * ``` php
     * <?php
     * $I->seeCheckboxIsChecked('#agree'); // I suppose user agreed to terms
     * $I->seeCheckboxIsChecked('#signup_form input[type=checkbox]'); // I suppose user agreed to terms, If there is only one checkbox in form.
     * $I->seeCheckboxIsChecked('//form/input[@type=checkbox and @name=agree]');
     * ```
     *
     * @param $checkbox
     */
    public function seeCheckboxIsChecked($checkbox);

    /**
     * Check that the specified checkbox is unchecked.
     *
     * ``` php
     * <?php
     * $I->dontSeeCheckboxIsChecked('#agree'); // I suppose user didn't agree to terms
     * $I->seeCheckboxIsChecked('#signup_form input[type=checkbox]'); // I suppose user didn't check the first checkbox in form.
     * ```
     *
     * @param $checkbox
     */
    public function dontSeeCheckboxIsChecked($checkbox);

    /**
     * Checks that the given input field or textarea *equals* (i.e. not just contains) the given value.
     * Fields are matched by label text, the "name" attribute, CSS, or XPath.
     *
     * ``` php
     * <?php
     * $I->seeInField('Body','Type your comment here');
     * $I->seeInField('form textarea[name=body]','Type your comment here');
     * $I->seeInField('form input[type=hidden]','hidden_value');
     * $I->seeInField('#searchform input','Search');
     * $I->seeInField('//form/*[@name=search]','Search');
     * $I->seeInField(['name' => 'search'], 'Search');
     * ```
     *
     * @param $field
     * @param $value
     */
    public function seeInField($field, $value);

    /**
     * Checks that an input field or textarea doesn't contain the given value.
     * For fuzzy locators, the field is matched by label text, CSS and XPath.
     *
     * ``` php
     * <?php
     * $I->dontSeeInField('Body','Type your comment here');
     * $I->dontSeeInField('form textarea[name=body]','Type your comment here');
     * $I->dontSeeInField('form input[type=hidden]','hidden_value');
     * $I->dontSeeInField('#searchform input','Search');
     * $I->dontSeeInField('//form/*[@name=search]','Search');
     * $I->dontSeeInField(['name' => 'search'], 'Search');
     * ```
     *
     * @param $field
     * @param $value
     */
    public function dontSeeInField($field, $value);

    /**
     * Checks if the array of form parameters (name => value) are set on the form matched with the
     * passed selector.
     *
     * ``` php
     * <?php
     * $I->seeInFormFields('form[name=myform]', [
     *      'input1' => 'value',
     *      'input2' => 'other value',
     * ]);
     * ```
     *
     * For multi-select elements, or to check values of multiple elements with the same name, an
     * array may be passed:
     *
     * ``` php
     * <?php
     * $I->seeInFormFields('.form-class', [
     *      'multiselect' => [
     *          'value1',
     *          'value2',
     *      ],
     *      'checkbox[]' => [
     *          'a checked value',
     *          'another checked value',
     *      ],
     * ]);
     * ```
     *
     * Additionally, checkbox values can be checked with a boolean.
     *
     * ``` php
     * <?php
     * $I->seeInFormFields('#form-id', [
     *      'checkbox1' => true,        // passes if checked
     *      'checkbox2' => false,       // passes if unchecked
     * ]);
     * ```
     *
     * Pair this with submitForm for quick testing magic.
     *
     * ``` php
     * <?php
     * $form = [
     *      'field1' => 'value',
     *      'field2' => 'another value',
     *      'checkbox1' => true,
     *      // ...
     * ];
     * $I->submitForm('//form[@id=my-form]', $form, 'submitButton');
     * // $I->amOnPage('/path/to/form-page') may be needed
     * $I->seeInFormFields('//form[@id=my-form]', $form);
     * ```
     *
     * @param $formSelector
     * @param $params
     */
    public function seeInFormFields($formSelector, array $params);

    /**
     * Checks if the array of form parameters (name => value) are not set on the form matched with
     * the passed selector.
     *
     * ``` php
     * <?php
     * $I->dontSeeInFormFields('form[name=myform]', [
     *      'input1' => 'non-existent value',
     *      'input2' => 'other non-existent value',
     * ]);
     * ```
     *
     * To check that an element hasn't been assigned any one of many values, an array can be passed
     * as the value:
     *
     * ``` php
     * <?php
     * $I->dontSeeInFormFields('.form-class', [
     *      'fieldName' => [
     *          'This value shouldn\'t be set',
     *          'And this value shouldn\'t be set',
     *      ],
     * ]);
     * ```
     *
     * Additionally, checkbox values can be checked with a boolean.
     *
     * ``` php
     * <?php
     * $I->dontSeeInFormFields('#form-id', [
     *      'checkbox1' => true,        // fails if checked
     *      'checkbox2' => false,       // fails if unchecked
     * ]);
     * ```
     *
     * @param $formSelector
     * @param $params
     */
    public function dontSeeInFormFields($formSelector, array $params);

    /**
     * Selects an option in a select tag or in radio button group.
     *
     * ``` php
     * <?php
     * $I->selectOption('form select[name=account]', 'Premium');
     * $I->selectOption('form input[name=payment]', 'Monthly');
     * $I->selectOption('//form/select[@name=account]', 'Monthly');
     * ```
     *
     * Provide an array for the second argument to select multiple options:
     *
     * ``` php
     * <?php
     * $I->selectOption('Which OS do you use?', array('Windows','Linux'));
     * ```
     *
     * Or provide an associative array for the second argument to specifically define which selection method should be used:
     *
     * ``` php
     * <?php
     * $I->selectOption('Which OS do you use?', array('text' => 'Windows')); // Only search by text 'Windows'
     * $I->selectOption('Which OS do you use?', array('value' => 'windows')); // Only search by value 'windows'
     * ```
     *
     * @param $select
     * @param $option
     */
    public function selectOption($select, $option);

    /**
     * Ticks a checkbox. For radio buttons, use the `selectOption` method instead.
     *
     * ``` php
     * <?php
     * $I->checkOption('#agree');
     * ```
     *
     * @param $option
     */
    public function checkOption($option);

    /**
     * Unticks a checkbox.
     *
     * ``` php
     * <?php
     * $I->uncheckOption('#notify');
     * ```
     *
     * @param $option
     */
    public function uncheckOption($option);

    /**
     * Fills a text field or textarea with the given string.
     *
     * ``` php
     * <?php
     * $I->fillField("//input[@type='text']", "Hello World!");
<<<<<<< HEAD
     * $I->fillField(['name' => 'email'], 'jon@mail.com');
=======
     * $I->fillField(['name' => 'email'], 'jon@example.com');
     * ?>
>>>>>>> c25f20d8
     * ```
     *
     * @param $field
     * @param $value
     */
    public function fillField($field, $value);

    /**
     * Attaches a file relative to the Codeception `_data` directory to the given file upload field.
     *
     * ``` php
     * <?php
     * // file is stored in 'tests/_data/prices.xls'
     * $I->attachFile('input[@type="file"]', 'prices.xls');
     * ```
     *
     * @param $field
     * @param $filename
     */
    public function attachFile($field, $filename);

    /**
     * Finds and returns the text contents of the given element.
     * If a fuzzy locator is used, the element is found using CSS, XPath,
     * and by matching the full page source by regular expression.
     *
     * ``` php
     * <?php
     * $heading = $I->grabTextFrom('h1');
     * $heading = $I->grabTextFrom('descendant-or-self::h1');
     * $value = $I->grabTextFrom('~<input value=(.*?)]~sgi'); // match with a regex
     * ```
     *
     * @param $cssOrXPathOrRegex
     *
     * @return mixed
     */
    public function grabTextFrom($cssOrXPathOrRegex);

    /**
     * Finds the value for the given form field.
     * If a fuzzy locator is used, the field is found by field name, CSS, and XPath.
     *
     * ``` php
     * <?php
     * $name = $I->grabValueFrom('Name');
     * $name = $I->grabValueFrom('input[name=username]');
     * $name = $I->grabValueFrom('descendant-or-self::form/descendant::input[@name = 'username']');
     * $name = $I->grabValueFrom(['name' => 'username']);
     * ```
     *
     * @param $field
     *
     * @return mixed
     */
    public function grabValueFrom($field);


    /**
     * Grabs the value of the given attribute value from the given element.
     * Fails if element is not found.
     *
     * ``` php
     * <?php
     * $I->grabAttributeFrom('#tooltip', 'title');
     * ```
     *
     *
     * @param $cssOrXpath
     * @param $attribute
     *
     * @return mixed
     */
    public function grabAttributeFrom($cssOrXpath, $attribute);

    /**
     * Grabs either the text content, or attribute values, of nodes
     * matched by $cssOrXpath and returns them as an array.
     *
     * ```html
     * <a href="#first">First</a>
     * <a href="#second">Second</a>
     * <a href="#third">Third</a>
     * ```
     *
     * ```php
     * <?php
     * // would return ['First', 'Second', 'Third']
     * $aLinkText = $I->grabMultiple('a');
     *
     * // would return ['#first', '#second', '#third']
     * $aLinks = $I->grabMultiple('a', 'href');
     * ```
     *
     * @param $cssOrXpath
     * @param $attribute
     * @return string[]
     */
    public function grabMultiple($cssOrXpath, $attribute = null);

    /**
     * Checks that the given element exists on the page and is visible.
     * You can also specify expected attributes of this element.
     *
     * ``` php
     * <?php
     * $I->seeElement('.error');
     * $I->seeElement('//form/input[1]');
     * $I->seeElement('input', ['name' => 'login']);
     * $I->seeElement('input', ['value' => '123456']);
     *
     * // strict locator in first arg, attributes in second
     * $I->seeElement(['css' => 'form input'], ['name' => 'login']);
     * ```
     *
     * @param $selector
     * @param array $attributes
     * @return
     */
    public function seeElement($selector, $attributes = []);

    /**
     * Checks that the given element is invisible or not present on the page.
     * You can also specify expected attributes of this element.
     *
     * ``` php
     * <?php
     * $I->dontSeeElement('.error');
     * $I->dontSeeElement('//form/input[1]');
     * $I->dontSeeElement('input', ['name' => 'login']);
     * $I->dontSeeElement('input', ['value' => '123456']);
     * ```
     *
     * @param $selector
     * @param array $attributes
     */
    public function dontSeeElement($selector, $attributes = []);

    /**
     * Checks that there are a certain number of elements matched by the given locator on the page.
     *
     * ``` php
     * <?php
     * $I->seeNumberOfElements('tr', 10);
     * $I->seeNumberOfElements('tr', [0,10]); // between 0 and 10 elements
     * ```
     * @param $selector
     * @param mixed $expected int or int[]
     */
    public function seeNumberOfElements($selector, $expected);

    /**
     * Checks that the given option is selected.
     *
     * ``` php
     * <?php
     * $I->seeOptionIsSelected('#form input[name=payment]', 'Visa');
     * ```
     *
     * @param $selector
     * @param $optionText
     *
     * @return mixed
     */
    public function seeOptionIsSelected($selector, $optionText);

    /**
     * Checks that the given option is not selected.
     *
     * ``` php
     * <?php
     * $I->dontSeeOptionIsSelected('#form input[name=payment]', 'Visa');
     * ```
     *
     * @param $selector
     * @param $optionText
     *
     * @return mixed
     */
    public function dontSeeOptionIsSelected($selector, $optionText);

    /**
     * Checks that the page title contains the given string.
     *
     * ``` php
     * <?php
     * $I->seeInTitle('Blog - Post #1');
     * ```
     *
     * @param $title
     *
     * @return mixed
     */
    public function seeInTitle($title);

    /**
     * Checks that the page title does not contain the given string.
     *
     * @param $title
     *
     * @return mixed
     */
    public function dontSeeInTitle($title);

    /**
     * Checks that a cookie with the given name is set.
     * You can set additional cookie params like `domain`, `path` as array passed in last argument.
     *
     * ``` php
     * <?php
     * $I->seeCookie('PHPSESSID');
     * ```
     *
     * @param $cookie
     * @param array $params
     * @return mixed
     */
    public function seeCookie($cookie, array $params = []);

    /**
     * Checks that there isn't a cookie with the given name.
     * You can set additional cookie params like `domain`, `path` as array passed in last argument.
     *
     * @param $cookie
     *
     * @param array $params
     * @return mixed
     */
    public function dontSeeCookie($cookie, array $params = []);

    /**
     * Sets a cookie with the given name and value.
     * You can set additional cookie params like `domain`, `path`, `expires`, `secure` in array passed as last argument.
     *
     * ``` php
     * <?php
     * $I->setCookie('PHPSESSID', 'el4ukv0kqbvoirg7nkp4dncpk3');
     * ```
     *
     * @param $name
     * @param $val
     * @param array $params
     *
     * @return mixed
     */
    public function setCookie($name, $val, array $params = []);

    /**
     * Unsets cookie with the given name.
     * You can set additional cookie params like `domain`, `path` in array passed as last argument.
     *
     * @param $cookie
     *
     * @param array $params
     * @return mixed
     */
    public function resetCookie($cookie, array $params = []);

    /**
     * Grabs a cookie value.
     * You can set additional cookie params like `domain`, `path` in array passed as last argument.
     * If the cookie is set by an ajax request (XMLHttpRequest), there might be some delay caused by the browser, so try `$I->wait(0.1)`.
     *
     * @param $cookie
     *
     * @param array $params
     * @return mixed
     */
    public function grabCookie($cookie, array $params = []);

    /**
     * Grabs current page source code.
     *
     * @return string Current page source code.
     */
    public function grabPageSource();
}<|MERGE_RESOLUTION|>--- conflicted
+++ resolved
@@ -670,12 +670,8 @@
      * ``` php
      * <?php
      * $I->fillField("//input[@type='text']", "Hello World!");
-<<<<<<< HEAD
-     * $I->fillField(['name' => 'email'], 'jon@mail.com');
-=======
      * $I->fillField(['name' => 'email'], 'jon@example.com');
      * ?>
->>>>>>> c25f20d8
      * ```
      *
      * @param $field
