--- conflicted
+++ resolved
@@ -133,13 +133,8 @@
     public function insert($tableName, array &$data)
     {
         $columns = array_map(
-<<<<<<< HEAD
-            [$this, 'getQuotedName'],
-            array_keys($data)
-=======
           [$this, 'getQuotedName'],
           array_keys($data)
->>>>>>> 5486aff3
         );
 
         return sprintf(
@@ -152,13 +147,8 @@
 
     public function select($column, $table, array &$criteria)
     {
-<<<<<<< HEAD
-        $where = $criteria ? "where %s" : '';
-        $query = "select %s from `%s` $where";
-=======
         $where  = $criteria ? "where %s" : '';
         $query  = "select %s from `%s` $where";
->>>>>>> 5486aff3
         $params = [];
         foreach ($criteria as $k => $v) {
             $k = $this->getQuotedName($k);
