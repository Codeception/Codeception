--- conflicted
+++ resolved
@@ -36,11 +36,7 @@
             return;
         }
         $msg = "Cannot open socket to {$this->host}:{$this->port}";
-<<<<<<< HEAD
-        if ($errno || $errmsg) {
-=======
         if (($errno !== 0) || ($errmsg !== null)) {
->>>>>>> b33bbcbf
             $msg .= "," . ($errno ? " error $errno" : "") . ($errmsg ? " $errmsg" : "");
         }
         throw new RedisException ("$msg.");
@@ -49,11 +45,7 @@
     private function debug($msg)
     {
         if ($this->debug) {
-<<<<<<< HEAD
-            echo sprintf("[Redis] %s\n", $msg);
-=======
             codecept_debug("[Redis] %s\n", $msg);
->>>>>>> b33bbcbf
         }
     }
 
