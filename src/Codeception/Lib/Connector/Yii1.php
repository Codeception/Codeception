<?php

namespace Codeception\Lib\Connector;

use Symfony\Component\BrowserKit\Client;
use Symfony\Component\BrowserKit\Response;
use Yii;

class Yii1 extends Client
{
    use Shared\PhpSuperGlobalsConverter;
    /**
     * http://localhost/path/to/your/app/index.php
     * @var string url of the entry Yii script
     */
    public $url;

    /**
     * Current application settings {@see Codeception\Module\Yii1::$appSettings}
     * @var array
     */
    public $appSettings;

    /**
     * Full path to your application
     * @var string
     */
    public $appPath;

    /**
     * Current request headers
     * @var array
     */
    private $_headers;

    /**
     *
     * @param \Symfony\Component\BrowserKit\Request $request
     *
     * @return \Symfony\Component\BrowserKit\Response
     */
    public function doRequest($request)
    {
<<<<<<< HEAD
        $this->_headers = [];
        $_COOKIE = array_merge($_COOKIE, $request->getCookies());
        $_SERVER = array_merge($_SERVER, $request->getServer());
        $_FILES = $this->remapFiles($request->getFiles());
        $_REQUEST = $this->remapRequestParameters($request->getParameters());
=======
        $this->_headers = array();
        $_COOKIE        = array_merge($_COOKIE, $request->getCookies());
        $_SERVER        = array_merge($_SERVER, $request->getServer());
        $_FILES         = $this->remapFiles($request->getFiles());
        $_REQUEST       = $this->remapRequestParameters($request->getParameters());
        $_POST          = $_GET = array();
>>>>>>> b33bbcbf

        if (strtoupper($request->getMethod()) == 'GET') {
            $_GET = $_REQUEST;
        } else {
            $_POST = $_REQUEST;
        }

        // Parse url parts
        $uriPath = trim(parse_url($request->getUri(), PHP_URL_PATH), '/');
        $uriQuery = ltrim(parse_url($request->getUri(), PHP_URL_QUERY), '?');
        $scriptName = trim(parse_url($this->url, PHP_URL_PATH), '/');
        if (!empty($uriQuery)) {

            $uriPath .= "?{$uriQuery}";

            parse_str($uriQuery, $params);
            foreach ($params as $k => $v) {
                $_GET[$k] = $v;
            }
        }

        // Add script name to request if none
        if (strpos($uriPath, $scriptName) === false) {
            $uriPath = "/{$scriptName}/{$uriPath}";
        }

        // Add forward slash if not exists
        if (strpos($uriPath, '/') !== 0) {
            $uriPath = "/{$uriPath}";
        }

        $_SERVER['REQUEST_METHOD'] = strtoupper($request->getMethod());
        $_SERVER['REQUEST_URI'] = $uriPath;

        /**
         * Hack to be sure that CHttpRequest will resolve route correctly
         */
        $_SERVER['SCRIPT_NAME'] = "/{$scriptName}";
        $_SERVER['SCRIPT_FILENAME'] = $this->appPath;

        ob_start();
        Yii::setApplication(null);
        Yii::createApplication($this->appSettings['class'], $this->appSettings['config']);

        // disabling logging. Logs slow down test execution
        if (Yii::app()->hasComponent('log')) {
            foreach (Yii::app()->getComponent('log')->routes as $route) {
                $route->enabled = false;
            }
        }
        Yii::app()->onEndRequest->add([$this, 'setHeaders']);
        Yii::app()->run();

        $content = ob_get_clean();

        $headers = $this->getHeaders();
        $statusCode = 200;
        foreach ($headers as $header => $val) {
            if ($header == 'Location') {
                $statusCode = 302;
            }
        }

        $response = new Response($content, $statusCode, $this->getHeaders());

        return $response;
    }

    /**
     * Set current client headers when terminating yii application (onEndRequest)
     */
    public function setHeaders()
    {
        $this->_headers = Yii::app()->request->getAllHeaders();
    }

    /**
     * Returns current client headers
     * @return array headers
     */
    public function getHeaders()
    {
        return $this->_headers;
    }
}<|MERGE_RESOLUTION|>--- conflicted
+++ resolved
@@ -41,20 +41,12 @@
      */
     public function doRequest($request)
     {
-<<<<<<< HEAD
-        $this->_headers = [];
-        $_COOKIE = array_merge($_COOKIE, $request->getCookies());
-        $_SERVER = array_merge($_SERVER, $request->getServer());
-        $_FILES = $this->remapFiles($request->getFiles());
-        $_REQUEST = $this->remapRequestParameters($request->getParameters());
-=======
         $this->_headers = array();
         $_COOKIE        = array_merge($_COOKIE, $request->getCookies());
         $_SERVER        = array_merge($_SERVER, $request->getServer());
         $_FILES         = $this->remapFiles($request->getFiles());
         $_REQUEST       = $this->remapRequestParameters($request->getParameters());
         $_POST          = $_GET = array();
->>>>>>> b33bbcbf
 
         if (strtoupper($request->getMethod()) == 'GET') {
             $_GET = $_REQUEST;
