--- conflicted
+++ resolved
@@ -57,12 +57,6 @@
 
     public function resetApplication()
     {
-<<<<<<< HEAD
-        if ($this->app->has('db') && $this->app->db !== null && $this->app->db->transaction !== null) {
-            $this->app->db->transaction->rollBack();
-        }
-=======
->>>>>>> 4f9d4c40
         $this->app = null;
     }
 
