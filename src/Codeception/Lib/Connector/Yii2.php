--- conflicted
+++ resolved
@@ -4,11 +4,7 @@
 use Codeception\Lib\Connector\Yii2\Logger;
 use Codeception\Lib\Connector\Yii2\TestMailer;
 use Codeception\Util\Debug;
-<<<<<<< HEAD
-use Codeception\Util\Maybe;
-=======
 use Codeception\Util\Stub;
->>>>>>> 62cb9ab8
 use Symfony\Component\BrowserKit\Client;
 use Symfony\Component\BrowserKit\Cookie;
 use Symfony\Component\BrowserKit\Response;
@@ -279,10 +275,6 @@
 
     private function mockAssetManager()
     {
-<<<<<<< HEAD
-        $this->app->set('assetManager', new Maybe());
-=======
         $this->app->set('assetManager', Stub::make('yii\web\AssetManager', ['bundles' => false]));
->>>>>>> 62cb9ab8
     }
 }