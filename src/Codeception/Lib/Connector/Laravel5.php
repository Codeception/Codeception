<?php
namespace Codeception\Lib\Connector;

use Illuminate\Database\Eloquent\Model;
use Illuminate\Foundation\Application;
use Illuminate\Http\Request;
use Symfony\Component\HttpFoundation\Request as SymfonyRequest;
use Symfony\Component\HttpFoundation\Response;
use Symfony\Component\HttpKernel\Client;

class Laravel5 extends Client
{

    /**
     * @var Application
     */
    private $app;

    /**
     * @var \Codeception\Module\Laravel5
     */
    private $module;

    /**
     * Constructor.
     * @param \Codeception\Module\Laravel5 $module
     */
    public function __construct($module)
    {
        $this->module = $module;
        $this->initialize();

        $components = parse_url($this->app['config']->get('app.url', 'http://localhost'));
        $host = isset($components['host']) ? $components['host'] : 'localhost';

        parent::__construct($this->app, ['HTTP_HOST' => $host]);

        // Parent constructor defaults to not following redirects
        $this->followRedirects(true);
    }

    /**
     * @param SymfonyRequest $request
     * @return Response
     */
    protected function doRequest($request)
    {
        $this->initialize();

        $request = Request::createFromBase($request);
        $response = $this->kernel->handle($request);
        $this->app->make('Illuminate\Contracts\Http\Kernel')->terminate($request, $response);

        return $response;
    }
<<<<<<< HEAD

    /**
     * Initialize the Laravel framework.
     */
    private function initialize()
    {
        // Store a reference to the database object
        // so the database connection can be reused during tests
        $oldDb = null;
        if ($this->app['db'] && $this->app['db']->connection()) {
            $oldDb = $this->app['db'];
        }

        // The module can login a user with the $I->amLoggedAs() method,
        // but this is not persisted between requests. Store a reference
        // to the logged in user to simulate this.
        $loggedInUser = null;
        if ($this->app['auth'] && $this->app['auth']->check()) {
            $loggedInUser = $this->app['auth']->user();
        }

        $this->app = $this->kernel = $this->loadApplication();
        $this->app->make('Illuminate\Contracts\Http\Kernel')->bootstrap();

        // Set the base url for the Request object
        $url = $this->app['config']->get('app.url', 'http://localhost');
        $this->app->instance('request', Request::createFromBase(SymfonyRequest::create($url)));

        if ($oldDb) {
            $this->app['db'] = $oldDb;
            Model::setConnectionResolver($this->app['db']);
        }

=======

    /**
     * Initialize the Laravel framework.
     */
    private function initialize()
    {
        // Store a reference to the database object
        // so the database connection can be reused during tests
        $oldDb = null;
        if ($this->app['db'] && $this->app['db']->connection()) {
            $oldDb = $this->app['db'];
        }

        // The module can login a user with the $I->amLoggedAs() method,
        // but this is not persisted between requests. Store a reference
        // to the logged in user to simulate this.
        $loggedInUser = null;
        if ($this->app['auth'] && $this->app['auth']->check()) {
            $loggedInUser = $this->app['auth']->user();
        }

        $this->app = $this->kernel = $this->loadApplication();
        $this->app->make('Illuminate\Contracts\Http\Kernel')->bootstrap();

        // Set the base url for the Request object
        $url = $this->app['config']->get('app.url', 'http://localhost');
        $this->app->instance('request', Request::createFromBase(SymfonyRequest::create($url)));

        if ($oldDb) {
            $this->app['db'] = $oldDb;
            Model::setConnectionResolver($this->app['db']);
        }

>>>>>>> db8b4ec7
        // If there was a user logged in restore this user.
        // Also reload the user object from the user provider to prevent stale user data.
        if ($loggedInUser) {
            $refreshed = $this->app['auth']->getProvider()->retrieveById($loggedInUser->getAuthIdentifier());
            $this->app['auth']->setUser($refreshed ?: $loggedInUser);
        }

        $this->module->setApplication($this->app);
    }

    /**
     * Boot the Laravel application object.
     * @return Application
     * @throws ModuleConfig
     */
    private function loadApplication()
    {
        $app = require $this->module->config['bootstrap_file'];
        $app->loadEnvironmentFrom($this->module->config['environment_file']);
        $app->instance('request', new Request());

        return $app;
    }

}<|MERGE_RESOLUTION|>--- conflicted
+++ resolved
@@ -53,7 +53,6 @@
 
         return $response;
     }
-<<<<<<< HEAD
 
     /**
      * Initialize the Laravel framework.
@@ -87,41 +86,6 @@
             Model::setConnectionResolver($this->app['db']);
         }
 
-=======
-
-    /**
-     * Initialize the Laravel framework.
-     */
-    private function initialize()
-    {
-        // Store a reference to the database object
-        // so the database connection can be reused during tests
-        $oldDb = null;
-        if ($this->app['db'] && $this->app['db']->connection()) {
-            $oldDb = $this->app['db'];
-        }
-
-        // The module can login a user with the $I->amLoggedAs() method,
-        // but this is not persisted between requests. Store a reference
-        // to the logged in user to simulate this.
-        $loggedInUser = null;
-        if ($this->app['auth'] && $this->app['auth']->check()) {
-            $loggedInUser = $this->app['auth']->user();
-        }
-
-        $this->app = $this->kernel = $this->loadApplication();
-        $this->app->make('Illuminate\Contracts\Http\Kernel')->bootstrap();
-
-        // Set the base url for the Request object
-        $url = $this->app['config']->get('app.url', 'http://localhost');
-        $this->app->instance('request', Request::createFromBase(SymfonyRequest::create($url)));
-
-        if ($oldDb) {
-            $this->app['db'] = $oldDb;
-            Model::setConnectionResolver($this->app['db']);
-        }
-
->>>>>>> db8b4ec7
         // If there was a user logged in restore this user.
         // Also reload the user object from the user provider to prevent stale user data.
         if ($loggedInUser) {
