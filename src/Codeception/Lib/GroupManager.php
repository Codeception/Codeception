--- conflicted
+++ resolved
@@ -25,17 +25,10 @@
      */
     protected array $configuredGroups = [];
 
-<<<<<<< HEAD
     protected array $testsInGroups = [];
 
-    /**
-     * @param string[] $groups
-     */
-=======
-    protected $rootDir;
+    protected string $rootDir;
 
-
->>>>>>> 1fc3a8f4
     public function __construct(array $groups)
     {
         $this->rootDir = Configuration::baseDir();
@@ -69,11 +62,7 @@
             $files = Finder::create()->files()
                 ->name(basename($pattern))
                 ->sortByName()
-<<<<<<< HEAD
-                ->in(Configuration::projectDir() . dirname($pattern));
-=======
                 ->in($path);
->>>>>>> 1fc3a8f4
 
             $i = 1;
 
@@ -126,8 +115,6 @@
     private function normalizeFilePath(string $file, string $group): string
     {
         $pathParts = explode(':', $file);
-
-
         if (codecept_is_path_absolute($file)) {
             if ($file[0] === '/' && count($pathParts) > 1) {
                 //take segment before first :
