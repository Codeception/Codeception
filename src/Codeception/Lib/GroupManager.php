--- conflicted
+++ resolved
@@ -155,11 +155,7 @@
                     $groups[] = $group;
                 }
 
-<<<<<<< HEAD
-                if (str_starts_with($filename . ':' . $testName . $indexName, (string)$testPattern)) {
-=======
-                if (str_starts_with($filename . ':' . $testName, $testPattern)) {
->>>>>>> 3d7a135b
+                if (str_starts_with($filename . ':' . $testName . $indexName, $testPattern)) {
                     $groups[] = $group;
                 }
                 if (
