--- conflicted
+++ resolved
@@ -164,18 +164,6 @@
                     && mb_strtolower($filename . ':' . $test->getMetadata()->getFeature()) === mb_strtolower($testPattern)) {
                     $groups[] = $group;
                 }
-<<<<<<< HEAD
-                if ($test instanceof \PHPUnit\Framework\TestSuite\DataProvider) {
-                    if ($firstTest = $test->testAt(0)) {
-                        $firstTestName = $firstTest->getName(false);
-                        $startsWithPattern = strpos($filename . ':' . $firstTestName, (string) $testPattern) === 0;
-                        if ($firstTest instanceof TestInterface & $startsWithPattern) {
-                            $groups[] = $group;
-                        }
-                    }
-                }
-=======
->>>>>>> 31878925
             }
         }
         return array_unique($groups);
