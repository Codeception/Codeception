<?php
namespace Codeception\Lib;

use Codeception\Configuration;
use Codeception\Exception\ElementNotFound;
use Codeception\Exception\MalformedLocator;
use Codeception\Exception\ModuleException;
use Codeception\Exception\TestRuntimeException;
use Codeception\Lib\Interfaces\PageSourceSaver;
use Codeception\Lib\Interfaces\Web;
use Codeception\Module;
use Codeception\PHPUnit\Constraint\Crawler as CrawlerConstraint;
use Codeception\PHPUnit\Constraint\CrawlerNot as CrawlerNotConstraint;
use Codeception\PHPUnit\Constraint\Page as PageConstraint;
use Codeception\TestCase;
use Codeception\Util\Locator;
use Symfony\Component\BrowserKit\Cookie;
use Symfony\Component\DomCrawler\Crawler;
use Symfony\Component\DomCrawler\Form;
use Symfony\Component\DomCrawler\Field\ChoiceFormField;
use Symfony\Component\DomCrawler\Field\FileFormField;
use Symfony\Component\DomCrawler\Field\InputFormField;
use Symfony\Component\DomCrawler\Field\TextareaFormField;
use DOMElement;

class InnerBrowser extends Module implements Web, PageSourceSaver
{
    /**
     * @var \Symfony\Component\DomCrawler\Crawler
     */
    protected $crawler;

    /**
     * @api
     * @var \Symfony\Component\BrowserKit\Client
     */
    public $client;

    /**
     * @var array|\Symfony\Component\DomCrawler\Form[]
     */
    protected $forms = [];

    protected $defaultCookieParameters = ['expires' => null, 'path' => '/', 'domain' => '', 'secure' => false];

    public function _failed(TestCase $test, $fail)
    {
        if (!$this->client || !$this->client->getInternalResponse()) {
            return;
        }
        $this->_savePageSource(codecept_output_dir().str_replace(['::', '\\', '/'], ['.', '.', '.'], TestCase::getTestSignature($test)) . '.fail.html');
    }

    public function _after(TestCase $test)
    {
        $this->client = null;
        $this->crawler = null;
        $this->forms = [];
    }

    /**
     * @return Crawler
     * @throws ModuleException
     */
    private function getCrawler()
    {
        if (!$this->crawler) {
            throw new ModuleException($this, 'Crawler is null. Perhaps you forgot to call "amOnPage"?');
        }
        return $this->crawler;
    }

    private function getRunningClient()
    {
        if ($this->client->getHistory()->isEmpty()) {
            throw new ModuleException($this, "Page not loaded. Use `\$I->amOnPage` to open it");
        }
        return $this->client;
    }

    public function _savePageSource($filename)
    {
        file_put_contents($filename, $this->getRunningClient()->getInternalResponse()->getContent());
    }

    /**
     * Authenticates user for HTTP_AUTH
     *
     * @param $username
     * @param $password
     */
    public function amHttpAuthenticated($username, $password)
    {
        $this->client->setServerParameter('PHP_AUTH_USER', $username);
        $this->client->setServerParameter('PHP_AUTH_PW', $password);
    }

    public function amOnPage($page)
    {
        $this->crawler = $this->client->request('GET', $page);
        $this->forms = [];
        $this->debugResponse();
    }

    public function click($link, $context = null)
    {
        if ($context) {
            $this->crawler = $this->match($context);
        }

        if (is_array($link)) {
            $this->clickByLocator($link);
            return;
        }
        $anchor = $this->strictMatch(['link' => $link]);
        if (!count($anchor)) {
            $anchor = $this->getCrawler()->selectLink($link);
        }
        if (count($anchor)) {
            $this->crawler = $this->getRunningClient()->click($anchor->first()->link());
            $this->forms = [];
            $this->debugResponse();
            return;
        }

        $buttonText = str_replace('"', "'", $link);
        $button = $this->crawler->selectButton($buttonText);
        if (count($button)) {
            $this->proceedSubmitForm(
                $button->parents()->filter('form')->first(),
                [$button->attr('name') => $button->attr('value')]
            );
            return;
        }

        $this->clickByLocator($link);
    }

    protected function clickByLocator($link)
    {
        $nodes = $this->match($link);
        if (!$nodes->count()) {
            throw new ElementNotFound($link, 'Link or Button by name or CSS or XPath');
        }

        foreach ($nodes as $node) {
            $tag = $node->nodeName;
            $type = $node->getAttribute('type');
<<<<<<< HEAD
            if ($tag == 'a') {
                $this->crawler = $this->getRunningClient()->click($nodes->first()->link());
                $this->forms = [];
                $this->debugResponse();
                return;
            } elseif (
                ($tag == 'input' && in_array($type, ['submit', 'image'])) ||
                ($tag == 'button' && $type == 'submit')
            ) {
                $this->submitFormWithButton($nodes->first());
                $this->debugResponse();
                return;
            }
        }

    }

    protected function submitFormWithButton($button)
    {
        $form = $this->getFormFor($button);

        // Only now do we know which submit button was pressed.
        // Add it to the form object.
        $buttonNode = $button->getNode(0);
        if ($buttonNode->getAttribute("name")) {
            $f = new InputFormField($buttonNode);
            $form->set($f);
        }

        $this->debugSection('Uri', $form->getUri());
        $this->debugSection($form->getMethod(), $form->getValues());

        $this->crawler = $this->getRunningClient()->request($form->getMethod(), $form->getUri(), $form->getPhpValues(), $form->getPhpFiles());
        $this->forms = [];
=======
            if ($tag === 'a') {
                $this->crawler = $this->client->click($nodes->first()->link());
                $this->forms = [];
                $this->debugResponse();
                break;
            } elseif (in_array($tag, ['input', 'button']) && in_array($type, ['submit', 'image'])) {
                $this->proceedSubmitForm(
                    $nodes->parents()->filter('form')->first(),
                    [$nodes->first()->attr('name') => $nodes->first()->attr('value')]
                );
                break;
            }
        }
>>>>>>> 324f14b6
    }

    public function see($text, $selector = null)
    {
        if (!$selector) {
            $this->assertPageContains($text);
        } else {
            $nodes = $this->match($selector);
            $this->assertDomContains($nodes, $selector, $text);
        }
    }

    public function dontSee($text, $selector = null)
    {
        if (!$selector) {
            $this->assertPageNotContains($text);
        } else {
            $nodes = $this->match($selector);
            $this->assertDomNotContains($nodes, $selector, $text);
        }
    }

    public function seeLink($text, $url = null)
    {
        $links = $this->getCrawler()->selectLink($text);
        if ($url) {
            $links = $links->filterXPath(sprintf('.//a[contains(@href, %s)]', Crawler::xpathLiteral($url)));
        }
        $this->assertDomContains($links, 'a');
    }

    public function dontSeeLink($text, $url = null)
    {
        $links = $this->getCrawler()->selectLink($text);
        if ($url) {
            $links = $links->filterXPath(sprintf('.//a[contains(@href, %s)]', Crawler::xpathLiteral($url)));
        }
        $this->assertDomNotContains($links, 'a');
    }

    /**
     * @return string
     * @throws ModuleException
     */
    public function _getCurrentUri()
    {
        $url = $this->getRunningClient()->getHistory()->current()->getUri();
        $parts = parse_url($url);
        if (!$parts) {
            $this->fail("URL couldn't be parsed");
        }
        $uri = "";
        if (isset($parts['path'])) {
            $uri .= $parts['path'];
        }
        if (isset($parts['query'])) {
            $uri .= "?" . $parts['query'];
        }
        return $uri;
    }

    public function seeInCurrentUrl($uri)
    {
        $this->assertContains($uri, $this->_getCurrentUri());
    }

    public function dontSeeInCurrentUrl($uri)
    {
        $this->assertNotContains($uri, $this->_getCurrentUri());
    }

    public function seeCurrentUrlEquals($uri)
    {
        $this->assertEquals($uri, $this->_getCurrentUri());
    }

    public function dontSeeCurrentUrlEquals($uri)
    {
        $this->assertNotEquals($uri, $this->_getCurrentUri());
    }

    public function seeCurrentUrlMatches($uri)
    {
        \PHPUnit_Framework_Assert::assertRegExp($uri, $this->_getCurrentUri());
    }

    public function dontSeeCurrentUrlMatches($uri)
    {
        \PHPUnit_Framework_Assert::assertNotRegExp($uri, $this->_getCurrentUri());
    }

    public function grabFromCurrentUrl($uri = null)
    {
        if (!$uri) {
            return $this->_getCurrentUri();
        }
        $matches = [];
        $res = preg_match($uri, $this->_getCurrentUri(), $matches);
        if (!$res) {
            $this->fail("Couldn't match $uri in " . $this->_getCurrentUri());
        }
        if (!isset($matches[1])) {
            $this->fail("Nothing to grab. A regex parameter required. Ex: '/user/(\\d+)'");
        }
        return $matches[1];
    }

    public function seeCheckboxIsChecked($checkbox)
    {
        $checkboxes = $this->getCrawler()->filter($checkbox);
        $this->assertDomContains($checkboxes->filter('input[checked=checked]'), 'checkbox');
    }

    public function dontSeeCheckboxIsChecked($checkbox)
    {
        $checkboxes = $this->getCrawler()->filter($checkbox);
        \PHPUnit_Framework_Assert::assertEquals(0, $checkboxes->filter('input[checked=checked]')->count());
    }

    public function seeInField($field, $value)
    {
        $crawler = $this->getFieldsByLabelOrCss($field);
        $this->assert($this->proceedSeeInField($crawler, $value));
    }

    public function dontSeeInField($field, $value)
    {
        $crawler = $this->getFieldsByLabelOrCss($field);
        $this->assertNot($this->proceedSeeInField($crawler, $value));
    }
    
    public function seeInFormFields($formSelector, array $params)
    {
<<<<<<< HEAD
        $fields = $this->getFieldsByLabelOrCss($field);

        $currentValues = [];
        if ($fields->filter('textarea')->count() !== 0) {
            $currentValues = $fields->filter('textarea')->extract(['_text']);
        } elseif ($fields->filter('select')->count() !== 0) {
            $currentValues = $fields->filter('select option:selected')->extract(['value']);
        } elseif ($fields->filter('input[type=radio],input[type=checkbox]')->count() !== 0) {
            if (is_bool($value)) {
                $currentValues = [$fields->filter('input:checked')->count() > 0];
            } else {
                $currentValues = $fields->filter('input:checked')->extract(['value']);
            }
        } else {
            $currentValues = $fields->extract(['value']);
        }

        $strField = $field;
        if (is_array($field)) {
            $ident = reset($field);
            $strField = key($field) . '=>' . $ident;
=======
        $this->proceedSeeInFormFields($formSelector, $params, false);
    }
    
    public function dontSeeInFormFields($formSelector, array $params)
    {
        $this->proceedSeeInFormFields($formSelector, $params, true);
    }
    
    protected function proceedSeeInFormFields($formSelector, array $params, $assertNot)
    {
        $form = $this->match($formSelector)->first();
        if ($form->count() === 0) {
            throw new ElementNotFound($formSelector, 'Form');
        }
        foreach ($params as $name => $values) {
            $field = $form->filterXPath(sprintf('.//*[@name=%s]', Crawler::xpathLiteral($name)));
            if ($field->count() === 0) {
                throw new ElementNotFound(
                    sprintf('//*[@name=%s]', Crawler::xpathLiteral($name)),
                    'Form'
                );
            }
            if (!is_array($values)) {
                $values = [$values];
            }
            foreach ($values as $value) {
                $ret = $this->proceedSeeInField($field, $value);
                if ($assertNot) {
                    $this->assertNot($ret);
                } else {
                    $this->assert($ret);
                }
            }
        }
    }

    protected function proceedSeeInField(Crawler $fields, $value)
    {
        $form = $this->getFormFor($fields);
        $currentValues = $this->getFormValuesFor($form);
        $strField = $this->getSubmissionFormFieldName($fields->attr('name'));
        
        $testValues = (isset($currentValues[$strField])) ? $currentValues[$strField] : '';
        if (!is_array($testValues)) {
            $testValues = [$testValues];
>>>>>>> 324f14b6
        }
        return [
            'Contains',
            $value,
            $testValues,
            "Failed testing for '$value' in $strField's value: " . var_export($currentValues)
        ];
    }

    /**
     * Strips out one pair of trailing square brackets from a field's
     * name.
     *
     * @param string $name the field name
     * @return string the name after stripping trailing square brackets
     */
    protected function getSubmissionFormFieldName($name)
    {
        if (substr($name, -2) === '[]') {
            return substr($name, 0, -2);
        }
        return $name;
    }

    /**
     * Replaces boolean values in $params with the corresponding field's
     * value for checkbox form fields.
     *
     * The function loops over all input checkbox fields, checking if a
     * corresponding key is set in $params.  If it is, and the value is
     * boolean or an array containing booleans, the value(s) are
     * replaced in the array with the real value of the checkbox, and
     * the array is returned.
     *
     * @param Crawler $form the form to find checkbox elements
     * @param array $params the parameters to be submitted
     * @return array the $params array after replacing bool values
     */
    protected function setCheckboxBoolValues(Crawler $form, array $params)
    {
        $checkboxes = $form->filter('input[type=checkbox]');
        $chFoundByName = [];
        foreach ($checkboxes as $box) {
            $fieldName = $this->getSubmissionFormFieldName($box->getAttribute('name'));
            $pos = (!isset($chFoundByName[$fieldName])) ? 0 : $chFoundByName[$fieldName];
            $skip = (!isset($params[$fieldName]))
                || (!is_array($params[$fieldName]) && !is_bool($params[$fieldName]))
                || ($pos >= count($params[$fieldName])
                || (is_array($params[$fieldName]) && !is_bool($params[$fieldName][$pos])));
            if ($skip) {
                continue;
            }
            $values = $params[$fieldName];
            if ($values === true) {
                $params[$fieldName] = $box->getAttribute('value');
                $chFoundByName[$fieldName] = $pos + 1;
            } elseif ($values[$pos] === true) {
                $params[$fieldName][$pos] = $box->getAttribute('value');
                $chFoundByName[$fieldName] = $pos + 1;
            } elseif (is_array($values)) {
                array_splice($params[$fieldName], $pos, 1);
            } else {
                unset($params[$fieldName]);
            }
        }
        return $params;
    }

    /**
     * Submits the form currently selected in the passed Crawler, after
     * setting any values passed in $params and setting the value of the
     * passed button name.
     *
     * @param Crawler $frmCrawl the form to submit
     * @param array $params additional parameter values to set on the
     *        form
     * @param string $button the name of a submit button in the form
     */
    protected function proceedSubmitForm(Crawler $frmCrawl, array $params, $button = null)
    {
        $form = $this->getFormFor($frmCrawl);
        $defaults = $this->getFormValuesFor($form);
        $merged = array_merge($defaults, $params);
        $requestParams = $this->setCheckboxBoolValues($frmCrawl, $merged);

        if (!empty($button)) {
            $btnCrawl = $frmCrawl->filterXPath(sprintf('//*[not(@disabled) and @type="submit" and @name=%s]', Crawler::xpathLiteral($button)));
            if (count($btnCrawl)) {
                $requestParams[$button] = $btnCrawl->attr('value');
            }
        }

        $query = '';
        if (strcasecmp($form->getMethod(), 'GET') === 0) {
            $query = '?' . http_build_query($requestParams);
        }
        $this->debugSection('Uri', $this->getFormUrl($frmCrawl));
        $this->debugSection('Method', $form->getMethod());
        $this->debugSection('Parameters', $requestParams);

        $this->crawler = $this->client->request(
            $form->getMethod(),
            $this->getFormUrl($frmCrawl) . $query,
            $requestParams,
            $form->getPhpFiles()
        );
        $this->debugResponse();
    }

    public function submitForm($selector, array $params, $button = null)
    {
        $form = $this->match($selector)->first();
        if (!count($form)) {
            throw new ElementNotFound($selector, 'Form');
        }
        $this->proceedSubmitForm($form, $params, $button);
    }

    /**
     * Merges the passed $add argument onto $base.
     *
     * If a relative URL is passed as the 'path' part of the $add url
     * array, the relative URL is mapped using the base 'path' part as
     * its base.
     *
     * @param array $base the base URL
     * @param array $add the URL to merge
     * @return array the merged array
     */
    private function mergeUrls(array $base, array $add)
    {
        if (!empty($add['path']) && strpos($add['path'], '/') !== 0 && !empty($base['path'])) {
            // if it ends with a slash, relative paths are below it
            if (preg_match('~/$~', $base['path'])) {
                $add['path'] = $base['path'] . $add['path'];
            } else {
                // remove double slashes
                $dir = rtrim(dirname($base['path']), '\\/');
                $add['path'] = $dir . '/' . $add['path'];
            }
        }
        return array_merge($base, $add);
    }

    /**
     * Returns an absolute URL for the passed URI with the current URL
     * as the base path.
     *
     * @param string $uri the absolute or relative URI
     * @return string the absolute URL
     * @throws Codeception\Exception\TestRuntime if either the current
     *         URL or the passed URI can't be parsed
     */
    protected function getAbsoluteUrlFor($uri)
    {
<<<<<<< HEAD
        $action = $form->attr('action');
        $currentUrl = $this->getRunningClient()->getHistory()->current()->getUri();

        if (empty($action) || $action === '#') {
            return $currentUrl;
        }

=======
        $currentUrl = $this->client->getHistory()->current()->getUri();
        if (empty($uri) || $uri === '#') {
            return $currentUrl;
        }
>>>>>>> 324f14b6
        $build = parse_url($currentUrl);
        $uriParts = parse_url($uri);
        if ($build === false) {
<<<<<<< HEAD
            throw new TestRuntimeException("URL '$currentUrl' is malformed");
        }

        $uriParts = parse_url($action);
        if ($uriParts === false) {
            throw new TestRuntimeException("URI '$action' is malformed");
        }

        foreach ($uriParts as $part => $value) {
            if ($part === 'path' && strpos($value, '/') !== 0 && !empty($build[$part])) {
                // if it ends with a slash, relative paths are below it
                if (preg_match('~/$~', $build[$part])) {
                    $build[$part] = $build[$part] . $value;
                    continue;
                }
                // remove double slashes
                $dir = rtrim(dirname($build[$part]), '\\/');
=======
            throw new TestRuntime("URL '$currentUrl' is malformed");
        } elseif ($uriParts === false) {
            throw new TestRuntime("URI '$uri' is malformed");
        }

        $abs = $this->mergeUrls($build, $uriParts);
        return \GuzzleHttp\Url::buildUrl($abs);
    }
>>>>>>> 324f14b6

    /**
     * Returns the form action's absolute URL.
     * 
     * @param \Symfony\Component\DomCrawler\Crawler $form
     * @return string
     * @throws Codeception\Exception\TestRuntime if either the current
     *         URL or the URI of the form's action can't be parsed
     */
    protected function getFormUrl(Crawler $form)
    {
        $action = $form->attr('action');
        return $this->getAbsoluteUrlFor($action);
    }

    /**
     * Returns a crawler Form object for the form pointed to by the
     * passed Crawler.
     *
     * The returned form is an independent Crawler created to take care
     * of the following issues currently experienced by Crawler's form
     * object:
     *  - input fields disabled at a higher level (e.g. by a surrounding
     *    fieldset) still return values
     *  - Codeception expects an empty value to match an unselected
     *    select box.
     *
     * The function clones the crawler's node and creates a new crawler
     * because it destroys or adds to the DOM for the form to achieve
     * the desired functionality.  Other functions simply querying the
     * DOM wouldn't expect them.
     *
     * @param Crawler $form the form
     * @param string $action the form's absolute URL action
     */
    private function getFormFromCrawler(Crawler $form, $action)
    {
        $cloned = new Crawler(clone($form->getNode(0)), $action);
        $shouldDisable = $cloned->filter('input:disabled:not([disabled]),select option:disabled,select optgroup:disabled option:not([disabled])');
        foreach ($shouldDisable as $field) {
            $field->parentNode->removeChild($field);
        }
        $selectNonMulti = $cloned->filterXPath('//select[not(@multiple) and not(option[@value=""])]');
        $opt = new DOMElement('option');
        foreach ($selectNonMulti as $field) {
            $node = $field->insertBefore($opt, $field->firstChild);
            $node->setAttribute('value', '');
        }
        return $cloned->form();
    }

    /**
     * Returns the DomCrawler\Form object for the form pointed to by
     * $node or its closes form parent.
     * 
     * @param \Symfony\Component\DomCrawler\Crawler $node
     * @return \Symfony\Component\DomCrawler\Form
     */
    protected function getFormFor(Crawler $node)
    {
        if (strcasecmp($node->first()->getNode(0)->tagName, 'form') === 0) {
            $form = $node->first();
        } else {
            $form = $node->parents()->filter('form')->first();
        }
        if (!$form) {
            $this->fail('The selected node is not a form and does not have a form ancestor.');
        }
        $action = $this->getFormUrl($form);
        if (!isset($this->forms[$action])) {
            $this->forms[$action] = $this->getFormFromCrawler($form, $action);
        }
        return $this->forms[$action];
    }
    
    /**
     * Returns an array of name => value pairs for the passed form.
     *
     * The function calls getPhpValues on the passed form object, then
     * resets numeric array indexes for array field names without array
     * keys specified (i.e. 'fieldname[]' but not 'fieldname[keyname]')
     * as expected by setCheckboxBoolValues.
     *
     * @param \Symfony\Component\DomCrawler\Form the form
     * @return array an array of name => value pairs
     */
    protected function getFormValuesFor(Form $form)
    {
        $values = $form->getPhpValues();
        $fields = $form->all();
        foreach ($fields as $field) {
            $name = $this->getSubmissionFormFieldName($field->getName());
            if (!empty($values[$name]) && substr($field->getName(), -2) === '[]') {
                $values[$name] = array_values($values[$name]);
            }
        }
        return $values;
    }

    public function fillField($field, $value)
    {
        $input = $this->getFieldByLabelOrCss($field);
        $form = $this->getFormFor($input);
        $name = $input->attr('name');

        $dynamicField = $input->getNode(0)->tagName == 'textarea'
            ? new TextareaFormField($input->getNode(0))
            : new InputFormField($input->getNode(0));
        $formField = $this->matchFormField($name, $form, $dynamicField);
        $formField->setValue($value);
    }

    /**
     * @param $field
     *
     * @return \Symfony\Component\DomCrawler\Crawler
     */
    protected function getFieldsByLabelOrCss($field)
    {
        if (is_array($field)) {
            $input = $this->strictMatch($field);
            if (!count($input)) {
                throw new ElementNotFound($field);
            }
            return $input;
        }

        // by label
        $label = $this->strictMatch(['xpath' => sprintf('.//label[text()=%s]', Crawler::xpathLiteral($field))]);
        if (count($label)) {
            $label = $label->first();
            if ($label->attr('for')) {
                $input = $this->strictMatch(['id' => $label->attr('for')]);
            }
        }

        // by name
        if (!isset($input)) {
            $input = $this->strictMatch(['name' => $field]);
        }

        // by CSS and XPath
        if (!count($input)) {
            $input = $this->match($field);
        }

        if (!count($input)) {
            throw new ElementNotFound($field, 'Form field by Label or CSS');
        }

        return $input;
    }

    protected function getFieldByLabelOrCss($field)
    {
        $input = $this->getFieldsByLabelOrCss($field);
        return $input->first();
    }

    public function selectOption($select, $option)
    {
        $field = $this->getFieldByLabelOrCss($select);
        $form = $this->getFormFor($field);
<<<<<<< HEAD
        $fieldName = $field->attr('name');
        if ($field->attr('multiple')) {
            $fieldName = str_replace('[]', '', $fieldName);
        }
=======
        $fieldName = $this->getSubmissionFormFieldName($field->attr('name'));
>>>>>>> 324f14b6

        if (is_array($option)) {
            $options = [];
            foreach ($option as $opt) {
                $options[] = $this->matchOption($field, $opt);
            }
            $form[$fieldName]->select($options);
            return;
        }

        $form[$fieldName]->select($this->matchOption($field, $option));
    }

    protected function matchOption(Crawler $field, $option)
    {
        $options = $field->filterXPath(sprintf('//option[text()=normalize-space("%s")]', $option));
        if ($options->count()) {
            if ($options->first()->attr('value')) {
                return $options->first()->attr('value');
            }
            return $options->first()->text();
        }
        return $option;
    }

    public function checkOption($option)
    {
        $form = $this->getFormFor($field = $this->getFieldByLabelOrCss($option));
        $name = $field->attr('name');
        // If the name is an array than we compare objects to find right checkbox
        $formField = $this->matchFormField($name, $form, new ChoiceFormField($field->getNode(0)));
        $formField->tick();
    }

    public function uncheckOption($option)
    {
        $form = $this->getFormFor($field = $this->getFieldByLabelOrCss($option));
        $name = $field->attr('name');
        // If the name is an array than we compare objects to find right checkbox
        $formField = $this->matchFormField($name, $form, new ChoiceFormField($field->getNode(0)));
        $formField->untick();
    }

    public function attachFile($field, $filename)
    {
        $form = $this->getFormFor($field = $this->getFieldByLabelOrCss($field));
        $path = Configuration::dataDir() . $filename;
        $name = $field->attr('name');
        if (!is_readable($path)) {
            $this->fail("file $filename not found in Codeception data path. Only files stored in data path accepted");
        }
        $formField = $this->matchFormField($name, $form, new FileFormField($field->getNode(0)));
        if (is_array($formField)) {
            $this->fail("Field $name is ignored on upload, field $name is treated as array.");
        }

        $formField->upload($path);
    }

    /**
     * If your page triggers an ajax request, you can perform it manually.
     * This action sends a GET ajax request with specified params.
     *
     * See ->sendAjaxPostRequest for examples.
     *
     * @param $uri
     * @param $params
     */
    public function sendAjaxGetRequest($uri, $params = [])
    {
        $this->sendAjaxRequest('GET', $uri, $params);
    }

    /**
     * If your page triggers an ajax request, you can perform it manually.
     * This action sends a POST ajax request with specified params.
     * Additional params can be passed as array.
     *
     * Example:
     *
     * Imagine that by clicking checkbox you trigger ajax request which updates user settings.
     * We emulate that click by running this ajax request manually.
     *
     * ``` php
     * <?php
     * $I->sendAjaxPostRequest('/updateSettings', array('notifications' => true)); // POST
     * $I->sendAjaxGetRequest('/updateSettings', array('notifications' => true)); // GET
     *
     * ```
     *
     * @param $uri
     * @param $params
     */
    public function sendAjaxPostRequest($uri, $params = [])
    {
        $this->sendAjaxRequest('POST', $uri, $params);
    }

    /**
     * If your page triggers an ajax request, you can perform it manually.
     * This action sends an ajax request with specified method and params.
     *
     * Example:
     *
     * You need to perform an ajax request specifying the HTTP method.
     *
     * ``` php
     * <?php
     * $I->sendAjaxRequest('PUT', '/posts/7', array('title' => 'new title'));
     *
     * ```
     *
     * @param $method
     * @param $uri
     * @param $params
     */
    public function sendAjaxRequest($method, $uri, $params = [])
    {
        $this->client->request($method, $uri, $params, [], ['HTTP_X_REQUESTED_WITH' => 'XMLHttpRequest']);
        $this->debugResponse();
    }

    protected function debugResponse()
    {
        $this->debugSection('Response', $this->getResponseStatusCode());
        $this->debugSection('Page', $this->client->getHistory()->current()->getUri());
        $this->debugSection('Cookies', $this->client->getInternalRequest()->getCookies());
        $this->debugSection('Headers', $this->client->getInternalResponse()->getHeaders());
    }

    protected function getResponseStatusCode()
    {
        // depending on Symfony version
        $response = $this->getRunningClient()->getInternalResponse();
        if (method_exists($response, 'getStatus')) {
            return $response->getStatus();
        }
        if (method_exists($response, 'getStatusCode')) {
            return $response->getStatusCode();
        }
        return "N/A";
    }

    /**
     * @param $selector
     *
     * @return Crawler
     */
    protected function match($selector)
    {
        if (is_array($selector)) {
            return $this->strictMatch($selector);
        }

        if (Locator::isCSS($selector)) {
            return $this->getCrawler()->filter($selector);
        }
        if (Locator::isXPath($selector)) {
            return $this->getCrawler()->filterXPath($selector);
        }
        throw new MalformedLocator($selector, 'XPath or CSS');
    }

    /**
     * @param array $by
     * @throws TestRuntimeException
     * @return Crawler
     */
    protected function strictMatch(array $by)
    {
        $type = key($by);
        $locator = $by[$type];
        switch ($type) {
            case 'id':
                return $this->filterByCSS("#$locator");
            case 'name':
                return $this->filterByXPath(sprintf('.//*[@name=%s]', Crawler::xpathLiteral($locator)));
            case 'css':
                return $this->filterByCSS($locator);
            case 'xpath':
                return $this->filterByXPath($locator);
            case 'link':
                return $this->filterByXPath(sprintf('.//a[.=%s]', Crawler::xpathLiteral($locator)));
            case 'class':
                return $this->filterByCSS(".$locator");
            default:
                throw new TestRuntimeException("Locator type '$by' is not defined. Use either: xpath, css, id, link, class, name");
        }
    }

    protected function filterByAttributes(Crawler $nodes, array $attributes)
    {
        foreach ($attributes as $attr => $val) {
            $nodes = $nodes->reduce(
                function (Crawler $node) use ($attr, $val) {
                    return $node->attr($attr) == $val;
                }
            );
        }
        return $nodes;

    }

    public function grabTextFrom($cssOrXPathOrRegex)
    {
        if (@preg_match($cssOrXPathOrRegex, $this->client->getInternalResponse()->getContent(), $matches)) {
            return $matches[1];
        }
        $nodes = $this->match($cssOrXPathOrRegex);
        if ($nodes->count()) {
            return $nodes->first()->text();
        }
        throw new ElementNotFound($cssOrXPathOrRegex, 'Element that matches CSS or XPath or Regex');
    }

    public function grabAttributeFrom($cssOrXpath, $attribute)
    {
        $nodes = $this->match($cssOrXpath);
        if (!$nodes->count()) {
            throw new ElementNotFound($cssOrXpath, 'Element that matches CSS or XPath');
        }
        return $nodes->first()->attr($attribute);
    }

    public function grabMultiple($cssOrXpath, $attribute = null)
    {
        $result = [];
        $nodes = $this->match($cssOrXpath);
        foreach ($nodes as $node) {
            if ($attribute) {
                $result[] = $node->attr($attribute);
                continue;
            }
            $result[] = $node->text();
        }
        return $result;
    }

    /**
     * @param $field
     *
     * @return array|mixed|null|string
     */
    public function grabValueFrom($field)
    {
        $nodes = $this->match($field);
        if (!$nodes->count()) {
            throw new ElementNotFound($field, 'Field');
        }

        if ($nodes->filter('textarea')->count()) {
            return $nodes->filter('textarea')->text();
        }
        if ($nodes->filter('input')->count()) {
            return $nodes->filter('input')->attr('value');
        }

        if ($nodes->filter('select')->count()) {
            /** @var  \Symfony\Component\DomCrawler\Crawler $select */
            $select = $nodes->filter('select');
            $is_multiple = $select->attr('multiple');
            $results = [];
            foreach ($select->children() as $option) {
                /** @var  \DOMElement $option */
                if ($option->getAttribute('selected') == 'selected') {
                    $val = $option->getAttribute('value');
                    if (!$is_multiple) {
                        return $val;
                    }
                    $results[] = $val;
                }
            }
            if (!$is_multiple) {
                return null;
            }
            return $results;
        }
        $this->fail("Element $field is not a form field or does not contain a form field");
    }

    public function setCookie($name, $val, array $params = [])
    {
        $cookies = $this->client->getCookieJar();
        $params = array_merge($this->defaultCookieParameters, $params);
        extract($params);
        $cookies->set(new Cookie($name, $val, $expires, $path, $domain, $secure));
        $this->debugSection('Cookies', $this->client->getCookieJar()->all());
    }

    public function grabCookie($name, array $params = [])
    {
        $params = array_merge($this->defaultCookieParameters, $params);
        $this->debugSection('Cookies', $this->client->getCookieJar()->all());
        $cookies = $this->getRunningClient()->getCookieJar()->get($name, $params['path'], $params['domain']);
        if (!$cookies) {
            return null;
        }
        return $cookies->getValue();
    }

    public function seeCookie($name, array $params = [])
    {
        $params = array_merge($this->defaultCookieParameters, $params);
        $this->debugSection('Cookies', $this->client->getCookieJar()->all());
        $this->assertNotNull($this->client->getCookieJar()->get($name, $params['path'], $params['domain']));
    }

    public function dontSeeCookie($name, array $params = [])
    {
        $params = array_merge($this->defaultCookieParameters, $params);
        $this->debugSection('Cookies', $this->client->getCookieJar()->all());
        $this->assertNull($this->client->getCookieJar()->get($name, $params['path'], $params['domain']));
    }

    public function resetCookie($name, array $params = [])
    {
        $params = array_merge($this->defaultCookieParameters, $params);
        $this->client->getCookieJar()->expire($name, $params['path'], $params['domain']);
        $this->debugSection('Cookies', $this->client->getCookieJar()->all());
    }

    public function seeElement($selector, $attributes = [])
    {
        $nodes = $this->match($selector);
        if (!empty($attributes)) {
            $nodes = $this->filterByAttributes($nodes, $attributes);
            $selector .= "' with attribute(s) '" . trim(json_encode($attributes), '{}');
        }
        $this->assertDomContains($nodes, $selector);
    }

    public function dontSeeElement($selector, $attributes = [])
    {
        $nodes = $this->match($selector);
        if (!empty($attributes)) {
            $nodes = $this->filterByAttributes($nodes, $attributes);
            $selector .= "' with attribute(s) '" . trim(json_encode($attributes), '{}');
        }
        $this->assertDomNotContains($nodes, $selector);
    }

    public function seeNumberOfElements($selector, $expected)
    {
        $counted = count($this->match($selector));
        if (is_array($expected)) {
            list($floor, $ceil) = $expected;
            $this->assertTrue(
                $floor <= $counted && $ceil >= $counted,
                'Number of elements counted differs from expected range'
            );
        } else {
            $this->assertEquals(
                $expected, $counted,
                'Number of elements counted differs from expected number'
            );
        }
    }

    public function seeOptionIsSelected($select, $optionText)
    {
        $selected = $this->matchSelectedOption($select);
        $this->assertDomContains($selected, 'selected option');
        //If element is radio then we need to check value
        $value = $selected->getNode(0)->tagName == 'option' ? $selected->text() : $selected->getNode(0)->getAttribute('value');
        $this->assertEquals($optionText, $value);
    }

    public function dontSeeOptionIsSelected($select, $optionText)
    {
        $selected = $this->matchSelectedOption($select);
        if (!$selected->count()) {
            $this->assertEquals(0, $selected->count());
            return;
        }
        //If element is radio then we need to check value
        $value = $selected->getNode(0)->tagName == 'option' ? $selected->text() : $selected->getNode(0)->getAttribute('value');
        $this->assertNotEquals($optionText, $value);
    }

    protected function matchSelectedOption($select)
    {
        $nodes = $this->getFieldsByLabelOrCss($select);
        return $nodes->filter('option[selected],input:checked');
    }

    /**
     * Asserts that current page has 404 response status code.
     */
    public function seePageNotFound()
    {
        $this->seeResponseCodeIs(404);
    }

    /**
     * Checks that response code is equal to value provided.
     *
     * @param $code
     *
     * @return mixed
     */
    public function seeResponseCodeIs($code)
    {
        $this->assertEquals($code, $this->getResponseStatusCode());
    }

    public function seeInTitle($title)
    {
        $nodes = $this->getCrawler()->filter('title');
        if (!$nodes->count()) {
            throw new ElementNotFound("<title>", "Tag");
        }
        $this->assertContains($title, $nodes->first()->text(), "page title contains $title");
    }

    public function dontSeeInTitle($title)
    {
        $nodes = $this->getCrawler()->filter('title');
        if (!$nodes->count()) {
            $this->assertTrue(true);
            return;
        }
        $this->assertNotContains($title, $nodes->first()->text(), "page title contains $title");
    }

    protected function assertDomContains($nodes, $message, $text = '')
    {
        $constraint = new CrawlerConstraint($text, $this->_getCurrentUri());
        $this->assertThat($nodes, $constraint, $message);
    }

    protected function assertDomNotContains($nodes, $message, $text = '')
    {
        $constraint = new CrawlerNotConstraint($text, $this->_getCurrentUri());
        $this->assertThat($nodes, $constraint, $message);
    }

    protected function assertPageContains($needle, $message = '')
    {
        $constraint = new PageConstraint($needle, $this->_getCurrentUri());
        $this->assertThat($this->getRunningClient()->getInternalResponse()->getContent(), $constraint, $message);
    }

    protected function assertPageNotContains($needle, $message = '')
    {
        $constraint = new PageConstraint($needle, $this->_getCurrentUri());
        $this->assertThatItsNot($this->getRunningClient()->getInternalResponse()->getContent(), $constraint, $message);
    }

    /**
     * @param $name
     * @param $form
     * @param $dynamicField
     * @return FileFormField
     */
    protected function matchFormField($name, $form, $dynamicField)
    {
        if (substr($name, -2) != '[]') {
            return $form[$name];
        }
        $name = substr($name, 0, -2);
        /** @var $item \Symfony\Component\DomCrawler\Field\FormField */
        foreach ($form[$name] as $item) {
            if ($item == $dynamicField) {
                return $item;
            }
        }
        return $item;
    }

    /**
     * @param $locator
     * @return Crawler
     */
    protected function filterByCSS($locator)
    {
        if (!Locator::isCSS($locator)) {
            throw new MalformedLocator($locator, 'css');
        }
        return $this->getCrawler()->filter($locator);
    }

    /**
     * @param $locator
     * @return Crawler
     */
    protected function filterByXPath($locator)
    {
        if (!Locator::isXPath($locator)) {
            throw new MalformedLocator($locator, 'xpath');
        }
        return $this->getCrawler()->filterXPath($locator);
    }
}<|MERGE_RESOLUTION|>--- conflicted
+++ resolved
@@ -146,44 +146,8 @@
         foreach ($nodes as $node) {
             $tag = $node->nodeName;
             $type = $node->getAttribute('type');
-<<<<<<< HEAD
-            if ($tag == 'a') {
+            if ($tag === 'a') {
                 $this->crawler = $this->getRunningClient()->click($nodes->first()->link());
-                $this->forms = [];
-                $this->debugResponse();
-                return;
-            } elseif (
-                ($tag == 'input' && in_array($type, ['submit', 'image'])) ||
-                ($tag == 'button' && $type == 'submit')
-            ) {
-                $this->submitFormWithButton($nodes->first());
-                $this->debugResponse();
-                return;
-            }
-        }
-
-    }
-
-    protected function submitFormWithButton($button)
-    {
-        $form = $this->getFormFor($button);
-
-        // Only now do we know which submit button was pressed.
-        // Add it to the form object.
-        $buttonNode = $button->getNode(0);
-        if ($buttonNode->getAttribute("name")) {
-            $f = new InputFormField($buttonNode);
-            $form->set($f);
-        }
-
-        $this->debugSection('Uri', $form->getUri());
-        $this->debugSection($form->getMethod(), $form->getValues());
-
-        $this->crawler = $this->getRunningClient()->request($form->getMethod(), $form->getUri(), $form->getPhpValues(), $form->getPhpFiles());
-        $this->forms = [];
-=======
-            if ($tag === 'a') {
-                $this->crawler = $this->client->click($nodes->first()->link());
                 $this->forms = [];
                 $this->debugResponse();
                 break;
@@ -195,7 +159,6 @@
                 break;
             }
         }
->>>>>>> 324f14b6
     }
 
     public function see($text, $selector = null)
@@ -329,29 +292,6 @@
     
     public function seeInFormFields($formSelector, array $params)
     {
-<<<<<<< HEAD
-        $fields = $this->getFieldsByLabelOrCss($field);
-
-        $currentValues = [];
-        if ($fields->filter('textarea')->count() !== 0) {
-            $currentValues = $fields->filter('textarea')->extract(['_text']);
-        } elseif ($fields->filter('select')->count() !== 0) {
-            $currentValues = $fields->filter('select option:selected')->extract(['value']);
-        } elseif ($fields->filter('input[type=radio],input[type=checkbox]')->count() !== 0) {
-            if (is_bool($value)) {
-                $currentValues = [$fields->filter('input:checked')->count() > 0];
-            } else {
-                $currentValues = $fields->filter('input:checked')->extract(['value']);
-            }
-        } else {
-            $currentValues = $fields->extract(['value']);
-        }
-
-        $strField = $field;
-        if (is_array($field)) {
-            $ident = reset($field);
-            $strField = key($field) . '=>' . $ident;
-=======
         $this->proceedSeeInFormFields($formSelector, $params, false);
     }
     
@@ -397,7 +337,6 @@
         $testValues = (isset($currentValues[$strField])) ? $currentValues[$strField] : '';
         if (!is_array($testValues)) {
             $testValues = [$testValues];
->>>>>>> 324f14b6
         }
         return [
             'Contains',
@@ -553,51 +492,21 @@
      */
     protected function getAbsoluteUrlFor($uri)
     {
-<<<<<<< HEAD
-        $action = $form->attr('action');
         $currentUrl = $this->getRunningClient()->getHistory()->current()->getUri();
-
-        if (empty($action) || $action === '#') {
-            return $currentUrl;
-        }
-
-=======
-        $currentUrl = $this->client->getHistory()->current()->getUri();
         if (empty($uri) || $uri === '#') {
             return $currentUrl;
         }
->>>>>>> 324f14b6
         $build = parse_url($currentUrl);
         $uriParts = parse_url($uri);
         if ($build === false) {
-<<<<<<< HEAD
             throw new TestRuntimeException("URL '$currentUrl' is malformed");
-        }
-
-        $uriParts = parse_url($action);
-        if ($uriParts === false) {
-            throw new TestRuntimeException("URI '$action' is malformed");
-        }
-
-        foreach ($uriParts as $part => $value) {
-            if ($part === 'path' && strpos($value, '/') !== 0 && !empty($build[$part])) {
-                // if it ends with a slash, relative paths are below it
-                if (preg_match('~/$~', $build[$part])) {
-                    $build[$part] = $build[$part] . $value;
-                    continue;
-                }
-                // remove double slashes
-                $dir = rtrim(dirname($build[$part]), '\\/');
-=======
-            throw new TestRuntime("URL '$currentUrl' is malformed");
         } elseif ($uriParts === false) {
-            throw new TestRuntime("URI '$uri' is malformed");
+            throw new TestRuntimeException("URI '$uri' is malformed");
         }
 
         $abs = $this->mergeUrls($build, $uriParts);
         return \GuzzleHttp\Url::buildUrl($abs);
     }
->>>>>>> 324f14b6
 
     /**
      * Returns the form action's absolute URL.
@@ -761,14 +670,7 @@
     {
         $field = $this->getFieldByLabelOrCss($select);
         $form = $this->getFormFor($field);
-<<<<<<< HEAD
-        $fieldName = $field->attr('name');
-        if ($field->attr('multiple')) {
-            $fieldName = str_replace('[]', '', $fieldName);
-        }
-=======
         $fieldName = $this->getSubmissionFormFieldName($field->attr('name'));
->>>>>>> 324f14b6
 
         if (is_array($option)) {
             $options = [];
