<?php
namespace Codeception\Lib;

use Codeception\Configuration;
use Codeception\Exception\ElementNotFound;
use Codeception\Exception\MalformedLocator;
use Codeception\Exception\TestRuntime;
use Codeception\Lib\Interfaces\PageSourceSaver;
use Codeception\Lib\Interfaces\Web;
use Codeception\Module;
use Codeception\PHPUnit\Constraint\Crawler as CrawlerConstraint;
use Codeception\PHPUnit\Constraint\CrawlerNot as CrawlerNotConstraint;
use Codeception\PHPUnit\Constraint\Page as PageConstraint;
use Codeception\TestCase;
use Codeception\Util\Locator;
use Symfony\Component\BrowserKit\Cookie;
use Symfony\Component\DomCrawler\Crawler;
use Symfony\Component\DomCrawler\Field\ChoiceFormField;
use Symfony\Component\DomCrawler\Field\FileFormField;
use Symfony\Component\DomCrawler\Field\InputFormField;
use Symfony\Component\DomCrawler\Field\TextareaFormField;

class InnerBrowser extends Module implements Web, PageSourceSaver
{
    /**
     * @var \Symfony\Component\DomCrawler\Crawler
     */
    protected $crawler;

    /**
     * @api
     * @var \Symfony\Component\BrowserKit\Client
     */
    public $client;

    protected $conflicts = [
        'Codeception\Lib\Interfaces\Web' =>
            "You shouldn't use PhpBrowser and one of the framework modules (Symfony2, Laravel4, etc) inside one suite.\nThey have the same API but execute test in a different way.\nPlease disable one of conflicted modules"
    ];

    /**
     * @var array|\Symfony\Component\DomCrawler\Form[]
     */
    protected $forms = [];

    protected $defaultCookieParameters = ['expires' => null, 'path' => '/', 'domain' => '', 'secure' => false];

    public function _failed(TestCase $test, $fail)
    {
        if (!$this->client || !$this->client->getInternalResponse()) {
            return;
        }
        $this->_savePageSource(codecept_output_dir().str_replace(['::', '\\', '/'], ['.', '.', '.'], TestCase::getTestSignature($test)) . '.fail.html');
    }

    public function _after(TestCase $test)
    {
        $this->client = null;
        $this->crawler = null;
        $this->forms = [];
    }

    public function _savePageSource($filename)
    {
        file_put_contents($filename, $this->client->getInternalResponse()->getContent());
    }

    /**
     * Authenticates user for HTTP_AUTH
     *
     * @param $username
     * @param $password
     */
    public function amHttpAuthenticated($username, $password)
    {
        $this->client->setServerParameter('PHP_AUTH_USER', $username);
        $this->client->setServerParameter('PHP_AUTH_PW', $password);
    }

    public function amOnPage($page)
    {
        $this->crawler = $this->client->request('GET', $page);
        $this->forms = [];
        $this->debugResponse();
    }

    public function click($link, $context = null)
    {
        if ($context) {
            $this->crawler = $this->match($context);
        }

        if (is_array($link)) {
            $this->clickByLocator($link);
            return;
        }
        $anchor = $this->strictMatch(['link' => $link]);
        if (!count($anchor)) {
            $anchor = $this->crawler->selectLink($link);
        }
        if (count($anchor)) {
            $this->crawler = $this->client->click($anchor->first()->link());
            $this->forms = [];
            $this->debugResponse();
            return;
        }

        $buttonText = str_replace('"', "'", $link);
        $button = $this->crawler->selectButton($buttonText);
        if (count($button)) {
            $this->submitFormWithButton($button);
            $this->debugResponse();
            return;
        }

        $this->clickByLocator($link);
    }

    protected function clickByLocator($link)
    {
        $nodes = $this->match($link);

        if (!$nodes->count()) {
            throw new ElementNotFound($link, 'Link or Button by name or CSS or XPath');
        }

        foreach ($nodes as $node) {
            $tag = $node->nodeName;
            $type = $node->getAttribute('type');
            if ($tag == 'a') {
                $this->crawler = $this->client->click($nodes->first()->link());
                $this->forms = [];
                $this->debugResponse();
                return;
            } elseif (
                ($tag == 'input' && in_array($type, ['submit', 'image'])) ||
                ($tag == 'button' && $type == 'submit')
            ) {
                $this->submitFormWithButton($nodes->first());
                $this->debugResponse();
                return;
            }
        }

    }

    protected function submitFormWithButton($button)
    {
        $form = $this->getFormFor($button);

        // Only now do we know which submit button was pressed.
        // Add it to the form object.
        $buttonNode = $button->getNode(0);
        if ($buttonNode->getAttribute("name")) {
            $f = new InputFormField($buttonNode);
            $form->set($f);
        }

        $this->debugSection('Uri', $form->getUri());
        $this->debugSection($form->getMethod(), $form->getValues());

        $this->crawler = $this->client->request($form->getMethod(), $form->getUri(), $form->getPhpValues(), $form->getPhpFiles());
        $this->forms = [];
    }

    public function see($text, $selector = null)
    {
        if (!$selector) {
            $this->assertPageContains($text);
        } else {
            $nodes = $this->match($selector);
            $this->assertDomContains($nodes, $selector, $text);
        }
    }

    public function dontSee($text, $selector = null)
    {
        if (!$selector) {
            $this->assertPageNotContains($text);
        } else {
            $nodes = $this->match($selector);
            $this->assertDomNotContains($nodes, $selector, $text);
        }
    }

    public function seeLink($text, $url = null)
    {
        $links = $this->crawler->selectLink($text);
        if ($url) {
            $links = $links->filterXPath(sprintf('.//a[contains(@href, %s)]', Crawler::xpathLiteral($url)));
        }
        $this->assertDomContains($links, 'a');
    }

    public function dontSeeLink($text, $url = null)
    {
        $links = $this->crawler->selectLink($text);
        if ($url) {
            $links = $links->filterXPath(sprintf('.//a[contains(@href, %s)]', Crawler::xpathLiteral($url)));
        }
        $this->assertDomNotContains($links, 'a');
    }

    public function _getCurrentUri()
    {
        $url = $this->client->getHistory()->current()->getUri();
        $parts = parse_url($url);
        if (!$parts) {
            $this->fail("URL couldn't be parsed");
        }
        $uri = "";
        if (isset($parts['path'])) {
            $uri .= $parts['path'];
        }
        if (isset($parts['query'])) {
            $uri .= "?" . $parts['query'];
        }
        return $uri;
    }

    public function seeInCurrentUrl($uri)
    {
        $this->assertContains($uri, $this->_getCurrentUri());
    }

    public function dontSeeInCurrentUrl($uri)
    {
        $this->assertNotContains($uri, $this->_getCurrentUri());
    }

    public function seeCurrentUrlEquals($uri)
    {
        $this->assertEquals($uri, $this->_getCurrentUri());
    }

    public function dontSeeCurrentUrlEquals($uri)
    {
        $this->assertNotEquals($uri, $this->_getCurrentUri());
    }

    public function seeCurrentUrlMatches($uri)
    {
        \PHPUnit_Framework_Assert::assertRegExp($uri, $this->_getCurrentUri());
    }

    public function dontSeeCurrentUrlMatches($uri)
    {
        \PHPUnit_Framework_Assert::assertNotRegExp($uri, $this->_getCurrentUri());
    }

    public function grabFromCurrentUrl($uri = null)
    {
        if (!$uri) {
            return $this->_getCurrentUri();
        }
        $matches = [];
        $res = preg_match($uri, $this->_getCurrentUri(), $matches);
        if (!$res) {
            $this->fail("Couldn't match $uri in " . $this->_getCurrentUri());
        }
        if (!isset($matches[1])) {
            $this->fail("Nothing to grab. A regex parameter required. Ex: '/user/(\\d+)'");
        }
        return $matches[1];
    }

    public function seeCheckboxIsChecked($checkbox)
    {
        $checkboxes = $this->crawler->filter($checkbox);
        $this->assertDomContains($checkboxes->filter('input[checked=checked]'), 'checkbox');
    }

    public function dontSeeCheckboxIsChecked($checkbox)
    {
        $checkboxes = $this->crawler->filter($checkbox);
        \PHPUnit_Framework_Assert::assertEquals(0, $checkboxes->filter('input[checked=checked]')->count());
    }

    public function seeInField($field, $value)
    {
        $this->assert($this->proceedSeeInField($field, $value));
    }

    public function dontSeeInField($field, $value)
    {
        $this->assertNot($this->proceedSeeInField($field, $value));
    }

    protected function proceedSeeInField($field, $value)
    {
        $fields = $this->getFieldsByLabelOrCss($field);

        $currentValues = [];
        if ($fields->filter('textarea')->count() !== 0) {
            $currentValues = $fields->filter('textarea')->extract(['_text']);
        } elseif ($fields->filter('select')->count() !== 0) {
            $currentValues = $fields->filter('select option:selected')->extract(['value']);
        } elseif ($fields->filter('input[type=radio],input[type=checkbox]')->count() !== 0) {
            if (is_bool($value)) {
                $currentValues = [$fields->filter('input:checked')->count() > 0];
            } else {
                $currentValues = $fields->filter('input:checked')->extract(['value']);
            }
        } else {
            $currentValues = $fields->extract(['value']);
        }

        $strField = $field;
        if (is_array($field)) {
            $ident = reset($field);
            $strField = key($field) . '=>' . $ident;
        }

        return [
            'Contains',
            $value,
            $currentValues,
            "Failed testing for '$value' in $strField's value: " . implode(', ', $currentValues)
        ];
    }

    protected function getSubmissionFormFieldName($name)
    {
        if (substr($name, -2) === '[]') {
            return substr($name, 0, -2);
        }
        return $name;
    }

    public function submitForm($selector, $params, $button = null)
    {
        $form = $this->match($selector)->first();

        if (!count($form)) {
            throw new ElementNotFound($selector, 'Form');
        }

<<<<<<< HEAD
        $url = '';
=======
        $defaults = [];
>>>>>>> 5486aff3
        /** @var  \Symfony\Component\DomCrawler\Crawler|\DOMElement[] $fields */
        $fields = $form->filter('input:enabled,textarea:enabled,select:enabled,button:enabled,input[type=hidden]');
        foreach ($fields as $field) {
            $fieldName = $this->getSubmissionFormFieldName($field->getAttribute('name'));
            if (($field->getAttribute('type') === 'checkbox' || $field->getAttribute('type') === 'radio') && !$field->hasAttribute('checked')) {
                continue;
            } elseif ($field->getAttribute('type') === 'button') {
                continue;
            } elseif (($field->getAttribute('type') === 'submit' || $field->tagName === 'button') && $field->getAttribute('name') !== $button) {
                continue;
            } elseif ($field->tagName === 'select') {
                $values = [];
                $select = new Crawler($field);
                $options = $select->filter('option:enabled:selected');
                foreach ($options as $option) {
                    $values[] = $option->getAttribute('value');
                    if (!$field->hasAttribute('multiple')) {
                        break;
                    }
                }
                if (count($values) > 1) {
                    $defaults[$fieldName] = $values;
                } elseif (count($values) === 1) {
                    $defaults[$fieldName] = reset($values);
                }
                continue;
            } elseif (!empty($field->nodeValue)) {
                $defaults[$fieldName] = $field->nodeValue;
            }
            $defaults[$fieldName] = $field->getAttribute('value');
        }

        $requestParams = array_merge($defaults, $params);
        
        $method = $form->attr('method') ? $form->attr('method') : 'GET';
        $query = '';
        if (strtoupper($method) == 'GET') {
            $query = '?' . http_build_query($requestParams);
        }
        $this->debugSection('Uri', $this->getFormUrl($form));
        $this->debugSection('Method', $method);
        $this->debugSection('Parameters', $requestParams);

        $this->crawler = $this->client->request($method, $this->getFormUrl($form) . $query, $requestParams);
        $this->debugResponse();
    }

    /**
     * @param \Symfony\Component\DomCrawler\Crawler $form
     *
     * @return string
     */
    protected function getFormUrl($form)
    {
        $action = $form->attr('action');
        $currentUrl = $this->client->getHistory()->current()->getUri();

        if (empty($action) || $action === '#') {
            return $currentUrl;
        }

        $build = parse_url($currentUrl);
        if ($build === false) {
            throw new TestRuntime("URL '$currentUrl' is malformed");
        }

        $uriParts = parse_url($action);
        if ($uriParts === false) {
            throw new TestRuntime("URI '$action' is malformed");
        }

        foreach ($uriParts as $part => $value) {
            if ($part === 'path' && strpos($value, '/') !== 0 && !empty($build[$part])) {
                // if it ends with a slash, relative paths are below it
                if (preg_match('~/$~', $build[$part])) {
                    $build[$part] = $build[$part] . $value;
                    continue;
                }
                // remove double slashes
                $dir = rtrim(dirname($build[$part]), '\\/');

                $build[$part] = $dir . '/' . $value;;
                continue;
            }
            $build[$part] = $value;
        }
        return \GuzzleHttp\Url::buildUrl($build);
    }

    /**
     * @param \Symfony\Component\DomCrawler\Crawler $node
     *
     * @return \Symfony\Component\DomCrawler\Form|\Symfony\Component\DomCrawler\Field\ChoiceFormField[]|\Symfony\Component\DomCrawler\Field\FileFormField[]
     */
    protected function getFormFor($node)
    {
        $form = $node->parents()->filter('form')->first();
        if (!$form) {
            $this->fail('The selected node does not have a form ancestor.');
        }
        $action = $this->getFormUrl($form);

        if (isset($this->forms[$action])) {
            return $this->forms[$action];
        }

        $formSubmits = $form->filter('*[type=submit]');

        // Inject a submit button if there isn't one.
        if ($formSubmits->count() == 0) {
            $autoSubmit = new \DOMElement('input');
            $form->rewind();
            $autoSubmit = $form->current()->appendChild($autoSubmit);
            $autoSubmit->setAttribute('type', 'submit'); // for forms with no submits
            $autoSubmit->setAttribute('name', 'codeception_added_auto_submit');
        }

        // Retrieve the store the Form object.
        $this->forms[$action] = $form->form();

        return $this->forms[$action];
    }

    public function fillField($field, $value)
    {
        $input = $this->getFieldByLabelOrCss($field);
        $form = $this->getFormFor($input);
        $name = $input->attr('name');

        $dynamicField = $input->getNode(0)->tagName == 'textarea'
            ? new TextareaFormField($input->getNode(0))
            : new InputFormField($input->getNode(0));
        $formField = $this->matchFormField($name, $form, $dynamicField);
        $formField->setValue($value);
    }

    /**
     * @param $field
     *
     * @return \Symfony\Component\DomCrawler\Crawler
     */
    protected function getFieldsByLabelOrCss($field)
    {
        if (is_array($field)) {
            $input = $this->strictMatch($field);
            if (!count($input)) {
                throw new ElementNotFound($field);
            }
            return $input;
        }

        // by label
        $label = $this->strictMatch(['xpath' => sprintf('.//label[text()=%s]', Crawler::xpathLiteral($field))]);
        if (count($label)) {
            $label = $label->first();
            if ($label->attr('for')) {
                $input = $this->strictMatch(['id' => $label->attr('for')]);
            }
        }

        // by name
        if (!isset($input)) {
            $input = $this->strictMatch(['name' => $field]);
        }

        // by CSS and XPath
        if (!count($input)) {
            $input = $this->match($field);
        }

        if (!count($input)) {
            throw new ElementNotFound($field, 'Form field by Label or CSS');
        }

        return $input;
    }

    protected function getFieldByLabelOrCss($field)
    {
        $input = $this->getFieldsByLabelOrCss($field);
        return $input->first();
    }

    public function selectOption($select, $option)
    {
        $field = $this->getFieldByLabelOrCss($select);
        $form = $this->getFormFor($field);
        $fieldName = $field->attr('name');
        if ($field->attr('multiple')) {
            $fieldName = str_replace('[]', '', $fieldName);
        }

        if (is_array($option)) {
            $options = [];
            foreach ($option as $opt) {
                $options[] = $this->matchOption($field, $opt);
            }
            $form[$fieldName]->select($options);
            return;
        }

        $form[$fieldName]->select($this->matchOption($field, $option));
    }

    protected function matchOption(Crawler $field, $option)
    {
        $options = $field->filterXPath(sprintf('//option[text()=normalize-space("%s")]', $option));
        if ($options->count()) {
            if ($options->first()->attr('value')) {
                return $options->first()->attr('value');
            }
            return $options->first()->text();
        }
        return $option;
    }

    public function checkOption($option)
    {
        $form = $this->getFormFor($field = $this->getFieldByLabelOrCss($option));
        $name = $field->attr('name');
        // If the name is an array than we compare objects to find right checkbox
        $formField = $this->matchFormField($name, $form, new ChoiceFormField($field->getNode(0)));
        $formField->tick();
    }

    public function uncheckOption($option)
    {
        $form = $this->getFormFor($field = $this->getFieldByLabelOrCss($option));
        $name = $field->attr('name');
        // If the name is an array than we compare objects to find right checkbox
        $formField = $this->matchFormField($name, $form, new ChoiceFormField($field->getNode(0)));
        $formField->untick();

    }

    public function attachFile($field, $filename)
    {
        $form = $this->getFormFor($field = $this->getFieldByLabelOrCss($field));
        $path = Configuration::dataDir() . $filename;
        $name = $field->attr('name');
        if (!is_readable($path)) {
            $this->fail("file $filename not found in Codeception data path. Only files stored in data path accepted");
        }
        $formField = $this->matchFormField($name, $form, new FileFormField($field->getNode(0)));
        if (is_array($formField)) {
            $this->fail("Field $name is ignored on upload, field $name is treated as array.");
        }

        $formField->upload($path);
    }

    /**
     * If your page triggers an ajax request, you can perform it manually.
     * This action sends a GET ajax request with specified params.
     *
     * See ->sendAjaxPostRequest for examples.
     *
     * @param $uri
     * @param $params
     */
    public function sendAjaxGetRequest($uri, $params = [])
    {
        $this->sendAjaxRequest('GET', $uri, $params);
    }

    /**
     * If your page triggers an ajax request, you can perform it manually.
     * This action sends a POST ajax request with specified params.
     * Additional params can be passed as array.
     *
     * Example:
     *
     * Imagine that by clicking checkbox you trigger ajax request which updates user settings.
     * We emulate that click by running this ajax request manually.
     *
     * ``` php
     * <?php
     * $I->sendAjaxPostRequest('/updateSettings', array('notifications' => true)); // POST
     * $I->sendAjaxGetRequest('/updateSettings', array('notifications' => true)); // GET
     *
     * ```
     *
     * @param $uri
     * @param $params
     */
    public function sendAjaxPostRequest($uri, $params = [])
    {
        $this->sendAjaxRequest('POST', $uri, $params);
    }

    /**
     * If your page triggers an ajax request, you can perform it manually.
     * This action sends an ajax request with specified method and params.
     *
     * Example:
     *
     * You need to perform an ajax request specifying the HTTP method.
     *
     * ``` php
     * <?php
     * $I->sendAjaxRequest('PUT', '/posts/7', array('title' => 'new title'));
     *
     * ```
     *
     * @param $method
     * @param $uri
     * @param $params
     */
    public function sendAjaxRequest($method, $uri, $params = [])
    {
        $this->client->request($method, $uri, $params, [], ['HTTP_X_REQUESTED_WITH' => 'XMLHttpRequest']);
        $this->debugResponse();
    }

    protected function debugResponse()
    {
        $this->debugSection('Response', $this->getResponseStatusCode());
        $this->debugSection('Page', $this->client->getHistory()->current()->getUri());
        $this->debugSection('Cookies', $this->client->getInternalRequest()->getCookies());
        $this->debugSection('Headers', $this->client->getInternalResponse()->getHeaders());
    }

    protected function getResponseStatusCode()
    {
        // depending on Symfony version
        $response = $this->client->getInternalResponse();
        if (method_exists($response, 'getStatus')) {
            return $response->getStatus();
        }
        if (method_exists($response, 'getStatusCode')) {
            return $response->getStatusCode();
        }
        return "N/A";
    }

    /**
     * @param $selector
     *
     * @return Crawler
     */
    protected function match($selector)
    {
        if (is_array($selector)) {
            return $this->strictMatch($selector);
        }

        if (Locator::isCSS($selector)) {
            return $this->crawler->filter($selector);
        }
        if (Locator::isXPath($selector)) {
            return $this->crawler->filterXPath($selector);
        }
        throw new MalformedLocator($selector, 'XPath or CSS');
    }

    /**
     * @param array $by
     * @throws TestRuntime
     * @return Crawler
     */
    protected function strictMatch(array $by)
    {
        if (!$this->crawler) {
            throw new TestRuntime('Crawler is null. Perhaps you forgot to call "amOnPage"?');
        }

        $type = key($by);
        $locator = $by[$type];
        switch ($type) {
            case 'id':
                return $this->filterByCSS("#$locator");
            case 'name':
                return $this->filterByXPath(sprintf('.//*[@name=%s]', Crawler::xpathLiteral($locator)));
            case 'css':
                return $this->filterByCSS($locator);
            case 'xpath':
                return $this->filterByXPath($locator);
            case 'link':
                return $this->filterByXPath(sprintf('.//a[.=%s]', Crawler::xpathLiteral($locator)));
            case 'class':
                return $this->filterByCSS(".$locator");
            default:
                throw new TestRuntime("Locator type '$by' is not defined. Use either: xpath, css, id, link, class, name");
        }
    }

    protected function filterByAttributes(Crawler $nodes, array $attributes)
    {
        foreach ($attributes as $attr => $val) {
            $nodes = $nodes->reduce(
                function (Crawler $node) use ($attr, $val) {
                    return $node->attr($attr) == $val;
                }
            );
        }
        return $nodes;

    }

    public function grabTextFrom($cssOrXPathOrRegex)
    {
        if (@preg_match($cssOrXPathOrRegex, $this->client->getInternalResponse()->getContent(), $matches)) {
            return $matches[1];
        }
        $nodes = $this->match($cssOrXPathOrRegex);
        if ($nodes->count()) {
            return $nodes->first()->text();
        }
        throw new ElementNotFound($cssOrXPathOrRegex, 'Element that matches CSS or XPath or Regex');
    }

    public function grabAttributeFrom($cssOrXpath, $attribute)
    {
        $nodes = $this->match($cssOrXpath);
        if (!$nodes->count()) {
            throw new ElementNotFound($cssOrXpath, 'Element that matches CSS or XPath');
        }
        return $nodes->first()->attr($attribute);
    }

    /**
     * @param $field
     *
     * @return array|mixed|null|string
     */
    public function grabValueFrom($field)
    {
        $nodes = $this->match($field);
        if (!$nodes->count()) {
            throw new ElementNotFound($field, 'Field');
        }

        if ($nodes->filter('textarea')->count()) {
            return $nodes->filter('textarea')->text();
        }
        if ($nodes->filter('input')->count()) {
            return $nodes->filter('input')->attr('value');
        }

        if ($nodes->filter('select')->count()) {
            /** @var  \Symfony\Component\DomCrawler\Crawler $select */
            $select = $nodes->filter('select');
            $is_multiple = $select->attr('multiple');
            $results = [];
            foreach ($select->children() as $option) {
                /** @var  \DOMElement $option */
                if ($option->getAttribute('selected') == 'selected') {
                    $val = $option->getAttribute('value');
                    if (!$is_multiple) {
                        return $val;
                    }
                    $results[] = $val;
                }
            }
            if (!$is_multiple) {
                return null;
            }
            return $results;
        }
        $this->fail("Element $field is not a form field or does not contain a form field");
    }

    public function setCookie($name, $val, array $params = [])
    {
        $cookies = $this->client->getCookieJar();
        $params = array_merge($this->defaultCookieParameters, $params);
        extract($params);
        $cookies->set(new Cookie($name, $val, $expires, $path, $domain, $secure));
        $this->debugSection('Cookies', $this->client->getCookieJar()->all());
    }

    public function grabCookie($name, array $params = [])
    {
        $params = array_merge($this->defaultCookieParameters, $params);
        $this->debugSection('Cookies', $this->client->getCookieJar()->all());
        $cookies = $this->client->getCookieJar()->get($name, $params['path'], $params['domain']);
        if (!$cookies) {
            return null;
        }
        return $cookies->getValue();
    }

    public function seeCookie($name, array $params = [])
    {
        $params = array_merge($this->defaultCookieParameters, $params);
        $this->debugSection('Cookies', $this->client->getCookieJar()->all());
        $this->assertNotNull($this->client->getCookieJar()->get($name, $params['path'], $params['domain']));
    }

    public function dontSeeCookie($name, array $params = [])
    {
        $params = array_merge($this->defaultCookieParameters, $params);
        $this->debugSection('Cookies', $this->client->getCookieJar()->all());
        $this->assertNull($this->client->getCookieJar()->get($name, $params['path'], $params['domain']));
    }

    public function resetCookie($name, array $params = [])
    {
        $params = array_merge($this->defaultCookieParameters, $params);
        $this->client->getCookieJar()->expire($name, $params['path'], $params['domain']);
        $this->debugSection('Cookies', $this->client->getCookieJar()->all());
    }

    public function seeElement($selector, $attributes = [])
    {
        $nodes = $this->match($selector);
        if (!empty($attributes)) {
            $nodes = $this->filterByAttributes($nodes, $attributes);
            $selector .= "' with attribute(s) '" . trim(json_encode($attributes), '{}');
        }
        $this->assertDomContains($nodes, $selector);
    }

    public function dontSeeElement($selector, $attributes = [])
    {
        $nodes = $this->match($selector);
        if (!empty($attributes)) {
            $nodes = $this->filterByAttributes($nodes, $attributes);
            $selector .= "' with attribute(s) '" . trim(json_encode($attributes), '{}');
        }
        $this->assertDomNotContains($nodes, $selector);
    }

    public function seeNumberOfElements($selector, $expected)
    {
        $counted = count($this->match($selector));
        if (is_array($expected)) {
            list($floor, $ceil) = $expected;
            $this->assertTrue(
                $floor <= $counted && $ceil >= $counted,
                'Number of elements counted differs from expected range'
            );
        } else {
            $this->assertEquals(
                $expected, $counted,
                'Number of elements counted differs from expected number'
            );
        }
    }

    public function seeOptionIsSelected($select, $optionText)
    {
        $selected = $this->matchSelectedOption($select);
        $this->assertDomContains($selected, 'selected option');
        //If element is radio then we need to check value
        $value = $selected->getNode(0)->tagName == 'option' ? $selected->text() : $selected->getNode(0)->getAttribute('value');
        $this->assertEquals($optionText, $value);
    }

    public function dontSeeOptionIsSelected($select, $optionText)
    {
        $selected = $this->matchSelectedOption($select);
        if (!$selected->count()) {
            $this->assertEquals(0, $selected->count());
            return;
        }
        //If element is radio then we need to check value
        $value = $selected->getNode(0)->tagName == 'option' ? $selected->text() : $selected->getNode(0)->getAttribute('value');
        $this->assertNotEquals($optionText, $value);
    }

    protected function matchSelectedOption($select)
    {
        $nodes = $this->getFieldsByLabelOrCss($select);
        return $nodes->filter('option[selected],input:checked');
    }

    /**
     * Asserts that current page has 404 response status code.
     */
    public function seePageNotFound()
    {
        $this->seeResponseCodeIs(404);
    }

    /**
     * Checks that response code is equal to value provided.
     *
     * @param $code
     *
     * @return mixed
     */
    public function seeResponseCodeIs($code)
    {
        $this->assertEquals($code, $this->getResponseStatusCode());
    }

    public function seeInTitle($title)
    {
        $nodes = $this->crawler->filter('title');
        if (!$nodes->count()) {
            throw new ElementNotFound("<title>", "Tag");
        }
        $this->assertContains($title, $nodes->first()->text(), "page title contains $title");
    }

    public function dontSeeInTitle($title)
    {
        $nodes = $this->crawler->filter('title');
        if (!$nodes->count()) {
            $this->assertTrue(true);
            return;
        }
        $this->assertNotContains($title, $nodes->first()->text(), "page title contains $title");
    }

    protected function assertDomContains($nodes, $message, $text = '')
    {
        $constraint = new CrawlerConstraint($text, $this->_getCurrentUri());
        $this->assertThat($nodes, $constraint, $message);
    }

    protected function assertDomNotContains($nodes, $message, $text = '')
    {
        $constraint = new CrawlerNotConstraint($text, $this->_getCurrentUri());
        $this->assertThat($nodes, $constraint, $message);
    }

    protected function assertPageContains($needle, $message = '')
    {
        $constraint = new PageConstraint($needle, $this->_getCurrentUri());
        $this->assertThat($this->client->getInternalResponse()->getContent(), $constraint, $message);
    }

    protected function assertPageNotContains($needle, $message = '')
    {
        $constraint = new PageConstraint($needle, $this->_getCurrentUri());
        $this->assertThatItsNot($this->client->getInternalResponse()->getContent(), $constraint, $message);
    }

    /**
     * @param $name
     * @param $form
     * @param $dynamicField
     * @return FileFormField
     */
    protected function matchFormField($name, $form, $dynamicField)
    {
        if (substr($name, -2) != '[]') {
            return $form[$name];
        }
        $name = substr($name, 0, -2);
        /** @var $item \Symfony\Component\DomCrawler\Field\FileFormField */
        foreach ($form[$name] as $item) {
            if ($item == $dynamicField) {
                return $item;
            }
        }
        return $item;
    }

    /**
     * @param $locator
     * @return Crawler
     */
    protected function filterByCSS($locator)
    {
        if (!Locator::isCSS($locator)) {
            throw new MalformedLocator($locator, 'css');
        }
        return $this->crawler->filter($locator);
    }

    /**
     * @param $locator
     * @return Crawler
     */
    protected function filterByXPath($locator)
    {
        if (!Locator::isXPath($locator)) {
            throw new MalformedLocator($locator, 'xpath');
        }
        return $this->crawler->filterXPath($locator);
    }
}<|MERGE_RESOLUTION|>--- conflicted
+++ resolved
@@ -335,11 +335,7 @@
             throw new ElementNotFound($selector, 'Form');
         }
 
-<<<<<<< HEAD
-        $url = '';
-=======
         $defaults = [];
->>>>>>> 5486aff3
         /** @var  \Symfony\Component\DomCrawler\Crawler|\DOMElement[] $fields */
         $fields = $form->filter('input:enabled,textarea:enabled,select:enabled,button:enabled,input[type=hidden]');
         foreach ($fields as $field) {
