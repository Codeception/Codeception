--- conflicted
+++ resolved
@@ -1377,52 +1377,6 @@
         return $requestParams;
     }
 
-<<<<<<< HEAD
-    protected function clientRequest($method, $uri, array $parameters = array(), array $files = array(), array $server = array(), $content = null, $changeHistory = true)
-    {
-        if ($this instanceof Framework) {
-            if (preg_match('#^(//|https?://(?!localhost))#', $uri)) {
-                $hostname = parse_url($uri, PHP_URL_HOST);
-
-                if (!$this->isInternalDomain($hostname)) {
-                    throw new ExternalUrlException(get_class($this) . " can't open external URL: " . $uri);
-                }
-            }
-
-            if ($method !== 'GET' && $content === null && !empty($parameters)) {
-                $content = http_build_query($parameters);
-            }
-        }
-
-        if (!PropertyAccess::readPrivateProperty($this->client, 'followRedirects')) {
-            $result = $this->client->request($method, $uri, $parameters, $files, $server, $content, $changeHistory);
-            $this->debugResponse();
-            return $result;
-        } else {
-            $maxRedirects = PropertyAccess::readPrivateProperty($this->client, 'maxRedirects', 'Symfony\Component\BrowserKit\Client');
-            $this->client->followRedirects(false);
-            $result = $this->client->request($method, $uri, $parameters, $files, $server, $content, $changeHistory);
-            $this->debugResponse();
-            return $this->redirectIfNecessary($result, $maxRedirects, 0);
-        }
-    }
-
-    protected function isInternalDomain($domain)
-    {
-        if ($this->internalDomains === null) {
-            $this->internalDomains = $this->getInternalDomains();
-        }
-
-        foreach ($this->internalDomains as $pattern) {
-            if (preg_match($pattern, $domain)) {
-                return true;
-            }
-        }
-        return false;
-    }
-
-=======
->>>>>>> e862ce82
     /**
      * @param $result
      * @return mixed
