--- conflicted
+++ resolved
@@ -7,14 +7,11 @@
 {
     protected $friends = [];
 
-<<<<<<< HEAD
-=======
     /**
      * @return Scenario
      */
     abstract protected function getScenario();
 
->>>>>>> b33bbcbf
     /**
      * @param $name
      * @param $actorClass
@@ -23,13 +20,8 @@
     public function haveFriend($name, $actorClass = null)
     {
         if (!isset($this->friends[$name])) {
-<<<<<<< HEAD
-            $actor = $actorClass === null ? $this : new $actorClass($this->scenario);
-            $this->friends[$name] = new \Codeception\Lib\Friend($name, $actor, $this->scenario->current('modules'));
-=======
             $actor = $actorClass === null ? $this : new $actorClass($this->getScenario());
             $this->friends[$name] = new \Codeception\Lib\Friend($name, $actor);
->>>>>>> b33bbcbf
         }
         return $this->friends[$name];
     }
