<?php
namespace Codeception\Lib\Actor\Shared;

trait Comment
{
    public function expectTo($prediction)
    {
        return $this->comment('I expect to ' . $prediction);
    }

    public function expect($prediction)
    {
        return $this->comment('I expect ' . $prediction);
    }

    public function amGoingTo($argumentation)
    {
        return $this->comment('I am going to ' . $argumentation);
    }

    public function am($role)
    {
<<<<<<< HEAD
=======
        $role = trim($role);

        if (stripos('aeiou', $role[0]) !== false) {
            return $this->comment('As an ' . $role);
        }

>>>>>>> 324f14b6
        return $this->comment('As a ' . $role);
    }

    public function lookForwardTo($achieveValue)
    {
        return $this->comment('So that I ' . $achieveValue);
    }

    public function comment($description)
    {
        $this->scenario->comment($description);
        return $this;
    }
}<|MERGE_RESOLUTION|>--- conflicted
+++ resolved
@@ -20,15 +20,12 @@
 
     public function am($role)
     {
-<<<<<<< HEAD
-=======
         $role = trim($role);
 
         if (stripos('aeiou', $role[0]) !== false) {
             return $this->comment('As an ' . $role);
         }
 
->>>>>>> 324f14b6
         return $this->comment('As a ' . $role);
     }
 
