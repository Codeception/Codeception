--- conflicted
+++ resolved
@@ -13,20 +13,10 @@
 {
     use Shared\StaticEventsTrait;
 
-<<<<<<< HEAD
     /**
      * @var array<string, string>
      */
     protected static array $events = [
-        Events::SUITE_BEFORE => 'stopOnFail',
-    ];
-
-    public function stopOnFail(SuiteEvent $event): void
-    {
-        $event->getResult()->stopOnError(true);
-        $event->getResult()->stopOnFailure(true);
-=======
-    public static $events = [
         Events::TEST_FAIL => 'stopOnFail',
         Events::TEST_ERROR => 'stopOnFail',
         Events::SUITE_BEFORE => 'cacheSuite'
@@ -43,18 +33,17 @@
         $this->stopFailureCount = (int) $stopFailureCount;
     }
 
-    public function cacheSuite(SuiteEvent $e)
+    public function cacheSuite(SuiteEvent $e): void
     {
         $this->suiteCache = $e->getResult();
     }
 
-    public function stopOnFail(TestEvent $e)
+    public function stopOnFail(TestEvent $e): void
     {
         $this->failureCount++;
 
         if ($this->failureCount >= $this->stopFailureCount) {
             $this->suiteCache->stop();
         }
->>>>>>> 1fc3a8f4
     }
 }