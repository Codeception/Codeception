<?php

declare(strict_types=1);

namespace Codeception\Subscriber;

use Codeception\Event\FailEvent;
use Codeception\Event\PrintResultEvent;
use Codeception\Event\StepEvent;
use Codeception\Event\SuiteEvent;
use Codeception\Event\TestEvent;
use Codeception\Events;
use Codeception\Lib\Console\Message;
use Codeception\Lib\Console\MessageFactory;
use Codeception\Lib\Console\Output;
use Codeception\Lib\Notification;
use Codeception\Step;
use Codeception\Step\Comment;
use Codeception\Step\ConditionalAssertion;
use Codeception\Suite;
use Codeception\Test\Descriptor;
use Codeception\Test\Interfaces\ScenarioDriven;
use Codeception\TestInterface;
use Codeception\Util\Debug;
use NunoMaduro\Collision\Writer;
<<<<<<< HEAD
use Symfony\Component\Console\Output\OutputInterface;
=======
use PHPUnit\Framework\AssertionFailedError;
use PHPUnit\Framework\ExceptionWrapper;
use PHPUnit\Framework\ExpectationFailedException;
use PHPUnit\Framework\SelfDescribing;
use PHPUnit\Framework\SkippedTestError;
use PHPUnit\Framework\IncompleteTestError;
use PHPUnit\Util\Filter as PHPUnitFilter;
>>>>>>> 59283cde
use Symfony\Component\Console\Formatter\OutputFormatter;
use Symfony\Component\Console\Output\OutputInterface;
use Symfony\Component\EventDispatcher\EventSubscriberInterface;
use Whoops\Exception\Inspector;
<<<<<<< HEAD
=======
use function array_count_values;
use function array_map;
use function array_merge;
use function array_reverse;
use function array_shift;
use function codecept_output_dir;
use function codecept_relative_path;
use function count;
use function exec;
use function get_class;
use function getenv;
use function implode;
use function number_format;
use function preg_match;
use function preg_replace;
use function round;
use function sprintf;
use function strlen;
use function strpos;
use function strtoupper;
use function substr;
use function ucfirst;
>>>>>>> 59283cde

class Console implements EventSubscriberInterface
{
    use Shared\StaticEventsTrait;

    /**
     * @var array<string, string>
     */
    protected static $events = [
        Events::SUITE_BEFORE       => 'beforeSuite',
        Events::SUITE_AFTER        => 'afterSuite',
        Events::TEST_START         => 'startTest',
        Events::TEST_END           => 'endTest',
        Events::STEP_BEFORE        => 'beforeStep',
        Events::STEP_AFTER         => 'afterStep',
        Events::TEST_SUCCESS       => 'testSuccess',
        Events::TEST_FAIL          => 'testFail',
        Events::TEST_ERROR         => 'testError',
        Events::TEST_INCOMPLETE    => 'testIncomplete',
        Events::TEST_SKIPPED       => 'testSkipped',
        Events::TEST_WARNING       => 'testWarning',
        Events::TEST_FAIL_PRINT    => 'printFail',
        Events::RESULT_PRINT_AFTER => 'afterResult',
    ];

    /**
     * @var Step
     */
    protected $metaStep;

    /**
     * @var Message
     */
    protected $message;
    /**
     * @var bool
     */
    protected $steps = true;
    /**
     * @var bool
     */
    protected $debug = false;
    /**
     * @var bool
     */
    protected $ansi = true;
    /**
     * @var bool
     */
    protected $silent = false;
    /**
     * @var bool
     */
    protected $lastTestFailed = false;
    /**
     * @var TestInterface|null
     */
    protected $printedTest;
    /**
     * @var bool
     */
    protected $rawStackTrace = false;
    /**
     * @var int
     */
    protected $traceLength = 5;
    /**
     * @var int
     */
    protected $width;

    /**
     * @var OutputInterface
     */
    protected $output;
    /**
     * @var ConditionalAssertion[]
     */
    protected $conditionalFails = [];
    /**
     * @var Step[]
     */
    protected $failedStep = [];
    /**
     * @var string[]
     */
    protected $reports = [];
    /**
     * @var string
     */
    protected $namespace = '';
    /**
     * @var array<string, string>
     */
    protected $chars = ['success' => '+', 'fail' => 'x', 'of' => ':'];

    /**
     * @var array<string, int|bool|null>
     */
    protected $options = [
        'debug'         => false,
        'ansi'          => false,
        'steps'         => true,
        'verbosity'     => 0,
        'xml'           => null,
        'phpunit-xml'   => null,
        'html'          => null,
        'tap'           => null,
        'json'          => null,
        'no-artifacts'  => false,
    ];

    /**
     * @var MessageFactory
     */
    protected $messageFactory;

    public function __construct(array $options)
    {
        $this->prepareOptions($options);
        $this->output = new Output($options);
        $this->messageFactory = new MessageFactory($this->output);
        if ($this->debug) {
            Debug::setOutput($this->output);
        }
        $this->detectWidth();

        if ($this->options['ansi'] && !$this->isWin()) {
            $this->chars['success'] = '✔';
            $this->chars['fail'] = '✖';
        }

        foreach (['html', 'xml', 'phpunit-xml', 'tap', 'json'] as $report) {
            if (!$this->options[$report]) {
                continue;
            }
            $path = $this->absolutePath((string)$this->options[$report]);
            $this->reports[] = sprintf(
                "- <bold>%s</bold> report generated in <comment>file://%s</comment>",
                strtoupper($report),
                $path
            );
        }
    }

    // triggered for scenario based tests: cept, cest
    public function beforeSuite(SuiteEvent $event): void
    {
        $this->namespace = "";
        $settings = $event->getSettings();
        if (isset($settings['namespace'])) {
            $this->namespace = $settings['namespace'];
        }
        $this->message("%s Tests (%d) ")
            ->with(ucfirst($event->getSuite()->getName()), $event->getSuite()->count())
            ->style('bold')
            ->width($this->width, '-')
            ->prepend("\n")
            ->writeln();

        if ($event->getSuite() instanceof Suite) {
            $message = $this->message(
                implode(
                    ', ',
                    array_map(
                        function ($module) {
                            return $module->_getName();
                        },
                        $event->getSuite()->getModules()
                    )
                )
            );

            $message->style('info')
                ->prepend('Modules: ')
                ->writeln(OutputInterface::VERBOSITY_VERBOSE);
        }

        $this->message()->width($this->width, '-')->writeln(OutputInterface::VERBOSITY_VERBOSE);
    }

    // triggered for all tests
    public function startTest(TestEvent $event): void
    {
        $this->conditionalFails = [];
        /** @var SelfDescribing $test */
        $test = $event->getTest();
        $this->printedTest = $test;
        $this->message = null;

        if (!$this->output->isInteractive() && !$this->isDetailed($test)) {
            return;
        }
        $this->writeCurrentTest($test);
        if ($this->isDetailed($test)) {
            $this->output->writeln('');
            $this->message(Descriptor::getTestSignature($test))
                ->style('info')
                ->prepend('Signature: ')
                ->writeln();

            $this->message(codecept_relative_path(Descriptor::getTestFullName($test)))
                ->style('info')
                ->prepend('Test: ')
                ->writeln();

            if ($this->steps) {
                $this->message('Scenario --')->style('comment')->writeln();
                $this->output->waitForDebugOutput = false;
            }
        }
    }

    public function afterStep(StepEvent $event): void
    {
        $step = $event->getStep();
        if (!$step->hasFailed()) {
            return;
        }
        if ($step instanceof ConditionalAssertion) {
            $this->conditionalFails[] = $step;
            return;
        }
        $this->failedStep[] = $step;
    }

    public function afterResult(PrintResultEvent $event): void
    {
        $result = $event->getResult();
        if ($result->skippedCount() + $result->notImplementedCount() > 0 && $this->options['verbosity'] < OutputInterface::VERBOSITY_VERBOSE) {
            $this->output->writeln("run with `-v` to get more info about skipped or incomplete tests");
        }
        foreach ($this->reports as $message) {
            $this->output->writeln($message);
        }
    }

    private function absolutePath(string $path): string
    {
        if (strpos($path, '/') === 0 || strpos($path, ':') === 1) { // absolute path
            return $path;
        }

        return codecept_output_dir() . $path;
    }

    public function testSuccess(TestEvent $event): void
    {
        if ($this->isDetailed($event->getTest())) {
            $this->message('PASSED')->center(' ')->style('ok')->append("\n")->writeln();

            return;
        }
        $this->writelnFinishedTest($event, $this->message($this->chars['success'])->style('ok'));
    }

    public function endTest(TestEvent $event): void
    {
        $this->metaStep = null;
        $this->printedTest = null;
    }

    public function testWarning(TestEvent $event): void
    {
        if ($this->isDetailed($event->getTest())) {
            $this->message('WARNING')->center(' ')->style('pending')->append("\n")->writeln();

            return;
        }
        $this->writelnFinishedTest($event, $this->message('W')->style('pending'));
    }

    public function testFail(FailEvent $event): void
    {
        if ($this->isDetailed($event->getTest())) {
            $this->message('FAIL')->center(' ')->style('fail')->append("\n")->writeln();

            return;
        }
        $this->writelnFinishedTest($event, $this->message($this->chars['fail'])->style('fail'));
    }

    public function testError(FailEvent $event): void
    {
        if ($this->isDetailed($event->getTest())) {
            $this->message('ERROR')->center(' ')->style('fail')->append("\n")->writeln();

            return;
        }
        $this->writelnFinishedTest($event, $this->message('E')->style('fail'));
    }

    public function testSkipped(FailEvent $event): void
    {
        if ($this->isDetailed($event->getTest())) {
            $msg = $event->getFail()->getMessage();
            $this->message('SKIPPED')->append($msg !== '' ? ": {$msg}" : '')->center(' ')->style('pending')->writeln();

            return;
        }
        $this->writelnFinishedTest($event, $this->message('S')->style('pending'));
    }

    public function testIncomplete(FailEvent $event): void
    {
        if ($this->isDetailed($event->getTest())) {
            $msg = $event->getFail()->getMessage();
            $this->message('INCOMPLETE')->append($msg !== '' ? ": {$msg}" : '')->center(' ')->style('pending')->writeln();

            return;
        }
        $this->writelnFinishedTest($event, $this->message('I')->style('pending'));
    }

    protected function isDetailed($test): bool
    {
        if (!$test instanceof ScenarioDriven) {
            return false;
        }
        return (bool) $this->steps;
    }

    public function beforeStep(StepEvent $event): void
    {
        if (!$this->steps || !$event->getTest() instanceof ScenarioDriven) {
            return;
        }
        $metaStep = $event->getStep()->getMetaStep();
        if ($metaStep && $this->metaStep != $metaStep) {
            $this->message(' ' . $metaStep->getPrefix())
                ->style('bold')
                ->append($metaStep->__toString())
                ->writeln();
        }
        $this->metaStep = $metaStep;

        $this->printStep($event->getStep());
    }

    private function printStep(Step $step): void
    {
        if ($step instanceof Comment && $step->__toString() == '') {
            return; // don't print empty comments
        }
        $msg = $this->message(' ');
        if ($this->metaStep) {
            $msg->append('  ');
        }
        $msg->append($step->getPrefix());
        $prefixLength = $msg->getLength();
        if (!$this->metaStep) {
            $msg->style('bold');
        }
        $maxLength = $this->width - $prefixLength;
        $msg->append(OutputFormatter::escape($step->toString($maxLength)));
        if ($this->metaStep) {
            $msg->style('info');
        }
        $msg->writeln();
    }

    public function afterSuite(SuiteEvent $event): void
    {
        $this->message()->width($this->width, '-')->writeln();
        $messages = Notification::all();
        foreach (array_count_values($messages) as $message => $count) {
            if ($count > 1) {
                $message = $count . 'x ' . $message;
            }
            $this->output->notification($message);
        }
    }

    public function printFail(FailEvent $event): void
    {
        /** @var SelfDescribing|TestInterface $failedTest */
        $failedTest = $event->getTest();
        $fail = $event->getFail();

        $this->output->write($event->getCount() . ") ");
        $this->writeCurrentTest($failedTest, false);
        $this->output->writeln('');
        $this->message("<error> Test </error> ")
            ->append(codecept_relative_path(Descriptor::getTestFullName($failedTest)))
            ->write();

        if ($failedTest instanceof ScenarioDriven) {
            $this->printScenarioFail($failedTest, $fail);
            $this->printReports($failedTest);
            return;
        }

        $this->printException($fail);
        $this->printExceptionTrace($fail);
    }

    public function printReports(TestInterface $failedTest): void
    {
        if ($this->options['no-artifacts']) {
            return;
        }
        $reports = $failedTest->getMetadata()->getReports();
        if (!empty($reports)) {
            $this->output->writeln('<comment>Artifacts:</comment>');
            $this->output->writeln('');
        }

        foreach ($reports as $type => $report) {
            $type = ucfirst($type);
            $this->output->writeln("{$type}: <debug>{$report}</debug>");
        }
    }

    public function printException($exception, string $cause = null): void
    {
        if ($exception instanceof SkippedTestError || $exception instanceof IncompleteTestError) {
            if ($exception->getMessage() !== '') {
                $this->message(OutputFormatter::escape($exception->getMessage()))->prepend("\n")->writeln();
            }

            return;
        }

        $class = $exception instanceof ExceptionWrapper
            ? $exception->getClassname()
            : get_class($exception);

        if (strpos($class, 'Codeception\Exception') === 0) {
            $class = substr($class, strlen('Codeception\Exception\\'));
        }

        $this->output->writeln('');
        $message = $this->message(OutputFormatter::escape($exception->getMessage()));

        if ($exception instanceof ExpectationFailedException) {
            $comparisonFailure = $exception->getComparisonFailure();
            if ($comparisonFailure !== null) {
                $message->append($this->messageFactory->prepareComparisonFailureMessage($comparisonFailure));
            }
        }

        $isFailure = $exception instanceof AssertionFailedError
            || $class === ExpectationFailedException::class
            || $class === AssertionFailedError::class;

        if (!$isFailure) {
            $message->prepend("[{$class}] ")->block('error');
        }

        if ($isFailure && $cause) {
            $cause = OutputFormatter::escape(ucfirst($cause));
            $message->prepend("<error> Step </error> {$cause}\n<error> Fail </error> ");
        }

        $message->writeln();
    }

    public function printScenarioFail(ScenarioDriven $failedTest, $fail): void
    {
        if ($this->conditionalFails) {
            $failedStep = (string) array_shift($this->conditionalFails);
        } else {
            $failedStep = (string) $failedTest->getScenario()->getMetaStep();
            if ($failedStep === '') {
                $failedStep = (string) array_shift($this->failedStep);
            }
        }

        $this->printException($fail, $failedStep);

        $this->printScenarioTrace($failedTest);
        if ($this->output->getVerbosity() == OutputInterface::VERBOSITY_DEBUG) {
            $this->printExceptionTrace($fail);

            return;
        }
        if (!$fail instanceof AssertionFailedError) {
            $this->printExceptionTrace($fail);

            return;
        }
    }

    public function printExceptionTrace($exception): void
    {
        static $limit = 10;

        if ($exception instanceof SkippedTestError || $exception instanceof IncompleteTestError) {
            return;
        }

        $writer = (new Writer())->setOutput($this->output);
<<<<<<< HEAD
        $inspector = new Inspector($e);

        $writer->ignoreFilesIn([
            '/vendor\/codeception\/',
=======
        $inspector = new Inspector($exception);

        $writer->ignoreFilesIn([
            '/vendor\/codeception/',
>>>>>>> 59283cde
            '/vendor\/phpunit\/phpunit\/src/',
            '/vendor\/mockery\/mockery/',
            '/vendor\/laravel\/framework\/src\/Illuminate\/Testing/',
            '/vendor\/laravel\/framework\/src\/Illuminate\/Foundation\/Testing/',
        ]);

        $writer->showTrace(false);
        $writer->showTitle(false);
        $writer->write($inspector);

        if ($this->rawStackTrace) {
            $this->message(OutputFormatter::escape(PHPUnitFilter::getFilteredStacktrace($exception, true, false)))->writeln();

            return;
        }

        $trace = PHPUnitFilter::getFilteredStacktrace($exception, false);

        $i = 0;
        foreach ($trace as $step) {
            if ($i >= $limit) {
                break;
            }
            ++$i;

            $message = $this->message((string)$i)->prepend('#')->width(4);

            if (!isset($step['file'])) {
                foreach (['class', 'type', 'function'] as $info) {
                    if (!isset($step[$info])) {
                        continue;
                    }
                    $message->append($step[$info]);
                }
                $message->writeln();
                continue;
            }
            $message->append($step['file'] . ':' . $step['line']);
            $message->writeln();
        }

        $prev = $exception->getPrevious();
        if ($prev) {
            $this->printExceptionTrace($prev);
        }
    }

    public function printScenarioTrace(ScenarioDriven $failedTest): void
    {
        $trace = array_reverse($failedTest->getScenario()->getSteps());
        $length = count($trace);
        $stepNumber = $length;

        if ($length === 0) {
            return;
        }

        $this->message("\nScenario Steps:\n")->style('comment')->writeln();

        foreach ($trace as $step) {
            /**
             * @var $step Step
             */
            if (!$step->__toString()) {
                continue;
            }

            $message = $this
                ->message((string)$stepNumber)
                ->prepend(' ')
                ->width(strlen((string)$length))
                ->append(". ");
            $message->append(OutputFormatter::escape($step->getPhpCode($this->width - $message->getLength())));

            if ($step->hasFailed()) {
                $message->style('bold');
            }

            $line = $step->getLine();
            if ($line && !$step instanceof Comment) {
                $message->append(" at <info>{$line}</info>");
            }

            --$stepNumber;
            $message->writeln();
            if (($length - $stepNumber - 1) >= $this->traceLength) {
                break;
            }
        }
        $this->output->writeln("");
    }

    public function detectWidth(): int
    {
        $this->width = 60;
        if (!$this->isWin()
            && (PHP_SAPI === "cli")
            && (getenv('TERM'))
            && (getenv('TERM') != 'unknown')
        ) {
            // try to get terminal width from ENV variable (bash), see also https://github.com/Codeception/Codeception/issues/3788
            if (getenv('COLUMNS')) {
                $this->width = (int) getenv('COLUMNS');
            } else {
                $this->width = (int) (`command -v tput >> /dev/null 2>&1 && tput cols`) - 2;
            }
        } elseif ($this->isWin() && (PHP_SAPI === "cli")) {
            exec('mode con', $output);
            if (isset($output[4])) {
                preg_match('#^ +.* +(\d+)$#', $output[4], $matches);
                if (!empty($matches[1])) {
                    $this->width = (int) $matches[1];
                }
            }
        }
        return $this->width;
    }

    private function isWin(): bool
    {
        return strtoupper(substr(PHP_OS, 0, 3)) === 'WIN';
    }

    protected function writeCurrentTest(SelfDescribing $test, bool $inProgress = true): void
    {
        $prefix = ($this->output->isInteractive() && !$this->isDetailed($test) && $inProgress) ? '- ' : '';

        $testString = Descriptor::getTestAsString($test);
        $testString = preg_replace('#^([^:]+):\s#', "<focus>$1{$this->chars['of']}</focus> ", $testString);

        $this
            ->message($testString)
            ->prepend($prefix)
            ->write();
    }

    protected function writelnFinishedTest(TestEvent $event, Message $result): void
    {
        /** @var SelfDescribing $test */
        $test = $event->getTest();
        if ($this->isDetailed($test)) {
            return;
        }

        if ($this->output->isInteractive()) {
            $this->output->write("\x0D");
        }
        $result->append(' ')->write();
        $this->writeCurrentTest($test, false);

        $conditionalFailsMessage = "";
        $numFails = count($this->conditionalFails);
        if ($numFails == 1) {
            $conditionalFailsMessage = "[F]";
        } elseif ($numFails !== 0) {
            $conditionalFailsMessage = "{$numFails}x[F]";
        }
        $conditionalFailsMessage = "<error>{$conditionalFailsMessage}</error> ";
        $this->message($conditionalFailsMessage)->write();
        $this->writeTimeInformation($event);
        $this->output->writeln('');
    }

    private function message(string $string = ''): Message
    {
        return $this->messageFactory->message($string);
    }

    protected function writeTimeInformation(TestEvent $event): void
    {
        $time = $event->getTime();
        if ($time !== 0.0) {
            $this
                ->message(number_format(round($time, 2), 2))
                ->prepend('(')
                ->append('s)')
                ->style('info')
                ->write();
        }
    }

    private function prepareOptions(array $options): void
    {
        $this->options = array_merge($this->options, $options);
        $this->debug = $this->options['debug'] || $this->options['verbosity'] >= OutputInterface::VERBOSITY_VERY_VERBOSE;
        $this->steps = $this->debug || $this->options['steps'];
        $this->rawStackTrace = ($this->options['verbosity'] === OutputInterface::VERBOSITY_DEBUG);
    }
}<|MERGE_RESOLUTION|>--- conflicted
+++ resolved
@@ -22,47 +22,10 @@
 use Codeception\Test\Interfaces\ScenarioDriven;
 use Codeception\TestInterface;
 use Codeception\Util\Debug;
-use NunoMaduro\Collision\Writer;
-<<<<<<< HEAD
 use Symfony\Component\Console\Output\OutputInterface;
-=======
-use PHPUnit\Framework\AssertionFailedError;
-use PHPUnit\Framework\ExceptionWrapper;
-use PHPUnit\Framework\ExpectationFailedException;
-use PHPUnit\Framework\SelfDescribing;
-use PHPUnit\Framework\SkippedTestError;
-use PHPUnit\Framework\IncompleteTestError;
-use PHPUnit\Util\Filter as PHPUnitFilter;
->>>>>>> 59283cde
 use Symfony\Component\Console\Formatter\OutputFormatter;
 use Symfony\Component\Console\Output\OutputInterface;
 use Symfony\Component\EventDispatcher\EventSubscriberInterface;
-use Whoops\Exception\Inspector;
-<<<<<<< HEAD
-=======
-use function array_count_values;
-use function array_map;
-use function array_merge;
-use function array_reverse;
-use function array_shift;
-use function codecept_output_dir;
-use function codecept_relative_path;
-use function count;
-use function exec;
-use function get_class;
-use function getenv;
-use function implode;
-use function number_format;
-use function preg_match;
-use function preg_replace;
-use function round;
-use function sprintf;
-use function strlen;
-use function strpos;
-use function strtoupper;
-use function substr;
-use function ucfirst;
->>>>>>> 59283cde
 
 class Console implements EventSubscriberInterface
 {
@@ -555,17 +518,10 @@
         }
 
         $writer = (new Writer())->setOutput($this->output);
-<<<<<<< HEAD
-        $inspector = new Inspector($e);
-
-        $writer->ignoreFilesIn([
-            '/vendor\/codeception\/',
-=======
         $inspector = new Inspector($exception);
 
         $writer->ignoreFilesIn([
             '/vendor\/codeception/',
->>>>>>> 59283cde
             '/vendor\/phpunit\/phpunit\/src/',
             '/vendor\/mockery\/mockery/',
             '/vendor\/laravel\/framework\/src\/Illuminate\/Testing/',
