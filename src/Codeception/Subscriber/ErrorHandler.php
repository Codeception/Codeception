--- conflicted
+++ resolved
@@ -112,12 +112,8 @@
             return false;
         }
 
-<<<<<<< HEAD
-        throw new PHPUnitException($errMsg, $errNum);
-=======
-        $relativePath = codecept_relative_path($errfile);
-        throw new \PHPUnit\Framework\Exception("$errstr at $relativePath:$errline", $errno);
->>>>>>> 516d1d48
+        $relativePath = codecept_relative_path($errFile);
+        throw new PHPUnitException("$errMsg at $relativePath:$errLine", $errNum);
     }
 
     public function shutdownHandler(): void
