--- conflicted
+++ resolved
@@ -7,15 +7,11 @@
 use Codeception\Event\SuiteEvent;
 use Codeception\Events;
 use Codeception\Lib\Notification;
-<<<<<<< HEAD
-use PHPUnit\Framework\Exception as PHPUnitException;
-use Symfony\Bridge\PhpUnit\DeprecationErrorHandler as SymfonyDeprecationErrorHandler;
-=======
 use PHPUnit\Framework\Error\Deprecated;
 use PHPUnit\Framework\Error\Error;
 use PHPUnit\Framework\Error\Notice;
 use PHPUnit\Framework\Error\Warning;
->>>>>>> e646d160
+use Symfony\Bridge\PhpUnit\DeprecationErrorHandler as SymfonyDeprecationErrorHandler;
 use Symfony\Component\EventDispatcher\EventSubscriberInterface;
 
 use function call_user_func;
@@ -67,7 +63,7 @@
      */
     private int $errorLevel;
 
-    private $convertDeprecationsToExceptions = false;
+    private bool $convertDeprecationsToExceptions = false;
 
     public function __construct()
     {
@@ -104,15 +100,9 @@
 
     public function errorHandler(int $errNum, string $errMsg, string $errFile, int $errLine, array $context = []): bool
     {
-<<<<<<< HEAD
-        if (E_USER_DEPRECATED === $errNum) {
+        if ((E_USER_DEPRECATED === $errNum || E_DEPRECATED === $errNum) && !$this->convertDeprecationsToExceptions) {
             $this->handleDeprecationError($errNum, $errMsg, $errFile, $errLine, $context);
             return true;
-=======
-        if ((E_USER_DEPRECATED === $errno || E_DEPRECATED === $errno) && !$this->convertDeprecationsToExceptions) {
-            $this->handleDeprecationError($errno, $errstr, $errfile, $errline, $context);
-            return;
->>>>>>> e646d160
         }
 
         if ((error_reporting() & $errNum) === 0) {
@@ -124,32 +114,12 @@
             return false;
         }
 
-<<<<<<< HEAD
-        $relativePath = codecept_relative_path($errFile);
-        throw new PHPUnitException("{$errMsg} at {$relativePath}:{$errLine}", $errNum);
-=======
-        if (version_compare(\PHPUnit\Runner\Version::id(), '8.4.0', '>=')) {
-            switch ($errno) {
-                case E_DEPRECATED:
-                case E_USER_DEPRECATED:
-                    // Renamed to Deprecation in PHPUnit 10
-                    throw new Deprecated($errstr, $errno, $errfile, $errline);
-                case E_NOTICE:
-                case E_STRICT:
-                case E_USER_NOTICE:
-                    throw new Notice($errstr, $errno, $errfile, $errline);
-                case E_WARNING:
-                case E_USER_WARNING:
-                    throw new Warning($errstr, $errno, $errfile, $errline);
-                case E_USER_ERROR:
-                default:
-                    throw new Error($errstr, $errno, $errfile, $errline);
-            }
-        }
-        
-        $relativePath = codecept_relative_path($errfile);
-        throw new \PHPUnit\Framework\Exception("$errstr at $relativePath:$errline", $errno);
->>>>>>> e646d160
+        throw match ($errNum) {
+            E_DEPRECATED, E_USER_DEPRECATED => new Deprecated($errMsg, $errNum, $errFile, $errLine),
+            E_NOTICE, E_STRICT, E_USER_NOTICE => new Notice($errMsg, $errNum, $errFile, $errLine),
+            E_WARNING, E_USER_WARNING => new Warning($errMsg, $errNum, $errFile, $errLine),
+            default => new Error($errMsg, $errNum, $errFile, $errLine),
+        };
     }
 
     public function shutdownHandler(): void
