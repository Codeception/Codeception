--- conflicted
+++ resolved
@@ -1,20 +1,14 @@
 <?php
 namespace Codeception\Subscriber;
 
-use Codeception\CodeceptionEvents;
-use Codeception\CodeCoverageSettings;
+use Symfony\Component\EventDispatcher\EventSubscriberInterface;
+use Codeception\Util\RemoteInterface;
 use Codeception\Configuration;
-use Codeception\Event\PrintResultEvent;
-use Codeception\Event\SuiteEvent;
-use Codeception\Exception\RemoteException;
-use Codeception\PHPUnit\DummyCodeCoverage;
-use Codeception\SuiteManager;
-use Codeception\Util\RemoteInterface;
-use Symfony\Component\EventDispatcher\EventSubscriberInterface;
 
 /**
  * Retrieves CodeCoverage data from remote server
  */
+
 class CodeCoverage implements EventSubscriberInterface
 {
     /**
@@ -29,24 +23,15 @@
     protected $module = null;
 
     // defaults
-    protected $settings = array(
-        'enabled'        => false,
-        'remote'         => false,
-        'low_limit'      => '35',
-        'high_limit'     => '70',
-        'show_uncovered' => false
-    );
+    protected $settings = array('enabled' => false, 'remote' => false, 'low_limit' => '35', 'high_limit' => '70', 'show_uncovered' => false);
 
-    protected $http = array(
-        'method' => 'GET',
-        'header' => ''
-    );
+    protected $http = array('method' => "GET", 'header' => '');
 
     function __construct($options = array())
     {
-        $this->options  = $options;
+        $this->options = $options;
         $this->coverage = new \PHP_CodeCoverage();
-        $this->log_dir  = Configuration::logDir();
+        $this->log_dir = Configuration::logDir();
     }
 
     /**
@@ -54,7 +39,7 @@
      */
     protected function getRemoteConnectionModule()
     {
-        foreach (SuiteManager::$modules as $module) {
+        foreach (\Codeception\SuiteManager::$modules as $module) {
             if ($module instanceof RemoteInterface) {
                 return $module;
             }
@@ -62,20 +47,18 @@
         return null;
     }
 
-    public function beforeSuite(SuiteEvent $e)
+    public function beforeSuite(\Codeception\Event\Suite $e)
     {
         $settings = $e->getSettings();
         $this->applySettings($settings);
 
-        $e->getResult()->setCodeCoverage(new DummyCodeCoverage);
+        $e->getResult()->setCodeCoverage(new \Codeception\PHPUnit\DummyCodeCoverage);
 
-        if (! $this->enabled or $this->remote) {
-            return;
-        }
+        if (!$this->enabled or $this->remote) return;
 
-        CodeCoverageSettings::setup($this->coverage)
-                            ->filterWhiteList($settings)
-                            ->filterBlackList($settings);
+        \Codeception\CodeCoverageSettings::setup($this->coverage)
+            ->filterWhiteList($settings)
+            ->filterBlackList($settings);
 
         $e->getResult()->setCodeCoverage($this->coverage);
     }
@@ -85,32 +68,24 @@
      * skip code coverage on remote server
      * fetch and merge
      *
-     * @param SuiteEvent $e
+     * @param \Codeception\Event\Suite $e
      */
-    public function afterSuite(SuiteEvent $e)
+    public function afterSuite(\Codeception\Event\Suite $e)
     {
-        if (! $this->enabled) {
+        if (!$this->enabled) {
             return;
         }
 
         $coverage = $e->getResult()->getCodeCoverage();
 
-<<<<<<< HEAD
-        if (! $this->remote) {
-            $this->coverage->merge($coverage);
-            return;
-        }
-
-=======
->>>>>>> 4fe5766d
         $remoteModule = $this->getRemoteConnectionModule();
-        if (! ($remoteModule instanceof RemoteInterface)) {
+        if (!($remoteModule instanceof RemoteInterface)) {
             $this->coverage->merge($coverage);
             return;
         };
 
         $externalCoverage = $this->getRemoteCoverageFile($remoteModule, 'serialized');
-        if (! $externalCoverage) {
+        if (!$externalCoverage) {
             return;
         }
 
@@ -124,15 +99,15 @@
 
     /**
      * @param RemoteInterface $module
-     * @param                 $type
+     * @param $type
      *
      * @return bool|string
      */
     protected function getRemoteCoverageFile($module, $type)
     {
         $this->addHeader('X-Codeception-CodeCoverage', 'remote-access');
-        $context  = stream_context_create(array('http' => $this->http));
-        $contents = file_get_contents($module->_getUrl() . '/c3/report/' . $type, false, $context);
+        $context = stream_context_create(array('http' => $this->http));
+        $contents = file_get_contents($module->_getUrl() . '/c3/report/'.$type, false, $context);
         if ($contents === false) {
             $this->getRemoteError($http_response_header);
         }
@@ -142,9 +117,8 @@
     protected function getRemoteError($headers)
     {
         foreach ($headers as $header) {
-            if (strpos($header, 'X-Codeception-CodeCoverage-Error') === 0) {
-                throw new RemoteException($header);
-            }
+            if (strpos($header, 'X-Codeception-CodeCoverage-Error') === 0)
+                throw new \Codeception\Exception\RemoteException($header);
         }
     }
 
@@ -153,28 +127,20 @@
         $this->http['header'] .= "$header: $value\r\n";
     }
 
-    public function printResult(PrintResultEvent $e)
+
+    public function printResult(\Codeception\Event\PrintResult $e)
     {
-        if ($this->options['steps']) {
-            return;
-        }
+        if ($this->options['steps']) return;
         $this->printText($e->getPrinter());
         $this->printPHP();
-        if ($this->options['html']) {
-            $this->printHtml();
-        }
-        if ($this->options['xml']) {
-            $this->printXml();
-        }
+        if ($this->options['html']) $this->printHtml();
+        if ($this->options['xml']) $this->printXml();
     }
 
     protected function printText(\PHPUnit_Util_Printer $printer)
     {
-        $writer = new \PHP_CodeCoverage_Report_Text(
-            $printer,
-            $this->settings['low_limit'],
-            $this->settings['high_limit'],
-            $this->settings['show_uncovered']
+        $writer = new \PHP_CodeCoverage_Report_Text($printer,
+            $this->settings['low_limit'], $this->settings['high_limit'], $this->settings['show_uncovered']
         );
         $printer->write($writer->process($this->coverage, $this->options['colors']));
     }
@@ -186,9 +152,7 @@
             true,
             $this->settings['low_limit'],
             $this->settings['high_limit'],
-            sprintf(
-                ', <a href="http://codeception.com">Codeception</a> and <a href="http://phpunit.de/">PHPUnit %s</a>',
-                \PHPUnit_Runner_Version::id()
+            sprintf(', <a href="http://codeception.com">Codeception</a> and <a href="http://phpunit.de/">PHPUnit %s</a>', \PHPUnit_Runner_Version::id()
             )
         );
 
@@ -209,9 +173,10 @@
 
     protected function applySettings($settings)
     {
-        if (! function_exists('xdebug_is_enabled')) {
+
+        if (!function_exists('xdebug_is_enabled'))
             throw new \Exception('XDebug is required to collect CodeCoverage. Please install xdebug extension and enable it in php.ini');
-        }
+
 
         $keys = array_keys($this->settings);
         foreach ($keys as $key) {
@@ -220,15 +185,15 @@
             }
         }
         $this->enabled = $this->settings['enabled'];
-        $this->remote  = $this->settings['remote'];
+        $this->remote = $this->settings['remote'];
     }
 
     static function getSubscribedEvents()
     {
         return array(
-            CodeceptionEvents::SUITE_BEFORE       => 'beforeSuite',
-            CodeceptionEvents::SUITE_AFTER        => 'afterSuite',
-            CodeceptionEvents::RESULT_PRINT_AFTER => 'printResult'
+            'suite.before' => 'beforeSuite',
+            'suite.after' => 'afterSuite',
+            'result.print.after' => 'printResult'
         );
     }
 }