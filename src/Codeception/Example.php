--- conflicted
+++ resolved
@@ -18,21 +18,11 @@
     }
 
     /**
-     * Whether a offset exists
-<<<<<<< HEAD
+     * Whether an offset exists
      *
      * @link https://php.net/manual/en/arrayaccess.offsetexists.php
      * @param mixed $offset <p>An offset to check for.</p>
      * @return bool true on success or false on failure.
-=======
-     * @link https://php.net/manual/en/arrayaccess.offsetexists.php
-     * @param mixed $offset <p>
-     * An offset to check for.
-     * </p>
-     * @return boolean true on success or false on failure.
-     * </p>
-     * <p>
->>>>>>> c5027680
      * The return value will be casted to boolean if non-boolean was returned.
      */
     public function offsetExists(mixed $offset): bool
@@ -42,16 +32,9 @@
 
     /**
      * Offset to retrieve
-<<<<<<< HEAD
      *
      * @link https://php.net/manual/en/arrayaccess.offsetget.php
      * @param mixed $offset <p>The offset to retrieve.</p>
-=======
-     * @link https://php.net/manual/en/arrayaccess.offsetget.php
-     * @param mixed $offset <p>
-     * The offset to retrieve.
-     * </p>
->>>>>>> c5027680
      * @return mixed Can return all value types.
      */
     public function offsetGet(mixed $offset): mixed
@@ -64,22 +47,10 @@
 
     /**
      * Offset to set
-<<<<<<< HEAD
      *
      * @link https://php.net/manual/en/arrayaccess.offsetset.php
      * @param mixed $offset <p>The offset to assign the value to.</p>
      * @param mixed $value <p>The value to set.</p>
-=======
-     * @link https://php.net/manual/en/arrayaccess.offsetset.php
-     * @param mixed $offset <p>
-     * The offset to assign the value to.
-     * </p>
-     * @param mixed $value <p>
-     * The value to set.
-     * </p>
-     * @return void
-     * @since 5.0.0
->>>>>>> c5027680
      */
     public function offsetSet(mixed $offset, mixed $value): void
     {
@@ -88,18 +59,9 @@
 
     /**
      * Offset to unset
-<<<<<<< HEAD
      *
      * @link https://php.net/manual/en/arrayaccess.offsetunset.php
      * @param mixed $offset <p>The offset to unset.</p>
-=======
-     * @link https://php.net/manual/en/arrayaccess.offsetunset.php
-     * @param mixed $offset <p>
-     * The offset to unset.
-     * </p>
-     * @return void
-     * @since 5.0.0
->>>>>>> c5027680
      */
     public function offsetUnset(mixed $offset): void
     {
@@ -108,10 +70,7 @@
 
     /**
      * Count elements of an object
-<<<<<<< HEAD
      *
-=======
->>>>>>> c5027680
      * @link https://php.net/manual/en/countable.count.php
      * @return int The custom count as an integer.
      * The return value is cast to an integer.
@@ -123,13 +82,9 @@
 
     /**
      * Retrieve an external iterator
-<<<<<<< HEAD
      *
-=======
->>>>>>> c5027680
      * @link https://php.net/manual/en/iteratoraggregate.getiterator.php
-     * @return Traversable An instance of an object implementing <b>Iterator</b> or
-     * <b>Traversable</b>
+     * @return Traversable An instance of an object implementing <b>Iterator</b> or <b>Traversable</b>
      */
     public function getIterator(): Traversable
     {
