<?php

declare(strict_types=1);

namespace Codeception\Coverage\Subscriber;

use Codeception\Configuration;
use Codeception\Coverage\SuiteSubscriber;
use Codeception\Event\StepEvent;
use Codeception\Event\SuiteEvent;
use Codeception\Event\TestEvent;
use Codeception\Events;
use Codeception\Exception\ModuleException;
use Codeception\Exception\RemoteException;
<<<<<<< HEAD
use Codeception\Lib\Interfaces\Web as WebInterface;
use Codeception\Module\WebDriver as WebDriverModule;
use RuntimeException;
use SebastianBergmann\CodeCoverage\CodeCoverage;
use function array_filter;
use function array_key_exists;
use function array_replace_recursive;
use function codecept_debug;
use function file_exists;
use function file_get_contents;
use function is_array;
use function json_encode;
use function parse_url;
use function preg_match;
use function rtrim;
use function str_replace;
use function stream_context_create;
use function strpos;
use function unserialize;
use function usleep;
=======
use Facebook\WebDriver\Exception\NoSuchAlertException;
>>>>>>> c25f20d8

/**
 * When collecting code coverage data from local server HTTP requests are sent to c3.php file.
 * Coverage Collection is started by sending cookies/headers.
 * Result is taken from the local file and merged with local code coverage results.
 *
 * Class LocalServer
 * @package Codeception\Coverage\Subscriber
 */
class LocalServer extends SuiteSubscriber
{
    // headers

    /**
     * @var string
     */
    const COVERAGE_HEADER = 'X-Codeception-CodeCoverage';
    /**
     * @var string
     */
    const COVERAGE_HEADER_ERROR = 'X-Codeception-CodeCoverage-Error';
    /**
     * @var string
     */
    const COVERAGE_HEADER_CONFIG = 'X-Codeception-CodeCoverage-Config';
    /**
     * @var string
     */
    const COVERAGE_HEADER_SUITE = 'X-Codeception-CodeCoverage-Suite';

    // cookie names

    /**
     * @var string
     */
    const COVERAGE_COOKIE = 'CODECEPTION_CODECOVERAGE';
    /**
     * @var string
     */
    const COVERAGE_COOKIE_ERROR = 'CODECEPTION_CODECOVERAGE_ERROR';

    protected $suiteName;
    /**
     * @var array
     */
    protected $c3Access = [
        'http' => [
            'method' => "GET",
            'header' => ''
        ]
    ];

    /**
     * @var WebInterface
     */
    protected $module;

    /**
     * @var array<string, string>
     */
    public static $events = [
        Events::SUITE_BEFORE => 'beforeSuite',
        Events::TEST_BEFORE  => 'beforeTest',
        Events::STEP_AFTER   => 'afterStep',
        Events::SUITE_AFTER  => 'afterSuite',
    ];

    protected function isEnabled(): bool
    {
        return $this->module && !$this->settings['remote'] && $this->settings['enabled'];
    }

    public function beforeSuite(SuiteEvent $event): void
    {
        $this->module = $this->getServerConnectionModule($event->getSuite()->getModules());
        $this->applySettings($event->getSettings());
        if (!$this->isEnabled()) {
            return;
        }

        $this->suiteName = $event->getSuite()->getBaseName();

        if ($this->settings['remote_config']) {
            $this->addC3AccessHeader(self::COVERAGE_HEADER_CONFIG, $this->settings['remote_config']);
            $knock = $this->c3Request('clear');
            if ($knock === false) {
                throw new RemoteException(
                    '
                    CodeCoverage Error.
                    Check the file "c3.php" is included in your application.
                    We tried to access "/c3/report/clear" but this URI was not accessible.
                    You can review actual error messages in c3tmp dir.
                    '
                );
            }
        }
    }

    public function beforeTest(TestEvent $event): void
    {
        if (!$this->isEnabled()) {
            return;
        }
        $this->startCoverageCollection($event->getTest()->getName());
    }

    public function afterStep(StepEvent $event): void
    {
        if (!$this->isEnabled()) {
            return;
        }
        $this->fetchErrors();
    }

    public function afterSuite(SuiteEvent $event): void
    {
        if (!$this->isEnabled()) {
            return;
        }
        $coverageFile = Configuration::outputDir() . 'c3tmp/codecoverage.serialized';

        $retries = 5;
        while (!file_exists($coverageFile) && --$retries >= 0) {
            $seconds = (int) 0.5 * 1000000; // 0.5 sec
            usleep($seconds);
        }

        if (!file_exists($coverageFile)) {
            if (file_exists(Configuration::outputDir() . 'c3tmp/error.txt')) {
                throw new RuntimeException(file_get_contents(Configuration::outputDir() . 'c3tmp/error.txt'));
            }
            return;
        }

        $contents = file_get_contents($coverageFile);
        $coverage = @unserialize($contents);
        if ($coverage === false) {
            return;
        }

        $this->preProcessCoverage($coverage)
             ->mergeToPrint($coverage);
    }

    /**
     * Allows Translating Remote Paths To Local (IE: When Using Docker)
     */
    protected function preProcessCoverage(CodeCoverage $coverage): self
    {
        //Only Process If Work Directory Set
        if ($this->settings['work_dir'] === null) {
            return $this;
        }

        $workDir    = rtrim($this->settings['work_dir'], '/\\') . DIRECTORY_SEPARATOR;
        $projectDir = Configuration::projectDir();
        $coverageData       = $coverage->getData(true); //We only want covered files, not all whitelisted ones.

        codecept_debug("Replacing all instances of {$workDir} with {$projectDir}");

        foreach ($coverageData as $path => $datum) {
            unset($coverageData[$path]);

            $path = str_replace($workDir, $projectDir, $path);

            $coverageData[$path] = $datum;
        }

        $coverage->setData($coverageData);

        return $this;
    }

    protected function c3Request(string $action)
    {
        $this->addC3AccessHeader(self::COVERAGE_HEADER, 'remote-access');
        $context = stream_context_create($this->c3Access);
        $c3Url = $this->settings['c3_url'] ? $this->settings['c3_url'] : $this->module->_getUrl();
        $contents = file_get_contents($c3Url . '/c3/report/' . $action, false, $context);

        $okHeaders = array_filter(
            $http_response_header,
            function ($h) {
                return preg_match('#^HTTP(.*?)\s200#', $h);
            }
        );
        if (empty($okHeaders)) {
            throw new RemoteException("Request was not successful. See response header: " . $http_response_header[0]);
        }
        if ($contents === false) {
            $this->getRemoteError($http_response_header);
        }
        return $contents;
    }

    protected function startCoverageCollection($testName): void
    {
        $value = [
            'CodeCoverage'        => $testName,
            'CodeCoverage_Suite'  => $this->suiteName,
            'CodeCoverage_Config' => $this->settings['remote_config']
        ];
        $value = json_encode($value, JSON_THROW_ON_ERROR);

        if ($this->module instanceof WebDriverModule) {
            $this->module->amOnPage('/');
        }

        $cookieDomain = isset($this->settings['cookie_domain']) ? $this->settings['cookie_domain'] : null;

        if (!$cookieDomain) {
            $c3Url = parse_url($this->settings['c3_url'] ? $this->settings['c3_url'] : $this->module->_getUrl());

            // we need to separate coverage cookies by host; we can't separate cookies by port.
            $cookieDomain = isset($c3Url['host']) ? $c3Url['host'] : 'localhost';
        }
        
        $cookieParams = [];
        if ($cookieDomain !== 'localhost') {
            $cookieParams['domain'] = $cookieDomain;
        }

        $this->module->setCookie(self::COVERAGE_COOKIE, $value, $cookieParams);

        // putting in configuration ensures the cookie is used for all sessions of a MultiSession test

        $cookies = $this->module->_getConfig('cookies');
        if (!$cookies || !is_array($cookies)) {
            $cookies = [];
        }

        $found = false;
        foreach ($cookies as &$cookie) {
            if (!is_array($cookie) || !array_key_exists('Name', $cookie) || !array_key_exists('Value', $cookie)) {
                // \Codeception\Lib\InnerBrowser will complain about this
                continue;
            }
            if ($cookie['Name'] === self::COVERAGE_COOKIE) {
                $found = true;
                $cookie['Value'] = $value;
                break;
            }
        }
        unset($cookie);

        if (!$found) {
            $cookies[] = [
                'Name' => self::COVERAGE_COOKIE,
                'Value' => $value
            ];
        }

        $this->module->_setConfig(['cookies' => $cookies]);
    }

    protected function fetchErrors(): void
    {
        // Calling grabCookie() while an alert is present dismisses the alert
        // @see https://github.com/Codeception/Codeception/issues/1485
        if ($this->module instanceof \Codeception\Module\WebDriver) {
            try {
                $alert = $this->module->webDriver->switchTo()->alert();
                $alert->getText();
                // If this succeeds an alert is present, abort
                return;
            } catch (NoSuchAlertException $e) {
                // No alert present, continue
            }
        }

        try {
            $error = $this->module->grabCookie(self::COVERAGE_COOKIE_ERROR);
        } catch (ModuleException $e) {
            // when a new session is started we can't get cookies because there is no
            // current page, but there can be no code coverage error either
            $error = null;
        }
        if (!empty($error)) {
            $this->module->resetCookie(self::COVERAGE_COOKIE_ERROR);
            throw new RemoteException($error);
        }
    }

    protected function getRemoteError(array $headers): void
    {
        foreach ($headers as $header) {
            if (strpos($header, self::COVERAGE_HEADER_ERROR) === 0) {
                throw new RemoteException($header);
            }
        }
    }

    protected function addC3AccessHeader(string $header, string $value): void
    {
        $headerString = "{$header}: {$value}\r\n";
        if (strpos($this->c3Access['http']['header'], $headerString) === false) {
            $this->c3Access['http']['header'] .= $headerString;
        }
    }

    protected function applySettings(array $settings): void
    {
        parent::applySettings($settings);
        if (isset($settings['coverage']['remote_context_options'])) {
            $this->c3Access = array_replace_recursive($this->c3Access, $settings['coverage']['remote_context_options']);
        }
    }
}<|MERGE_RESOLUTION|>--- conflicted
+++ resolved
@@ -12,9 +12,9 @@
 use Codeception\Events;
 use Codeception\Exception\ModuleException;
 use Codeception\Exception\RemoteException;
-<<<<<<< HEAD
 use Codeception\Lib\Interfaces\Web as WebInterface;
 use Codeception\Module\WebDriver as WebDriverModule;
+use Facebook\WebDriver\Exception\NoSuchAlertException;
 use RuntimeException;
 use SebastianBergmann\CodeCoverage\CodeCoverage;
 use function array_filter;
@@ -33,9 +33,6 @@
 use function strpos;
 use function unserialize;
 use function usleep;
-=======
-use Facebook\WebDriver\Exception\NoSuchAlertException;
->>>>>>> c25f20d8
 
 /**
  * When collecting code coverage data from local server HTTP requests are sent to c3.php file.
@@ -295,7 +292,7 @@
     {
         // Calling grabCookie() while an alert is present dismisses the alert
         // @see https://github.com/Codeception/Codeception/issues/1485
-        if ($this->module instanceof \Codeception\Module\WebDriver) {
+        if ($this->module instanceof WebDriverModule) {
             try {
                 $alert = $this->module->webDriver->switchTo()->alert();
                 $alert->getText();
