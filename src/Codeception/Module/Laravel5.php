--- conflicted
+++ resolved
@@ -14,7 +14,6 @@
 use Illuminate\Support\Facades\Facade;
 use Codeception\Subscriber\ErrorHandler;
 use Illuminate\Contracts\Auth\Authenticatable;
-use Illuminate\Support\Facades\Facade;
 
 /**
  *
@@ -83,25 +82,18 @@
                 'bootstrap' => 'bootstrap' . DIRECTORY_SEPARATOR . 'app.php',
                 'root' => '',
                 'packages' => 'workbench',
-<<<<<<< HEAD
             ],
             (array) $config
         );
-
-        parent::__construct($container);
-=======
-            ),
-            (array)$config
-        );
-
+        
         $projectDir = explode($this->config['packages'], \Codeception\Configuration::projectDir())[0];
         $projectDir .= $this->config['root'];
 
         $this->config['project_dir'] = $projectDir;
         $this->config['bootstrap_file'] = $projectDir . $this->config['bootstrap'];
-
-        parent::__construct();
->>>>>>> ea122200
+        
+
+        parent::__construct($container);
     }
 
     /**
@@ -161,14 +153,11 @@
      */
     public function _afterStep(Step $step)
     {
-<<<<<<< HEAD
+        parent::_afterStep($step);
+
         Facade::clearResolvedInstances();
-
-=======
->>>>>>> ea122200
-        parent::_afterStep($step);
-
-<<<<<<< HEAD
+    }
+
     /**
      * Revert back to the Codeception error handler,
      * becauses Laravel registers it's own error handler.
@@ -177,9 +166,6 @@
     {
         $handler = new ErrorHandler();
         set_error_handler([$handler, 'errorHandler']);
-=======
-        Facade::clearResolvedInstances();
->>>>>>> ea122200
     }
 
     /**
@@ -200,54 +186,16 @@
     }
 
     /**
-<<<<<<< HEAD
-     * Boot the Laravel application object.
-     *
-     * @return \Illuminate\Foundation\Application
-     * @throws \Codeception\Exception\ModuleConfigException
-=======
      * Register Laravel autoloaders.
->>>>>>> ea122200
      */
     protected function registerAutoloaders()
     {
-<<<<<<< HEAD
-        $projectDir = explode($this->config['packages'], Configuration::projectDir())[0];
-        $projectDir .= $this->config['root'];
-        require $projectDir . 'vendor' . DIRECTORY_SEPARATOR . 'autoload.php';
-
-        ClassLoader::register();
-
-        $bootstrapFile = $projectDir . $this->config['bootstrap'];
-
-        if (!file_exists($bootstrapFile)) {
-            throw new ModuleConfigException(
-                $this,
-                "Laravel bootstrap file not found in $bootstrapFile.\n"
-                . "Please provide a valid path to it using 'bootstrap' config param. "
-            );
-        }
-
-        $app = require $bootstrapFile;
-        $app->loadEnvironmentFrom($this->config['environment_file']);
-
-        return $app;
-=======
         require $this->config['project_dir'] . 'vendor' . DIRECTORY_SEPARATOR . 'autoload.php';
 
         \Illuminate\Support\ClassLoader::register();
     }
 
-    /**
-     * Revert back to the Codeception error handler,
-     * becauses Laravel registers it's own error handler.
-     */
-    protected function revertErrorHandler()
-    {
-        $handler = new ErrorHandler();
-        set_error_handler(array($handler, 'errorHandler'));
->>>>>>> ea122200
-    }
+
 
     /**
      * Provides access the Laravel application object.
@@ -583,7 +531,7 @@
      * @return mixed
      * @part orm
      */
-    public function haveRecord($tableName, $attributes = array())
+    public function haveRecord($tableName, $attributes = [])
     {
         $id = $this->app['db']->table($tableName)->insertGetId($attributes);
         if (!$id) {
@@ -606,7 +554,7 @@
      * @param array $attributes
      * @part orm
      */
-    public function seeRecord($tableName, $attributes = array())
+    public function seeRecord($tableName, $attributes = [])
     {
         $record = $this->findRecord($tableName, $attributes);
         if (!$record) {
@@ -627,7 +575,7 @@
      * @param $tableName
      * @param array $attributes
      */
-    public function dontSeeRecord($tableName, $attributes = array())
+    public function dontSeeRecord($tableName, $attributes = [])
     {
         $record = $this->findRecord($tableName, $attributes);
         $this->debugSection($tableName, json_encode($record));
@@ -650,7 +598,7 @@
      * @return mixed
      * @part orm
      */
-    public function grabRecord($tableName, $attributes = array())
+    public function grabRecord($tableName, $attributes = [])
     {
         return $this->findRecord($tableName, $attributes);
     }
@@ -661,7 +609,7 @@
      * @return mixed
      * @part orm
      */
-    protected function findRecord($tableName, $attributes = array())
+    protected function findRecord($tableName, $attributes = [])
     {
         $query = $this->app['db']->table($tableName);
         foreach ($attributes as $key => $value) {
