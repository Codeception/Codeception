<?php
namespace Codeception\Module;

use Codeception\Exception\ModuleConfigException;
use Codeception\Exception\ModuleException;
use Codeception\Lib\Connector\Laravel5 as LaravelConnector;
use Codeception\Lib\Framework;
use Codeception\Lib\Interfaces\ActiveRecord;
use Codeception\Lib\Interfaces\PartedModule;
use Codeception\Lib\ModuleContainer;
use Codeception\Subscriber\ErrorHandler;
use Codeception\Util\ReflectionHelper;
use Illuminate\Contracts\Auth\Authenticatable;
use Illuminate\Support\Facades\Facade;

/**
 *
 * This module allows you to run functional tests for Laravel 5.
 * It should **not** be used for acceptance tests.
 * See the Acceptance tests section below for more details.
 *
 * ## Demo project
 * <https://github.com/janhenkgerritsen/codeception-laravel5-sample>
 *
 * ## Status
 *
 * * Maintainer: **Jan-Henk Gerritsen**
 * * Stability: **stable**
 *
 * ## Example
 *
 *     modules:
 *         enabled:
 *             - Laravel5:
 *                 environment_file: .env.testing
 *
 * ## Config
 *
 * * cleanup: `boolean`, default `true` - all db queries will be run in transaction, which will be rolled back at the end of test.
 * * environment_file: `string`, default `.env` - The .env file to load for the tests.
 * * bootstrap: `string`, default `bootstrap/app.php` - Relative path to app.php config file.
 * * root: `string`, default `` - Root path of our application.
 * * packages: `string`, default `workbench` - Root path of application packages (if any).
 * * disable_middleware: `boolean`, default `false` - disable all middleware.
 * * disable_events: `boolean`, default `false` - disable all events.
 *
 * ## API
 *
 * * app - `Illuminate\Foundation\Application` instance
 * * client - `\Symfony\Component\BrowserKit\Client` instance
 *
 * ## Parts
 *
 * * ORM - include only haveRecord/grabRecord/seeRecord/dontSeeRecord actions
 *
 * ## Acceptance tests
 *
 * You should not use this module for acceptance tests. If you want to use Laravel functionality with your acceptance tests,
 * for example to do test setup, you can initialize the Laravel functionality by adding the following lines of code to your
 * suite `_bootstrap.php` file:
 *
 *     require 'bootstrap/autoload.php';
 *     $app = require 'bootstrap/app.php';
 *     $app->loadEnvironmentFrom('.env.testing');
 *     $app->instance('request', new \Illuminate\Http\Request);
 *     $app->make('Illuminate\Contracts\Http\Kernel')->bootstrap();
 *
 *
 */
class Laravel5 extends Framework implements ActiveRecord, PartedModule
{

    /**
     * @var \Illuminate\Foundation\Application
     */
    public $app;

    /**
     * @var array
     */
    public $config = [];

    /**
     * Constructor.
     *
     * @param ModuleContainer $container
     * @param array|null $config
     */
    public function __construct(ModuleContainer $container, $config = null)
    {
        $this->config = array_merge(
            [
                'cleanup' => true,
                'environment_file' => '.env',
                'bootstrap' => 'bootstrap' . DIRECTORY_SEPARATOR . 'app.php',
                'root' => '',
                'packages' => 'workbench',
                'disable_middleware' => false,
                'disable_events' => false,
            ],
            (array)$config
        );

        $projectDir = explode($this->config['packages'], \Codeception\Configuration::projectDir())[0];
        $projectDir .= $this->config['root'];

        $this->config['project_dir'] = $projectDir;
        $this->config['bootstrap_file'] = $projectDir . $this->config['bootstrap'];

        parent::__construct($container);
    }

    public function _parts()
    {
        return ['orm'];
    }

    /**
     * Initialize hook.
     */
    public function _initialize()
    {
        $this->checkBootstrapFileExists();
        $this->registerAutoloaders();
        $this->revertErrorHandler();
        $this->client = new LaravelConnector($this);
    }

    /**
     * Before hook.
     *
     * @param \Codeception\TestCase $test
     */
    public function _before(\Codeception\TestCase $test)
    {
        if ($this->app['db'] && $this->config['cleanup']) {
            $this->app['db']->beginTransaction();
        }

        if ($this->app['auth']) {
            $this->app['auth']->logout();
        }

        if ($this->app['session']) {
            // Destroy existing sessions of previous tests
            $this->app['session']->migrate(true);
        }

        $this->client->clearExpectedEvents();
        $this->client->getHistory()->clear();
    }

    /**
     * After hook.
     *
     * @param \Codeception\TestCase $test
     */
    public function _after(\Codeception\TestCase $test)
    {
        if ($this->app['db'] && $this->config['cleanup']) {
            $this->app['db']->rollback();
        }

        if ($missedEvents = $this->client->missedEvents()) {
            $test->fail('The following events did not fire: ' . implode(',', $missedEvents));
        }
    }

    /**
     * After step hook.
     *
     * @param \Codeception\Step $step
     */
    public function _afterStep(\Codeception\Step $step)
    {
        parent::_afterStep($step);

        Facade::clearResolvedInstances();
    }

    /**
     * Make sure the Laravel bootstrap file exists.
     *
     * @throws ModuleConfig
     */
    protected function checkBootstrapFileExists()
    {
        $bootstrapFile = $this->config['bootstrap_file'];

        if (!file_exists($bootstrapFile)) {
            throw new ModuleConfigException(
                $this,
                "Laravel bootstrap file not found in $bootstrapFile.\nPlease provide a valid path to it using 'bootstrap' config param. "
            );
        }
    }

    /**
     * Register Laravel autoloaders.
     */
    protected function registerAutoloaders()
    {
        require $this->config['project_dir'] . 'vendor' . DIRECTORY_SEPARATOR . 'autoload.php';

        \Illuminate\Support\ClassLoader::register();
    }



    /**
     * Revert back to the Codeception error handler,
     * becauses Laravel registers it's own error handler.
     */
    protected function revertErrorHandler()
    {
        $handler = new ErrorHandler();
        set_error_handler(array($handler, 'errorHandler'));
    }

    /**
     * Provides access the Laravel application object.
     *
     * @return \Illuminate\Foundation\Application
     */
    public function getApplication()
    {
        return $this->app;
    }

    /**
     * @param $app
     */
    public function setApplication($app)
    {
        $this->app = $app;
    }

    /**
     * Disable middleware for the next requests.
     *
     * ``` php
     * <?php
     * $I->disableMiddleware();
     * ?>
     * ```
     */
    public function disableMiddleware()
    {
        $this->config['disable_middleware'] = true;
    }

    /**
     * Enable middleware for the next requests.
     *
     * ``` php
     * <?php
     * $I->enableMiddleware();
     * ?>
     * ```
     */
    public function enableMiddleware()
    {
        $this->config['disable_middleware'] = false;
    }

    /**
     * Disable events for the next requests.
     *
     * ``` php
     * <?php
     * $I->disableEvents();
     * ?>
     * ```
     */
    public function disableEvents()
    {
        $this->config['disable_events'] = true;
    }

    /**
     * Enable events for the next requests.
     *
     * ``` php
     * <?php
     * $I->enableEvents();
     * ?>
     * ```
     */
    public function enableEvents()
    {
        $this->config['disable_events'] = false;
    }

    /**
     * Make sure events fired during the test.
     *
     * ``` php
     * <?php
     * $I->expectEvents('App\MyEvent');
     * $I->expectEvents('App\MyEvent', 'App\MyOtherEvent');
     * $I->expectEvents(['App\MyEvent', 'App\MyOtherEvent']);
     * ?>
     * ```
     * @param $events
     */
    public function expectEvents($events)
    {
        $events = is_array($events) ? $events : func_get_args();

        foreach ($events as $expectedEvent) {
            $this->client->addExpectedEvent($expectedEvent);
        }
    }

    /**
     * Opens web page using route name and parameters.
     *
     * ``` php
     * <?php
     * $I->amOnRoute('posts.create');
     * ?>
     * ```
     *
     * @param $routeName
     * @param array $params
     */
    public function amOnRoute($routeName, $params = [])
    {
        $route = $this->getRouteByName($routeName);

        $absolute = !is_null($route->domain());
        $url = $this->app['url']->route($routeName, $params, $absolute);
        $this->amOnPage($url);
    }

    /**
     * Checks that current url matches route
     *
     * ``` php
     * <?php
     * $I->seeCurrentRouteIs('posts.index');
     * ?>
     * ```
     * @param $route
     */
    public function seeCurrentRouteIs($route)
    {
        $this->getRouteByName($route); // Fails if route does not exists
        $currentRoute = $this->app->request->route()->getName();

        if ($currentRoute != $route) {
            $message = is_null($currentRoute) ? "Current route has no name" : "Current route is \"$currentRoute\"";
            $this->fail($message);
        }
    }

    /**
     * Opens web page by action name
     *
     * ``` php
     * <?php
     * $I->amOnAction('PostsController@index');
     * ?>
     * ```
     *
     * @param $action
     * @param array $params
     */
    public function amOnAction($action, $params = [])
    {
        $route = $this->getRouteByAction($action);
        $absolute = !is_null($route->domain());
        $url = $this->app['url']->action($action, $params, $absolute);

        $this->amOnPage($url);
    }

    /**
     * Checks that current url matches action
     *
     * ``` php
     * <?php
     * $I->seeCurrentActionIs('PostsController@index');
     * ?>
     * ```
     *
     * @param $action
     */
    public function seeCurrentActionIs($action)
    {
        $this->getRouteByAction($action); // Fails if route does not exists
        $currentAction = $this->app->request->route()->getActionName();
        $currentAction = ltrim(str_replace($this->getRootControllerNamespace(), "", $currentAction), '\\');

        if ($currentAction != $action) {
            $this->fail("Current action is \"$currentAction\"");
        }
    }

    /**
     * @param $routeName
     * @return mixed
     */
    protected function getRouteByName($routeName)
    {
        if (!$route = $this->app['routes']->getByName($routeName)) {
            $this->fail("Route with name '$routeName' does not exist");
        }

        return $route;
    }

    /**
     * @param string $action
     * @return \Illuminate\Routing\Route
     */
    protected function getRouteByAction($action)
    {
        $namespacedAction = $this->actionWithNamespace($action);

        if (!$route = $this->app['routes']->getByAction($namespacedAction)) {
            $this->fail("Action '$action' does not exist");
        }

        return $route;
    }

    /**
     * Normalize an action to full namespaced action.
     *
     * @param string $action
     * @return string
     */
    protected function actionWithNamespace($action)
    {
        $rootNamespace = $this->getRootControllerNamespace();

        if ($rootNamespace && !(strpos($action, '\\') === 0)) {
            return $rootNamespace . '\\' . $action;
        } else {
            return trim($action, '\\');
        }
    }

    /**
     * Get the root controller namespace for the application.
     *
     * @return string
     */
    protected function getRootControllerNamespace()
    {
        $urlGenerator = $this->app['url'];
        $reflection = new \ReflectionClass($urlGenerator);

        $property = $reflection->getProperty('rootNamespace');
        $property->setAccessible(true);

        return $property->getValue($urlGenerator);
    }

    /**
     * Assert that a session variable exists.
     *
     * ``` php
     * <?php
     * $I->seeInSession('key');
     * $I->seeInSession('key', 'value');
     * ?>
     * ```
     *
     * @param  string|array $key
     * @param  mixed|null $value
     * @return void
     */
    public function seeInSession($key, $value = null)
    {
        if (is_array($key)) {
            $this->seeSessionHasValues($key);
            return;
        }

        if (! $this->app['session']->has($key)) {
            $this->fail("No session variable with key '$key'");
        }

        if (! is_null($value)) {
            $this->assertEquals($value, $this->app['session']->get($key));
        }
    }

    /**
     * Assert that the session has a given list of values.
     *
     * ``` php
     * <?php
     * $I->seeSessionHasValues(['key1', 'key2']);
     * $I->seeSessionHasValues(['key1' => 'value1', 'key2' => 'value2']);
     * ?>
     * ```
     *
     * @param  array $bindings
     * @return void
     */
    public function seeSessionHasValues(array $bindings)
    {
        foreach ($bindings as $key => $value) {
            if (is_int($key)) {
                $this->seeInSession($value);
            } else {
                $this->seeInSession($key, $value);
            }
        }
    }

    /**
     * Assert that form errors are bound to the View.
     *
     * ``` php
     * <?php
     * $I->seeFormHasErrors();
     * ?>
     * ```
     *
     * @return bool
     */
    public function seeFormHasErrors()
    {
        $viewErrorBag = $this->app->make('view')->shared('errors');
        if (count($viewErrorBag) == 0) {
            $this->fail("There are no form errors");
        }
    }

    /**
     * Assert that there are no form errors bound to the View.
     *
     * ``` php
     * <?php
     * $I->dontSeeFormErrors();
     * ?>
     * ```
     *
     * @return bool
     */
    public function dontSeeFormErrors()
    {
        $viewErrorBag = $this->app->make('view')->shared('errors');
        if (count($viewErrorBag) > 0) {
            $this->fail("Found the following form errors: \n\n" . $viewErrorBag->toJson(JSON_PRETTY_PRINT));
        }
    }

    /**
     * Assert that specific form error messages are set in the view.
     *
     * This method calls `seeFormErrorMessage` for each entry in the `$bindings` array.
     *
     * ``` php
     * <?php
     * $I->seeFormErrorMessages([
     *     'username' => 'Invalid Username',
     *     'password' => null,
     * ]);
     * ?>
     * ```
     * @param array $bindings
     */
    public function seeFormErrorMessages(array $bindings)
    {
        foreach ($bindings as $key => $value) {
            $this->seeFormErrorMessage($key, $value);
        }
    }

    /**
     * Assert that a specific form error message is set in the view.
     *
     * If you want to assert that there is a form error message for a specific key
     * but don't care about the actual error message you can omit `$expectedErrorMessage`.
     *
     * If you do pass `$expectedErrorMessage`, this method checks if the actual error message for a key
     * contains `$expectedErrorMessage`.
     *
     * ``` php
     * <?php
     * $I->seeFormErrorMessage('username');
     * $I->seeFormErrorMessage('username', 'Invalid Username');
     * ?>
     * ```
     * @param string $key
     * @param string|null $expectedErrorMessage
     */
    public function seeFormErrorMessage($key, $expectedErrorMessage = null)
    {
        $viewErrorBag = $this->app['view']->shared('errors');

        if (!($viewErrorBag->has($key))) {
            $this->fail("No form error message for key '$key'\n");
        }

        if (! is_null($expectedErrorMessage)) {
            $this->assertContains($expectedErrorMessage, $viewErrorBag->first($key));
        }
    }

    /**
     * Set the currently logged in user for the application.
     * Takes either an object that implements the User interface or
     * an array of credentials.
     *
     * ``` php
     * <?php
     * // provide array of credentials
     * $I->amLoggedAs(['username' => 'jane@example.com', 'password' => 'password']);
     *
     * // provide User object
     * $I->amLoggesAs( new User );
     *
     * // can be verified with $I->seeAuthentication();
     * ?>
     * ```
     * @param  \Illuminate\Contracts\Auth\User|array $user
     * @param  string|null $driver 'eloquent', 'database', or custom driver
     * @return void
     */
    public function amLoggedAs($user, $driver = null)
    {
        if ($user instanceof Authenticatable) {
            return $this->app['auth']->driver($driver)->setUser($user);
        }

        if (! $this->app['auth']->driver($driver)->attempt($user)) {
            $this->fail("Failed to login with credentials " . json_encode($user));
        }
    }

    /**
     * Logout user.
     */
    public function logout()
    {
        $this->app['auth']->logout();
    }

    /**
     * Checks that a user is authenticated
     */
    public function seeAuthentication()
    {
        if (! $this->app['auth']->check()) {
            $this->fail("There is no authenticated user");
        }
    }

    /**
     * Check that user is not authenticated
     */
    public function dontSeeAuthentication()
    {
        if ($this->app['auth']->check()) {
            $this->fail("There is an authenticated user");
        }
    }

    /**
     * Return an instance of a class from the IoC Container.
     * (http://laravel.com/docs/ioc)
     *
     * ``` php
     * <?php
     * // In Laravel
     * App::bind('foo', function($app)
     * {
     *     return new FooBar;
     * });
     *
     * // Then in test
     * $service = $I->grabService('foo');
     *
     * // Will return an instance of FooBar, also works for singletons.
     * ?>
     * ```
     *
     * @param  string $class
     * @return mixed
     */
    public function grabService($class)
    {
        return $this->app[$class];
    }

    /**
     * Inserts record into the database.
     *
     * ``` php
     * <?php
     * $user_id = $I->haveRecord('users', array('name' => 'Davert'));
     * ?>
     * ```
     *
     * @param $tableName
     * @param array $attributes
     * @return mixed
     * @part orm
     */
    public function haveRecord($tableName, $attributes = [])
    {
        try {
            return $this->app['db']->table($tableName)->insertGetId($attributes);
        } catch (\Exception $e) {
            $this->fail("Could not insert record into table '$tableName':\n\n" . $e->getMessage());
        }
    }

    /**
     * Checks that record exists in database.
     *
     * ``` php
     * <?php
     * $I->seeRecord('users', array('name' => 'davert'));
     * ?>
     * ```
     *
     * @param $tableName
     * @param array $attributes
     * @part orm
     */
    public function seeRecord($tableName, $attributes = [])
    {
        if (! $this->findRecord($tableName, $attributes)) {
            $this->fail("Could not find matching record in table '$tableName'");
        }
    }

    /**
     * Checks that record does not exist in database.
     *
     * ``` php
     * <?php
     * $I->dontSeeRecord('users', array('name' => 'davert'));
     * ?>
     * ```
     *
     * @param $tableName
     * @param array $attributes
     * @part orm
     */
    public function dontSeeRecord($tableName, $attributes = [])
    {
        if ($this->findRecord($tableName, $attributes)) {
            $this->fail("Unexpectedly found matching record in table '$tableName'");
        }
    }

    /**
     * Retrieves record from database
     *
     * ``` php
     * <?php
     * $category = $I->grabRecord('users', array('name' => 'davert'));
     * ?>
     * ```
     *
     * @param $tableName
     * @param array $attributes
     * @return mixed
     * @part orm
     */
    public function grabRecord($tableName, $attributes = [])
    {
        if (! $record = $this->findRecord($tableName, $attributes)) {
            $this->fail("Could not find matching record in table '$tableName'");
        }

        return $record;
    }

    /**
     * @param $tableName
     * @param array $attributes
     * @return mixed
     */
    protected function findRecord($tableName, $attributes = [])
    {
        $query = $this->app['db']->table($tableName);
        foreach ($attributes as $key => $value) {
            $query->where($key, $value);
        }

        return $query->first();
    }

    /**
<<<<<<< HEAD
     * Returns a list of recognized domain names.
     * This elements of this list are regular expressions.
     *
     * @return array
     */
    protected function getInternalDomains()
    {
        $internalDomains = [$this->getApplicationDomainRegex()];

        foreach ($this->app['routes'] as $route) {
            if (!is_null($route->domain())) {
                $internalDomains[] = $this->getDomainRegex($route);
            }
        }

        return array_unique($internalDomains);
    }

    /**
     * @return string
     */
    private function getApplicationDomainRegex()
    {
        $server = ReflectionHelper::readPrivateProperty($this->client, 'server');
        $domain = $server['HTTP_HOST'];

        return '/^' . str_replace('.', '\.', $domain) . '$/';
    }

    /**
     * Get the regex for matching the domain part of this route.
     *
     * @param \Illuminate\Routing\Route $route
     * @return string
     */
    private function getDomainRegex($route)
    {
        ReflectionHelper::invokePrivateMethod($route, 'compileRoute');
        $compiledRoute = ReflectionHelper::readPrivateProperty($route, 'compiled');

        return $compiledRoute->getHostRegex();
    }

=======
     * Use Laravel's model factory to create a model.
     * Can only be used with Laravel 5.1 and later.
     *
     * ``` php
     * <?php
     * $I->haveModel('App\User');
     * $I->haveModel('App\User', ['name' => 'John Doe']);
     * $I->haveModel('App\User', [], 'admin');
     * $I->haveModel('App\User', [], 'admin', 3);
     * ?>
     * ```
     *
     * @see http://laravel.com/docs/5.1/testing#model-factories
     * @param string $model
     * @param array $attributes
     * @param string $name
     * @param int $times
     * @return mixed
     */
    public function haveModel($model, $attributes = [], $name = 'default', $times = 1)
    {
        return $this->createModel($model, $attributes, $name, $times);
    }

    /**
     * Use Laravel's model factory to create a model.
     * Can only be used with Laravel 5.1 and later.
     *
     * ``` php
     * <?php
     * $I->createModel('App\User');
     * $I->createModel('App\User', ['name' => 'John Doe']);
     * $I->createModel('App\User', [], 'admin');
     * $I->createModel('App\User', [], 'admin', 3);
     * ?>
     * ```
     *
     * @see http://laravel.com/docs/5.1/testing#model-factories
     * @param string $model
     * @param array $attributes
     * @param string $name
     * @param int $times
     * @return mixed
     */
    public function createModel($model, $attributes = [], $name = 'default', $times = 1)
    {
        try {
            return $this->modelFactory($model, $name, $times)->create($attributes);
        } catch(\Exception $e) {
            $this->fail("Could not create model: \n\n" . get_class($e) . "\n\n" . $e->getMessage());
        }
    }

    /**
     * Use Laravel's model factory to make a model.
     * Can only be used with Laravel 5.1 and later.
     *
     * ``` php
     * <?php
     * $I->makeModel('App\User');
     * $I->makeModel('App\User', ['name' => 'John Doe']);
     * $I->makeModel('App\User', [], 'admin');
     * $I->makeModel('App\User', [], 'admin', 3);
     * ?>
     * ```
     *
     * @see http://laravel.com/docs/5.1/testing#model-factories
     * @param string $model
     * @param array $attributes
     * @param string $name
     * @param int $times
     * @return mixed
     */
    public function makeModel($model, $attributes = [], $name = 'default', $times = 1)
    {
        try {
            return $this->modelFactory($model, $name, $times)->make($attributes);
        } catch(\Exception $e) {
            $this->fail("Could not make model: \n\n" . get_class($e) . "\n\n" . $e->getMessage());
        }
    }

    /**
     * @param string $model
     * @param string $name
     * @param int $times
     * @return \Illuminate\Database\Eloquent\FactoryBuilder
     * @throws ModuleException
     */
    protected function modelFactory($model, $name, $times)
    {
        if (! function_exists('factory')) {
            throw new ModuleException($this, 'The factory() method does not exist. ' .
                'This functionality relies on Laravel model factories, which were introduced in Laravel 5.1.');
        }

        return factory($model, $name, $times);
    }
>>>>>>> 4c582c4a
}<|MERGE_RESOLUTION|>--- conflicted
+++ resolved
@@ -790,52 +790,7 @@
         return $query->first();
     }
 
-    /**
-<<<<<<< HEAD
-     * Returns a list of recognized domain names.
-     * This elements of this list are regular expressions.
-     *
-     * @return array
-     */
-    protected function getInternalDomains()
-    {
-        $internalDomains = [$this->getApplicationDomainRegex()];
-
-        foreach ($this->app['routes'] as $route) {
-            if (!is_null($route->domain())) {
-                $internalDomains[] = $this->getDomainRegex($route);
-            }
-        }
-
-        return array_unique($internalDomains);
-    }
-
-    /**
-     * @return string
-     */
-    private function getApplicationDomainRegex()
-    {
-        $server = ReflectionHelper::readPrivateProperty($this->client, 'server');
-        $domain = $server['HTTP_HOST'];
-
-        return '/^' . str_replace('.', '\.', $domain) . '$/';
-    }
-
-    /**
-     * Get the regex for matching the domain part of this route.
-     *
-     * @param \Illuminate\Routing\Route $route
-     * @return string
-     */
-    private function getDomainRegex($route)
-    {
-        ReflectionHelper::invokePrivateMethod($route, 'compileRoute');
-        $compiledRoute = ReflectionHelper::readPrivateProperty($route, 'compiled');
-
-        return $compiledRoute->getHostRegex();
-    }
-
-=======
+    /*
      * Use Laravel's model factory to create a model.
      * Can only be used with Laravel 5.1 and later.
      *
@@ -934,5 +889,48 @@
 
         return factory($model, $name, $times);
     }
->>>>>>> 4c582c4a
+
+    /**
+     * Returns a list of recognized domain names.
+     * This elements of this list are regular expressions.
+     *
+     * @return array
+     */
+    protected function getInternalDomains()
+    {
+        $internalDomains = [$this->getApplicationDomainRegex()];
+
+        foreach ($this->app['routes'] as $route) {
+            if (!is_null($route->domain())) {
+                $internalDomains[] = $this->getDomainRegex($route);
+            }
+        }
+
+        return array_unique($internalDomains);
+    }
+
+    /**
+     * @return string
+     */
+    private function getApplicationDomainRegex()
+    {
+        $server = ReflectionHelper::readPrivateProperty($this->client, 'server');
+        $domain = $server['HTTP_HOST'];
+
+        return '/^' . str_replace('.', '\.', $domain) . '$/';
+    }
+
+    /**
+     * Get the regex for matching the domain part of this route.
+     *
+     * @param \Illuminate\Routing\Route $route
+     * @return string
+     */
+    private function getDomainRegex($route)
+    {
+        ReflectionHelper::invokePrivateMethod($route, 'compileRoute');
+        $compiledRoute = ReflectionHelper::readPrivateProperty($route, 'compiled');
+
+        return $compiledRoute->getHostRegex();
+    }
 }