--- conflicted
+++ resolved
@@ -103,10 +103,7 @@
         'timeout'  => 90,
         'user'     => 'anonymous',
         'password' => '',
-<<<<<<< HEAD
         'key'      => '',
-=======
->>>>>>> b33bbcbf
         'tmp'      => 'tests/_data',
         'passive'  => false,
         'cleanup'  => true
@@ -140,15 +137,10 @@
         $this->_closeConnection();
 
         // Clean up temp files
-<<<<<<< HEAD
         if ($this->config['cleanup']) {
             if (file_exists($this->config['tmp'] . '/ftp_data_file.tmp')) {
                 unlink($this->config['tmp'] . '/ftp_data_file.tmp');
             }
-=======
-        if ($this->config['cleanup'] and file_exists($this->config['tmp'] . '/ftp_data_file.tmp')) {
-            unlink($this->config['tmp'] . '/ftp_data_file.tmp');
->>>>>>> b33bbcbf
         }
     }
 
@@ -341,11 +333,7 @@
      */
     public function copyDir($src, $dst)
     {
-<<<<<<< HEAD
-        \PHPUnit_Framework_Assert::fail('copyDir() currently unsupported by FTP module');
-=======
         $this->fail('copyDir() currently unsupported by FTP module');
->>>>>>> b33bbcbf
     }
 
     /**
@@ -560,54 +548,10 @@
     private function _openConnection($user = 'anonymous', $password = '')
     {
         $this->_closeConnection();   // Close connection if already open
-<<<<<<< HEAD
-
-        switch (strtolower($this->config['type'])) {
-            case 'sftp':
-                $this->ftp = new \Net_SFTP($this->config['host'], $this->config['port'], $this->config['timeout']);
-                if ($this->ftp === false) {
-                    $this->ftp = null;
-                    \PHPUnit_Framework_Assert::fail('failed to connect to ftp server');
-                }
-
-                if (isset($this->config['key'])) {
-                    $keyFile = file_get_contents($this->config['key']);
-                    $password = new \Crypt_RSA();
-                    $password->loadKey($keyFile);
-                }
-
-                if (!$this->ftp->login($user, $password)) {
-                    \PHPUnit_Framework_Assert::fail('failed to authenticate user');
-                }
-                break;
-            default:
-                $this->ftp = ftp_connect($this->config['host'], $this->config['port'], $this->config['timeout']);
-                if ($this->ftp === false) {
-                    $this->ftp = null;
-                    \PHPUnit_Framework_Assert::fail('failed to connect to ftp server');
-                }
-
-                // Set passive mode option (ftp only option)
-                if (isset($this->config['passive'])) {
-                    ftp_pasv($this->ftp, strtolower($this->config['passive']) == 'enabled');
-                }
-
-                // Login using given access details
-                if (!@ftp_login($this->ftp, $user, $password)) {
-                    \PHPUnit_Framework_Assert::fail('failed to authenticate user');
-                }
-                
-                // Set passive mode option (ftp only option)
-                if (isset($this->config['passive']))
-                {
-                    ftp_pasv($this->ftp, $this->config['passive']);
-                }
-=======
         if ($this->isSFTP()) {
             $this->sftpConnect($user, $password);
         } else {
             $this->ftpConnect($user, $password);
->>>>>>> b33bbcbf
         }
         $pwd = $this->grabDirectory();
         $this->path = $pwd . ($pwd == '/' ? '' : DIRECTORY_SEPARATOR);
@@ -618,21 +562,11 @@
      */
     private function _closeConnection()
     {
-<<<<<<< HEAD
-        if (!is_null($this->ftp)) {
-            switch (strtolower($this->config['type'])) {
-                case 'sftp':
-                    break;
-                default:
-                    ftp_close($this->ftp);
-            }
-=======
         if (!$this->ftp) {
             return;
         }
         if (!$this->isSFTP()) {
             ftp_close($this->ftp);
->>>>>>> b33bbcbf
         }
     }
 
@@ -644,25 +578,10 @@
      */
     private function _listFiles($path)
     {
-<<<<<<< HEAD
-        switch (strtolower($this->config['type'])) {
-            case 'sftp':
-                $files = @$this->ftp->nlist($path);
-                if ($files !== false) {
-                    return $files;
-                }
-                break;
-            default:
-                $files = @ftp_nlist($this->ftp, $path);
-                if ($files !== false) {
-                    return $files;
-                }
-=======
         if ($this->isSFTP()) {
             $files = @$this->ftp->nlist($path);
         } else {
             $files = @ftp_nlist($this->ftp, $path);
->>>>>>> b33bbcbf
         }
         if ($files === false) {
             $this->fail("couldn't list files");
@@ -677,18 +596,6 @@
      */
     private function _directory()
     {
-<<<<<<< HEAD
-        switch (strtolower($this->config['type'])) {
-            case 'sftp':
-                if ($pwd = @$this->ftp->pwd()) {
-                    return $pwd;
-                }// == DIRECTORY_SEPARATOR ? '' : $pwd;
-                break;
-            default:
-                if ($pwd = @ftp_pwd($this->ftp)) {
-                    return $pwd;
-                }
-=======
         if ($this->isSFTP()) {
             // == DIRECTORY_SEPARATOR ? '' : $pwd;
             $pwd = @$this->ftp->pwd();
@@ -697,7 +604,6 @@
         }
         if (!$pwd) {
             $this->fail("couldn't get current directory");
->>>>>>> b33bbcbf
         }
     }
 
@@ -708,18 +614,6 @@
      */
     private function _changeDirectory($path)
     {
-<<<<<<< HEAD
-        switch (strtolower($this->config['type'])) {
-            case 'sftp':
-                if (@$this->ftp->chdir($path)) {
-                    return;
-                }
-                break;
-            default:
-                if (@ftp_chdir($this->ftp, $path)) {
-                    return;
-                }
-=======
         if ($this->isSFTP()) {
             $changed = @$this->ftp->chdir($path);
         } else {
@@ -727,7 +621,6 @@
         }
         if (!$changed) {
             $this->fail("couldn't change directory {$path}");
->>>>>>> b33bbcbf
         }
     }
 
@@ -745,18 +638,6 @@
 
         // Download file to local tmp directory
         $tmp_file = $this->config['tmp'] . "/ftp_data_file.tmp";
-<<<<<<< HEAD
-        switch (strtolower($this->config['type'])) {
-            case 'sftp':
-                if (!@$this->ftp->get($filename, $tmp_file)) {
-                    \PHPUnit_Framework_Assert::fail('failed to download file to tmp directory');
-                }
-                break;
-            default:
-                if (!@ftp_get($this->ftp, $tmp_file, $filename, FTP_BINARY)) {
-                    \PHPUnit_Framework_Assert::fail('failed to download file to tmp directory');
-                }
-=======
 
         if ($this->isSFTP()) {
             $downloaded = @$this->ftp->get($filename, $tmp_file);
@@ -765,7 +646,6 @@
         }
         if (!$downloaded) {
             $this->fail('failed to download file to tmp directory');
->>>>>>> b33bbcbf
         }
 
         // Open file content to variable
@@ -798,19 +678,6 @@
         $this->file = $contents;
 
         // Upload the file to server
-<<<<<<< HEAD
-        switch (strtolower($this->config['type'])) {
-            case 'sftp':
-                if (!@$this->ftp->put($filename, $tmp_file, NET_SFTP_LOCAL_FILE)) {
-                    \PHPUnit_Framework_Assert::fail('failed to upload file to server');
-                }
-                break;
-            default:
-                if (!ftp_put($this->ftp, $filename, $tmp_file, FTP_BINARY)) {
-                    \PHPUnit_Framework_Assert::fail('failed to upload file to server');
-                }
-
-=======
         if ($this->isSFTP()) {
             $uploaded = @$this->ftp->put($filename, $tmp_file, NET_SFTP_LOCAL_FILE);
         } else {
@@ -818,7 +685,6 @@
         }
         if (!$uploaded) {
             $this->fail('failed to upload file to server');
->>>>>>> b33bbcbf
         }
     }
 
@@ -829,18 +695,6 @@
      */
     private function makeDirectory($path)
     {
-<<<<<<< HEAD
-        switch (strtolower($this->config['type'])) {
-            case 'sftp':
-                if (!@$this->ftp->mkdir($path, true)) {
-                    \PHPUnit_Framework_Assert::fail("couldn't make directory {$path}");
-                }
-                break;
-            default:
-                if (!@ftp_mkdir($this->ftp, $path)) {
-                    \PHPUnit_Framework_Assert::fail("couldn't make directory {$path}");
-                }
-=======
         if ($this->isSFTP()) {
             $created = @$this->ftp->mkdir($path, true);
         } else {
@@ -848,7 +702,6 @@
         }
         if (!$created) {
             $this->fail("couldn't make directory {$path}");
->>>>>>> b33bbcbf
         }
         $this->debug("Make directory: {$path}");
     }
@@ -861,18 +714,6 @@
      */
     private function renameDirectory($path, $rename)
     {
-<<<<<<< HEAD
-        switch (strtolower($this->config['type'])) {
-            case 'sftp':
-                if (!@$this->ftp->rename($path, $rename)) {
-                    \PHPUnit_Framework_Assert::fail("couldn't rename directory {$path} to {$rename}");
-                }
-                break;
-            default:
-                if (!@ftp_rename($this->ftp, $path, $rename)) {
-                    \PHPUnit_Framework_Assert::fail("couldn't rename directory {$path} to {$rename}");
-                }
-=======
         if ($this->isSFTP()) {
             $renamed = @$this->ftp->rename($path, $rename);
         } else {
@@ -880,7 +721,6 @@
         }
         if (!$renamed) {
             $this->fail("couldn't rename directory {$path} to {$rename}");
->>>>>>> b33bbcbf
         }
         $this->debug("Renamed directory: {$path} to {$rename}");
     }
@@ -892,39 +732,6 @@
      */
     private function delete($filename, $isDir = flase)
     {
-<<<<<<< HEAD
-        switch (strtolower($this->config['type'])) {
-            case 'sftp':
-                if (!@$this->ftp->delete($filename)) {
-                    \PHPUnit_Framework_Assert::fail("couldn't delete {$filename}");
-                }
-                break;
-            default:
-                if (!@ftp_delete($this->ftp, $filename)) {
-                    \PHPUnit_Framework_Assert::fail("couldn't delete {$filename}");
-                }
-        }
-        $this->debug("Deleted file: {$filename}");
-    }
-
-    /**
-     * Delete directory on server
-     *
-     * @param $path
-     */
-    private function _deleteDirectory($path)
-    {
-        switch (strtolower($this->config['type'])) {
-            case 'sftp':
-                if (!@$this->ftp->delete($path, true)) {
-                    \PHPUnit_Framework_Assert::fail("couldn't delete directory {$path}");
-                }
-                break;
-            default:
-                if (!@$this->_ftp_delete($path)) {
-                    \PHPUnit_Framework_Assert::fail("couldn't delete directory {$path}");
-                }
-=======
         if ($this->isSFTP()) {
             $deleted = @$this->ftp->delete($filename, $isDir);
         } else {
@@ -932,7 +739,6 @@
         }
         if (!$deleted) {
             $this->fail("couldn't delete {$filename}");
->>>>>>> b33bbcbf
         }
         $this->debug("Deleted: {$filename}");
     }
@@ -946,16 +752,6 @@
      */
     private function ftpDelete($directory)
     {
-<<<<<<< HEAD
-        # here we attempt to delete the file/directory
-        if (!(@ftp_rmdir($this->ftp, $directory) || @ftp_delete($this->ftp, $directory))) {
-            # if the attempt to delete fails, get the file listing
-            $filelist = @ftp_nlist($this->ftp, $directory);
-
-            # loop through the file list and recursively delete the FILE in the list
-            foreach ($filelist as $file) {
-                $this->_ftp_delete($file);
-=======
         // here we attempt to delete the file/directory
         if (!(@ftp_rmdir($this->ftp, $directory) || @ftp_delete($this->ftp, $directory))) {
             // if the attempt to delete fails, get the file listing
@@ -964,7 +760,6 @@
             // loop through the file list and recursively delete the FILE in the list
             foreach ($filelist as $file) {
                 $this->ftpDelete($file);
->>>>>>> b33bbcbf
             }
 
             // if the file list is empty, delete the DIRECTORY we passed
@@ -993,18 +788,6 @@
      */
     private function size($filename)
     {
-<<<<<<< HEAD
-        switch (strtolower($this->config['type'])) {
-            case 'sftp':
-                if ($size = @$this->ftp->size($filename)) {
-                    return $size;
-                }
-                break;
-            default:
-                if ($size = @ftp_size($this->ftp, $filename) > 0) {
-                    return $size;
-                }
-=======
         if ($this->isSFTP()) {
             $size = (int)@$this->ftp->size($filename);
         } else {
@@ -1012,7 +795,6 @@
         }
         if ($size > 0) {
             return $size;
->>>>>>> b33bbcbf
         }
         $this->fail("couldn't get the file size for {$filename}");
     }
@@ -1044,23 +826,10 @@
      */
     protected function sftpConnect($user, $password)
     {
-<<<<<<< HEAD
-        switch (strtolower($this->config['type'])) {
-            case 'sftp':
-                if ($info = @$this->ftp->lstat($filename)) {
-                    return $info['mtime'];
-                }
-                break;
-            default:
-                if ($time = @ftp_mdtm($this->ftp, $filename)) {
-                    return $time;
-                }
-=======
         $this->ftp = new \Net_SFTP($this->config['host'], $this->config['port'], $this->config['timeout']);
         if ($this->ftp === false) {
             $this->ftp = null;
             $this->fail('failed to connect to ftp server');
->>>>>>> b33bbcbf
         }
 
         if (isset($this->config['key'])) {
