<?php
namespace Codeception\Module;

use Codeception\Exception\ModuleConfigException;
use Codeception\Lib\Interfaces\DependsOnModule;
use Codeception\Lib\Interfaces\DoctrineProvider;

/**
 * Allows integration and testing for projects with Doctrine2 ORM.
 *
 * Doctrine2 uses EntityManager to perform all database operations.
 * As the module uses active connection and active entity manager, instance of this object should be passed to this module.
 *
 * It can be done in bootstrap file, by setting static $em property:
 *
 * ``` php
 * <?php
 *
 * \Codeception\Module\Doctrine2::$em = $em
 *
 * ```
 * ## Status
 *
 * * Maintainer: **davert**
 * * Stability: **stable**
 * * Contact: codecept@davert.mail.ua
 *
 * ## Config
 *
 * * auto_connect: true - tries to get EntityManager through connected frameworks. If none found expects the $em values specified as described above.
 * * cleanup: true - all doctrine queries will be run in transaction, which will be rolled back at the end of test.
<<<<<<< HEAD
 * * connection_callback: - callable that will return an instance of EntityManager. This is a must if you run Doctrine without Zend2 or Symfony2 frameworks
=======
 * * symfony_em_service: 'doctrine.orm.entity_manager' - use the stated EntityManager (optional).
>>>>>>> b33bbcbf
 *
 *  ### Example (`functional.suite.yml`)
 *
 *      modules:
 *         enabled: [Doctrine2]
 *         config:
 *            Doctrine2:
 *               cleanup: false
 *
 * ## Public Properties
 *
 * * `em` - Entity Manager
 */

class Doctrine2 extends \Codeception\Module implements DependsOnModule
{

<<<<<<< HEAD
    protected $config = ['cleanup' => true, 'connection_callback' => false];

    protected $dependencyMessage = <<<EOF
Provide connection_callback function to establish database connection and get Entity Manager:
```
modules:
    enabled:
        - Doctrine2:
              connection_callback: [My\ConnectionClass, getEntityManager]
```

Or set a dependent module, which can be either Symfony2 or ZF2 to get EM from service locator:

```
modules:
    enabled:
        - Doctrine2:
            depends: Symfony2
```
EOF;

=======
    protected $config = array('cleanup' => true, 'auto_connect' => true, 'symfony_em_service' => 'doctrine.orm.entity_manager');
>>>>>>> b33bbcbf

    /**
     * @var \Doctrine\ORM\EntityManager
     */
    public $em = null;

    /**
     * @var \Codeception\Lib\Interfaces\DoctrineProvider
     */
    private $dependentModule;

    public function _depends()
    {
        if (!$this->config['depends'] && !$this->config['connection_callback']) {
            return [];
        }
        return ['Codeception\Lib\Interfaces\DoctrineProvider' => $this->dependencyMessage];
    }

    public function _inject(DoctrineProvider $dependentModule = null)
    {
        $this->dependentModule = $dependentModule;
    }

    public function _before(\Codeception\TestCase $test)
    {
<<<<<<< HEAD
        if ($this->dependentModule) {
            $this->em = $this->dependentModule->_getEntityManager();
        } else {
            if (is_callable($this->config['connection_callback'])) {
                $this->em = call_user_func($this->config['connection_callback']);
=======
        // trying to connect to Symfony2 and get event manager
        if ($this->config['auto_connect']) {
            if ($this->hasModule('Symfony2')) {
                $symfonyModule = $this->getModule('Symfony2');
                $kernel = $symfonyModule->kernel;
                if ($kernel->getContainer()->has('doctrine')) {
                    self::$em = $kernel->getContainer()->get($this->config['symfony_em_service']);
                    $symfonyModule->client->persistentServices[] = 'doctrine.orm.entity_manager';
                    $symfonyModule->client->persistentServices[] = 'doctrine.orm.default_entity_manager';
                }
            }
            if ($this->hasModule('ZF2')) {
                $zf2Module = $this->getModule('ZF2');
                $application = $zf2Module->application;
                $serviceLocator = $application->getServiceManager();
                if ($entityManager = $serviceLocator->get('Doctrine\ORM\EntityManager')) {
                    self::$em = $entityManager;
                }
>>>>>>> b33bbcbf
            }
        }

        if (!$this->em) {
            throw new ModuleConfigException(
                __CLASS__,
                "Doctrine2 module requires EntityManager explicitly set.\n" .
                "You can use your bootstrap file to assign the EntityManager:\n\n" .
                '\Codeception\Module\Doctrine2::$em = $em'
            );
        }

        if (!$this->em instanceof \Doctrine\ORM\EntityManager) {
            throw new ModuleConfigException(
                __CLASS__,
                "Entity Manager was not properly set.\n" .
                "You can use your bootstrap file to assign the EntityManager:\n\n" .
                '\Codeception\Module\Doctrine2::$em = $em'
            );
        }

        $this->em->getConnection()->connect();
        if ($this->config['cleanup']) {
            $this->em->getConnection()->beginTransaction();
        }
    }

    public function _after(\Codeception\TestCase $test)
    {
        if ($this->config['cleanup'] && $this->em->getConnection()->isTransactionActive()) {
            try {
                $this->em->getConnection()->rollback();
            } catch (\PDOException $e) {
            }
        }
        $this->clean();
    }

    protected function clean()
    {
        $em = $this->em;

        $reflectedEm = new \ReflectionClass($em);
        if ($reflectedEm->hasProperty('repositories')) {
            $property = $reflectedEm->getProperty('repositories');
            $property->setAccessible(true);
            $property->setValue($em, []);
        }
        $this->em->clear();
    }


    /**
     * Performs $em->flush();
     */
    public function flushToDatabase()
    {
        $this->em->flush();
    }


    /**
     * Adds entity to repository and flushes. You can redefine it's properties with the second parameter.
     *
     * Example:
     *
     * ``` php
     * <?php
     * $I->persistEntity(new \Entity\User, array('name' => 'Miles'));
     * $I->persistEntity($user, array('name' => 'Miles'));
     * ```
     *
     * @param $obj
     * @param array $values
     */
    public function persistEntity($obj, $values = [])
    {

        if ($values) {
            $reflectedObj = new \ReflectionClass($obj);
            foreach ($values as $key => $val) {
                $property = $reflectedObj->getProperty($key);
                $property->setAccessible(true);
                $property->setValue($obj, $val);
            }
        }

        $this->em->persist($obj);
        $this->em->flush();
    }

    /**
     * Mocks the repository.
     *
     * With this action you can redefine any method of any repository.
     * Please, note: this fake repositories will be accessible through entity manager till the end of test.
     *
     * Example:
     *
     * ``` php
     * <?php
     *
     * $I->haveFakeRepository('Entity\User', array('findByUsername' => function($username) {  return null; }));
     *
     * ```
     *
     * This creates a stub class for Entity\User repository with redefined method findByUsername, which will always return the NULL value.
     *
     * @param $classname
     * @param array $methods
     */
    public function haveFakeRepository($classname, $methods = [])
    {
        $em = $this->em;

        $metadata = $em->getMetadataFactory()->getMetadataFor($classname);
        $customRepositoryClassName = $metadata->customRepositoryClassName;

        if (!$customRepositoryClassName) {
            $customRepositoryClassName = '\Doctrine\ORM\EntityRepository';
        }

        $mock = \Codeception\Util\Stub::make(
            $customRepositoryClassName, array_merge(
                [
                    '_entityName' => $metadata->name,
                    '_em'         => $em,
                    '_class'      => $metadata
                ], $methods
            )
        );
        $em->clear();
        $reflectedEm = new \ReflectionClass($em);
        if ($reflectedEm->hasProperty('repositories')) {
            $property = $reflectedEm->getProperty('repositories');
            $property->setAccessible(true);
            $property->setValue($em, array_merge($property->getValue($em), [$classname => $mock]));
        } else {
            $this->debugSection('Warning', 'Repository can\'t be mocked, the EventManager class doesn\'t have "repositories" property');
        }
    }

    /**
     * Persists record into repository.
     * This method crates an entity, and sets its properties directly (via reflection).
     * Setters of entity won't be executed, but you can create almost any entity and save it to database.
     * Returns id using `getId` of newly created entity.
     *
     * ```php
     * $I->haveInRepository('Entity\User', array('name' => 'davert'));
     * ```
     */
    public function haveInRepository($entity, array $data)
    {
        $reflectedEntity = new \ReflectionClass($entity);
        $entityObject = $reflectedEntity->newInstance();
        foreach ($reflectedEntity->getProperties() as $property) {
            /** @var $property \ReflectionProperty */
            if (!isset($data[$property->name])) {
                continue;
            }
            $property->setAccessible(true);
            $property->setValue($entityObject, $data[$property->name]);
        }
        $this->em->persist($entityObject);
        $this->em->flush();

        if (method_exists($entityObject, 'getId')) {
            $id = $entityObject->getId();
            $this->debug("$entity entity created with id:$id");
            return $id;
        }
    }

    /**
     * Flushes changes to database executes a query defined by array.
     * It builds query based on array of parameters.
     * You can use entity associations to build complex queries.
     *
     * Example:
     *
     * ``` php
     * <?php
     * $I->seeInRepository('User', array('name' => 'davert'));
     * $I->seeInRepository('User', array('name' => 'davert', 'Company' => array('name' => 'Codegyre')));
     * $I->seeInRepository('Client', array('User' => array('Company' => array('name' => 'Codegyre')));
     * ?>
     * ```
     *
     * Fails if record for given criteria can\'t be found,
     *
     * @param $entity
     * @param array $params
     */
    public function seeInRepository($entity, $params = [])
    {
        $res = $this->proceedSeeInRepository($entity, $params);
        $this->assert($res);
    }

    /**
     * Flushes changes to database and performs ->findOneBy() call for current repository.
     *
     * @param $entity
     * @param array $params
     */
    public function dontSeeInRepository($entity, $params = [])
    {
        $res = $this->proceedSeeInRepository($entity, $params);
        $this->assertNot($res);
    }

    protected function proceedSeeInRepository($entity, $params = [])
    {
        // we need to store to database...
<<<<<<< HEAD
        $this->em->flush();
        $data = $this->em->getClassMetadata($entity);
        $qb = $this->em->getRepository($entity)->createQueryBuilder('s');
        $this->buildAssociationQuery($qb, $entity, 's', $params);
=======
        self::$em->flush();
        $qb = self::$em->getRepository($entity)->createQueryBuilder('s');
        $this->buildAssociationQuery($qb,$entity, 's', $params);
>>>>>>> b33bbcbf
        $this->debug($qb->getDQL());
        $res = $qb->getQuery()->getArrayResult();

        return ['True', (count($res) > 0), "$entity with " . json_encode($params)];
    }

    /**
     * Selects field value from repository.
     * It builds query based on array of parameters.
     * You can use entity associations to build complex queries.
     *
     * Example:
     *
     * ``` php
     * <?php
     * $email = $I->grabFromRepository('User', 'email', array('name' => 'davert'));
     * ?>
     * ```
     *
     * @version 1.1
     * @param $entity
     * @param $field
     * @param array $params
     * @return array
     */
    public function grabFromRepository($entity, $field, $params = [])
    {
        // we need to store to database...
<<<<<<< HEAD
        $this->em->flush();
        $data = $this->em->getClassMetadata($entity);
        $qb = $this->em->getRepository($entity)->createQueryBuilder('s');
        $qb->select('s.' . $field);
        $this->buildAssociationQuery($qb, $entity, 's', $params);
=======
        self::$em->flush();
        $qb = self::$em->getRepository($entity)->createQueryBuilder('s');
        $qb->select('s.'.$field);
        $this->buildAssociationQuery($qb,$entity, 's', $params);
>>>>>>> b33bbcbf
        $this->debug($qb->getDQL());
        return $qb->getQuery()->getSingleScalarResult();
    }

    /**
     * It's Fuckin Recursive!
     *
     * @param $qb
     * @param $assoc
     * @param $alias
     * @param $params
     */
    protected function buildAssociationQuery($qb, $assoc, $alias, $params)
    {
        $data = $this->em->getClassMetadata($assoc);
        foreach ($params as $key => $val) {
            if (isset($data->associationMappings)) {
                if ($map = array_key_exists($key, $data->associationMappings)) {
                    if (is_array($val)) {
                        $qb->innerJoin("$alias.$key", $key);
                        foreach ($val as $column => $v) {
                            if (is_array($v)) {
                                $this->buildAssociationQuery($qb, $map['targetEntity'], $column, $v);
                                continue;
                            }
                            $paramname = $key . '__' . $column;
                            $qb->andWhere("$key.$column = :$paramname");
                            $qb->setParameter($paramname, $v);
                        }
                        continue;
                    }
                }
            }
            if ($val === null) {
                $qb->andWhere("s.$key IS NULL");
            } else {
                $paramname = "s__$key";
                $qb->andWhere("s.$key = :$paramname");
                $qb->setParameter($paramname, $val);
            }

        }
    }
}<|MERGE_RESOLUTION|>--- conflicted
+++ resolved
@@ -29,11 +29,8 @@
  *
  * * auto_connect: true - tries to get EntityManager through connected frameworks. If none found expects the $em values specified as described above.
  * * cleanup: true - all doctrine queries will be run in transaction, which will be rolled back at the end of test.
-<<<<<<< HEAD
  * * connection_callback: - callable that will return an instance of EntityManager. This is a must if you run Doctrine without Zend2 or Symfony2 frameworks
-=======
  * * symfony_em_service: 'doctrine.orm.entity_manager' - use the stated EntityManager (optional).
->>>>>>> b33bbcbf
  *
  *  ### Example (`functional.suite.yml`)
  *
@@ -51,8 +48,7 @@
 class Doctrine2 extends \Codeception\Module implements DependsOnModule
 {
 
-<<<<<<< HEAD
-    protected $config = ['cleanup' => true, 'connection_callback' => false];
+    protected $config = ['cleanup' => true, 'connection_callback' => false, 'symfony_em_service' => 'doctrine.orm.entity_manager'];
 
     protected $dependencyMessage = <<<EOF
 Provide connection_callback function to establish database connection and get Entity Manager:
@@ -73,9 +69,6 @@
 ```
 EOF;
 
-=======
-    protected $config = array('cleanup' => true, 'auto_connect' => true, 'symfony_em_service' => 'doctrine.orm.entity_manager');
->>>>>>> b33bbcbf
 
     /**
      * @var \Doctrine\ORM\EntityManager
@@ -102,32 +95,11 @@
 
     public function _before(\Codeception\TestCase $test)
     {
-<<<<<<< HEAD
         if ($this->dependentModule) {
             $this->em = $this->dependentModule->_getEntityManager();
         } else {
             if (is_callable($this->config['connection_callback'])) {
                 $this->em = call_user_func($this->config['connection_callback']);
-=======
-        // trying to connect to Symfony2 and get event manager
-        if ($this->config['auto_connect']) {
-            if ($this->hasModule('Symfony2')) {
-                $symfonyModule = $this->getModule('Symfony2');
-                $kernel = $symfonyModule->kernel;
-                if ($kernel->getContainer()->has('doctrine')) {
-                    self::$em = $kernel->getContainer()->get($this->config['symfony_em_service']);
-                    $symfonyModule->client->persistentServices[] = 'doctrine.orm.entity_manager';
-                    $symfonyModule->client->persistentServices[] = 'doctrine.orm.default_entity_manager';
-                }
-            }
-            if ($this->hasModule('ZF2')) {
-                $zf2Module = $this->getModule('ZF2');
-                $application = $zf2Module->application;
-                $serviceLocator = $application->getServiceManager();
-                if ($entityManager = $serviceLocator->get('Doctrine\ORM\EntityManager')) {
-                    self::$em = $entityManager;
-                }
->>>>>>> b33bbcbf
             }
         }
 
@@ -343,16 +315,10 @@
     protected function proceedSeeInRepository($entity, $params = [])
     {
         // we need to store to database...
-<<<<<<< HEAD
         $this->em->flush();
         $data = $this->em->getClassMetadata($entity);
         $qb = $this->em->getRepository($entity)->createQueryBuilder('s');
         $this->buildAssociationQuery($qb, $entity, 's', $params);
-=======
-        self::$em->flush();
-        $qb = self::$em->getRepository($entity)->createQueryBuilder('s');
-        $this->buildAssociationQuery($qb,$entity, 's', $params);
->>>>>>> b33bbcbf
         $this->debug($qb->getDQL());
         $res = $qb->getQuery()->getArrayResult();
 
@@ -381,18 +347,11 @@
     public function grabFromRepository($entity, $field, $params = [])
     {
         // we need to store to database...
-<<<<<<< HEAD
         $this->em->flush();
         $data = $this->em->getClassMetadata($entity);
         $qb = $this->em->getRepository($entity)->createQueryBuilder('s');
         $qb->select('s.' . $field);
         $this->buildAssociationQuery($qb, $entity, 's', $params);
-=======
-        self::$em->flush();
-        $qb = self::$em->getRepository($entity)->createQueryBuilder('s');
-        $qb->select('s.'.$field);
-        $this->buildAssociationQuery($qb,$entity, 's', $params);
->>>>>>> b33bbcbf
         $this->debug($qb->getDQL());
         return $qb->getQuery()->getSingleScalarResult();
     }
