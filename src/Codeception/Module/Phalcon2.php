<?php
namespace Codeception\Module;

<<<<<<< HEAD
use Phalcon\Di;
use Phalcon\Mvc\Model as PhalconModel;
use Codeception\TestInterface;

=======
>>>>>>> 8ab258d7
/**
 * This module provides integration with [Phalcon framework](http://www.phalconphp.com/) (2.x).
 * Please try it and leave your feedback.
 * The module is based on the Phalcon1 module.
 *
 * ## Demo Project
 *
 * <https://github.com/phalcon/forum>
 *
 * ## Status
 *
 * * Maintainer: **Serghei Iakovlev**
 * * Stability: **stable**
 * * Contact: sadhooklay@gmail.com
 *
 * ## Example
 *
 *     modules:
 *         enabled:
 *             - Phalcon2:
 *                 bootstrap: 'app/config/bootstrap.php'
 *                 cleanup: true
 *                 savepoints: true
 *
 * ## Config
 *
 * The following configurations are required for this module:
 * * boostrap: the path of the application bootstrap file</li>
 * * cleanup: cleanup database (using transactions)</li>
 * * savepoints: use savepoints to emulate nested transactions</li>
 *
 * The application bootstrap file must return Application object but not call its handle() method.
 *
 * Sample bootstrap (`app/config/bootstrap.php`):
 *
 * ``` php
 * <?php
 * $config = include __DIR__ . "/config.php";
 * include __DIR__ . "/loader.php";
 * $di = new \Phalcon\DI\FactoryDefault();
 * include __DIR__ . "/services.php";
 * return new \Phalcon\Mvc\Application($di);
 * ?>
 * ```
 *
 * ## API
 *
 * * di - `Phalcon\Di\Injectable` instance
 * * client - `BrowserKit` client
 *
 * ## Parts
 *
 * * ORM - include only haveRecord/grabRecord/seeRecord/dontSeeRecord actions
 *
 */
class Phalcon2 extends Phalcon1
{
}<|MERGE_RESOLUTION|>--- conflicted
+++ resolved
@@ -1,13 +1,6 @@
 <?php
 namespace Codeception\Module;
 
-<<<<<<< HEAD
-use Phalcon\Di;
-use Phalcon\Mvc\Model as PhalconModel;
-use Codeception\TestInterface;
-
-=======
->>>>>>> 8ab258d7
 /**
  * This module provides integration with [Phalcon framework](http://www.phalconphp.com/) (2.x).
  * Please try it and leave your feedback.
