<<<<<<< HEAD
<?php
namespace Codeception\Module;

use Codeception\Lib\Framework;
use Codeception\Lib\Interfaces\ActiveRecord;
use Codeception\Subscriber\ErrorHandler;
use Illuminate\Http\Request;
use Illuminate\Foundation\Testing\Client;
use Illuminate\Auth\UserInterface;
use Illuminate\Support\MessageBag;

/**
 *
 * This module allows you to run functional tests for Laravel 4.
 * Module is very fresh and should be improved with Laravel testing capabilities.
 * Please try it and leave your feedbacks. If you want to maintain it - connect Codeception team.
 *
 * Uses 'bootstrap/start.php' to launch.
 *
 * ## Demo Project
 *
 * <https://github.com/Codeception/sample-l4-app>
 *
 * ## Status
 *
 * * Maintainer: **Jon Phipps, Davert**
 * * Stability: **alpha**
 * * Contact: davert.codeception@mailican.com
 *
 *
 * ## API
 *
 * * kernel - `Illuminate\Foundation\Application` instance
 * * client - `BrowserKit` client
 *
 * ## Known Issues
 *
 * When submitting form do not use `Input::all` to pass to store (hope you won't do this anyway).
 * Codeception creates internal form fields, so you get exception trying to save them.
 *
 */
class Laravel4 extends Framework implements ActiveRecord
{

    public $kernel;
    protected $config = array('cleanup' => true);

    public function _initialize()
    {
        $projectDir = \Codeception\Configuration::projectDir();
        require $projectDir . '/vendor/autoload.php';

        \Illuminate\Support\ClassLoader::register();

        if (is_dir($workbench = $projectDir . 'workbench')) {
            \Illuminate\Workbench\Starter::start($workbench);
        }
        $unitTesting = true;
        $testEnvironment = 'testing';
        $app = require $projectDir . 'bootstrap/start.php';
        $app->boot();
        $this->kernel = $app;

        $this->revertErrorHandler();
    }

    protected function revertErrorHandler()
    {
        $handler = new ErrorHandler();
        set_error_handler(array($handler, 'errorHandler'));
    }

    public function _before(\Codeception\TestCase $test)
    {
        $this->client = new Client($this->kernel);
        $this->client->followRedirects(true);
        if ($this->config['cleanup'] and $this->expectedLaravelVersion(4.1)) {
            $this->kernel['db']->beginTransaction();
        }
    }

    public function _after(\Codeception\TestCase $test)
    {
        if ($this->config['cleanup'] and $this->expectedLaravelVersion(4.1)) {
            $this->kernel['db']->rollback();
        }
        $this->kernel->shutdown();
    }

    protected function expectedLaravelVersion($ver)
    {
        return floatval(\Illuminate\Foundation\Application::VERSION) >= floatval($ver);
    }

    public function _beforeStep(\Codeception\Step $step)
    {
        // saving referer for redirecting back
        $headers = $this->kernel->request->headers;
        if (!$this->client->getHistory()->isEmpty()) {
            $headers->set('referer', $this->client->getHistory()->current()->getUri());
        }
    }

    /**
     * Assert that the session has a given list of values.
     *
     * @param  string|array $key
     * @param  mixed $value
     * @return void
     */
    public function seeInSession($key, $value = null)
    {
        if (is_array($key)) {
            $this->seeSessionHasValues($key);
            return;
        }

        if (is_null($value)) {
            $this->assertTrue($this->kernel['session']->has($key));
        } else {
            $this->assertEquals($value, $this->kernel['session']->get($key));
        }
    }

    /**
     * Assert that the session has a given list of values.
     *
     * @param  array $bindings
     * @return void
     */
    public function seeSessionHasValues(array $bindings)
    {
        foreach ($bindings as $key => $value) {
            if (is_int($key)) {
                $this->seeInSession($value);
            } else {
                $this->seeInSession($key, $value);
            }
        }
    }

    /**
     * Assert that Session has error messages
     * The seeSessionHasValues cannot be used, as Message bag Object is returned by Laravel4
     *
     * Useful for validation messages and generally messages array
     *  e.g.
     *  return `Redirect::to('register')->withErrors($validator);`
     *
     * Example of Usage
     *
     * ``` php
     * <?php
     * $I->seeSessionErrorMessage(array('username'=>'Invalid Username'));
     * ?>
     * ```
     * @param array $bindings
     */
    public function seeSessionErrorMessage(array $bindings)
    {
        $this->seeSessionHasErrors(); //check if  has errors at all
        $errorMessageBag = $this->kernel['session']->get('errors');
        foreach($bindings as $key => $value){
            $this->assertEquals($value, $errorMessageBag->first($key));
        }
    }
    /**
     * Assert that the session has errors bound.
     *
     * @return bool
     */
    public function seeSessionHasErrors()
    {
        $this->seeInSession('errors');
    }

    /**
     * Set the currently logged in user for the application.
     *
     * @param  \Illuminate\Auth\UserInterface $user
     * @param  string $driver
     * @return void
     */
    public function amLoggedAs(UserInterface $user, $driver = null)
    {
        $this->kernel['auth']->driver($driver)->setUser($user);
    }

    /**
     * Return an instance of a class from the IoC Container.
     * (http://laravel.com/docs/ioc)
     *
     * Example
     * ``` php
     * <?php
     * // In Laravel
     * App::bind('foo', function($app)
     * {
     *     return new FooBar;
     * });
     *
     * // Then in test
     * $service = $I->grabService('foo');
     *
     * // Will return an instance of FooBar, also works for singletons.
     * ?>
     * ```
     *
     * @param  string $class
     * @return mixed
     */
    public function grabService($class)
    {
        return $this->kernel[$class];
    }

    /**
     * Inserts record into the database.
     *
     * ``` php
     * <?php
     * $user_id = $I->haveRecord('users', array('name' => 'Davert'));
     * ?>
     * ```
     *
     * @param $model
     * @param array $attributes
     * @return mixed
     */
    public function haveRecord($model, $attributes = array())
    {
        $id = $this->kernel['db']->table($model)->insertGetId($attributes);
        if (!$id) {
            $this->fail("Couldnt insert record into table $model");
        }
        return $id;
    }

    /**
     * Checks that record exists in database.
     *
     * ``` php
     * $I->seeRecord('users', array('name' => 'davert'));
     * ```
     *
     * @param $model
     * @param array $attributes
     */
    public function seeRecord($model, $attributes = array())
    {
        $record = $this->findRecord($model, $attributes);
        if (!$record) {
            $this->fail("Couldn't find $model with ".json_encode($attributes));
        }
        $this->debugSection($model, json_encode($record));
    }

    /**
     * Checks that record does not exist in database.
     *
     * ``` php
     * $I->dontSeeRecord('users', array('name' => 'davert'));
     * ```
     *
     * @param $model
     * @param array $attributes
     */
    public function dontSeeRecord($model, $attributes = array())
    {
        $record = $this->findRecord($model, $attributes);
        $this->debugSection($model, json_encode($record));
        if ($record) {
            $this->fail("Unexpectedly managed to find $model with ".json_encode($attributes));
        }
    }

    /**
     * Retrieves record from database
     *
     * ``` php
     * $category = $I->grabRecord('users', array('name' => 'davert'));
     * ```
     *
     * @param $model
     * @param array $attributes
     * @return mixed
     */
    public function grabRecord($model, $attributes = array())
    {
        return $this->findRecord($model, $attributes);
    }

    protected function findRecord($model, $attributes = array())
    {
        $query = $this->kernel['db']->table($model);
        foreach ($attributes as $key => $value) {
            $query->where($key, $value);
        }
        return $query->first();
    }


}
=======
<?php
namespace Codeception\Module;

use Codeception\Codecept;
use Codeception\Exception\ModuleConfig;
use Codeception\Subscriber\ErrorHandler;
use Illuminate\Http\Request;
use Illuminate\Foundation\Testing\Client;
use Illuminate\Auth\UserInterface;
use Illuminate\Support\MessageBag;

/**
 *
 * This module allows you to run functional tests for Laravel 4.
 * Module is very fresh and should be improved with Laravel testing capabilities.
 * Please try it and leave your feedbacks. If you want to maintain it - connect Codeception team.
 *
 * Uses 'bootstrap/start.php' to launch.
 *
 * ## Demo Project
 *
 * <https://github.com/Codeception/sample-l4-app>
 *
 * ## Status
 *
 * * Maintainer: **Jon Phipps, Davert**
 * * Stability: **alpha**
 * * Contact: davert.codeception@mailican.com
 *
 * ## Config
 *
 * * start: `bootstrap/start.php` - relative path to start.php config file
 * * cleanup: true - all db queries will be run in transaction, which will be rolled back at the end of test.
 *
 *
 * ## API
 *
 * * kernel - `Illuminate\Foundation\Application` instance
 * * client - `BrowserKit` client
 *
 * ## Known Issues
 *
 * When submitting form do not use `Input::all` to pass to store (hope you won't do this anyway).
 * Codeception creates internal form fields, so you get exception trying to save them.
 *
 */
class Laravel4 extends \Codeception\Util\Framework implements \Codeception\Util\ActiveRecordInterface
{

    protected $config = array(
        'cleanup' => true,
        'start' => 'bootstrap/start.php'
    );

    public function _initialize()
    {
        $projectDir = \Codeception\Configuration::projectDir();
        require $projectDir . '/vendor/autoload.php';

        \Illuminate\Support\ClassLoader::register();

        if (is_dir($workbench = $projectDir . 'workbench')) {
            \Illuminate\Workbench\Starter::start($workbench);
        }
        $unitTesting = true;
        $testEnvironment = 'testing';

        $startFile = $projectDir . $this->config['start'];
        if (!file_exists($startFile)) {
            throw new ModuleConfig($this, "Laravel start.php file not found in $startFile.\nPlease provide a valid path to it using 'start' config param. ");
        }
        $app = require $startFile;
        $app->boot();
        $this->kernel = $app;

        $this->revertErrorHandler();
    }

    protected function revertErrorHandler()
    {
        $handler = new ErrorHandler();
        set_error_handler(array($handler, 'errorHandler'));
    }

    public function _before(\Codeception\TestCase $test)
    {
        $this->client = new Client($this->kernel);
        $this->client->followRedirects(true);
        if ($this->config['cleanup'] and $this->expectedLaravelVersion(4.1)) {
            $this->kernel['db']->beginTransaction();
        }
    }

    public function _after(\Codeception\TestCase $test)
    {
        if ($this->config['cleanup'] and $this->expectedLaravelVersion(4.1)) {
            $this->kernel['db']->rollback();
        }
        $this->kernel->shutdown();
    }

    protected function expectedLaravelVersion($ver)
    {
        return floatval(\Illuminate\Foundation\Application::VERSION) >= floatval($ver);
    }

    public function _beforeStep(\Codeception\Step $step)
    {
        // saving referer for redirecting back
        $headers = $this->kernel->request->headers;
        if (!$this->client->getHistory()->isEmpty()) {
            $headers->set('referer', $this->client->getHistory()->current()->getUri());
        }
    }

    /**
     * Assert that the session has a given list of values.
     *
     * @param  string|array $key
     * @param  mixed $value
     * @return void
     */
    public function seeInSession($key, $value = null)
    {
        if (is_array($key)) {
            $this->seeSessionHasValues($key);
            return;
        }

        if (is_null($value)) {
            $this->assertTrue($this->kernel['session']->has($key));
        } else {
            $this->assertEquals($value, $this->kernel['session']->get($key));
        }
    }

    /**
     * Assert that the session has a given list of values.
     *
     * @param  array $bindings
     * @return void
     */
    public function seeSessionHasValues(array $bindings)
    {
        foreach ($bindings as $key => $value) {
            if (is_int($key)) {
                $this->seeInSession($value);
            } else {
                $this->seeInSession($key, $value);
            }
        }
    }

    /**
     * Assert that Session has error messages
     * The seeSessionHasValues cannot be used, as Message bag Object is returned by Laravel4
     *
     * Useful for validation messages and generally messages array
     *  e.g.
     *  return `Redirect::to('register')->withErrors($validator);`
     *
     * Example of Usage
     *
     * ``` php
     * <?php
     * $I->seeSessionErrorMessage(array('username'=>'Invalid Username'));
     * ?>
     * ```
     * @param array $bindings
     */
    public function seeSessionErrorMessage(array $bindings)
    {
        $this->seeSessionHasErrors(); //check if  has errors at all
        $errorMessageBag = $this->kernel['session']->get('errors');
        foreach($bindings as $key => $value){
            $this->assertEquals($value, $errorMessageBag->first($key));
        }
    }
    /**
     * Assert that the session has errors bound.
     *
     * @return bool
     */
    public function seeSessionHasErrors()
    {
        $this->seeInSession('errors');
    }

    /**
     * Set the currently logged in user for the application.
     *
     * @param  \Illuminate\Auth\UserInterface $user
     * @param  string $driver
     * @return void
     */
    public function amLoggedAs(UserInterface $user, $driver = null)
    {
        $this->kernel['auth']->driver($driver)->setUser($user);
    }

    /**
     * Return an instance of a class from the IoC Container.
     * (http://laravel.com/docs/ioc)
     *
     * Example
     * ``` php
     * <?php
     * // In Laravel
     * App::bind('foo', function($app)
     * {
     *     return new FooBar;
     * });
     *
     * // Then in test
     * $service = $I->grabService('foo');
     *
     * // Will return an instance of FooBar, also works for singletons.
     * ?>
     * ```
     *
     * @param  string $class
     * @return mixed
     */
    public function grabService($class)
    {
        return $this->kernel[$class];
    }

    /**
     * Inserts record into the database.
     *
     * ``` php
     * <?php
     * $user_id = $I->haveRecord('users', array('name' => 'Davert'));
     * ?>
     * ```
     *
     * @param $model
     * @param array $attributes
     * @return mixed
     */
    public function haveRecord($model, $attributes = array())
    {
        $id = $this->kernel['db']->table($model)->insertGetId($attributes);
        if (!$id) {
            $this->fail("Couldnt insert record into table $model");
        }
        return $id;
    }

    /**
     * Checks that record exists in database.
     *
     * ``` php
     * $I->seeRecord('users', array('name' => 'davert'));
     * ```
     *
     * @param $model
     * @param array $attributes
     */
    public function seeRecord($model, $attributes = array())
    {
        $record = $this->findRecord($model, $attributes);
        if (!$record) {
            $this->fail("Couldn't find $model with ".json_encode($attributes));
        }
        $this->debugSection($model, json_encode($record));
    }

    /**
     * Checks that record does not exist in database.
     *
     * ``` php
     * $I->dontSeeRecord('users', array('name' => 'davert'));
     * ```
     *
     * @param $model
     * @param array $attributes
     */
    public function dontSeeRecord($model, $attributes = array())
    {
        $record = $this->findRecord($model, $attributes);
        $this->debugSection($model, json_encode($record));
        if ($record) {
            $this->fail("Unexpectedly managed to find $model with ".json_encode($attributes));
        }
    }

    /**
     * Retrieves record from database
     *
     * ``` php
     * $category = $I->grabRecord('users', array('name' => 'davert'));
     * ```
     *
     * @param $model
     * @param array $attributes
     * @return mixed
     */
    public function grabRecord($model, $attributes = array())
    {
        return $this->findRecord($model, $attributes);
    }

    protected function findRecord($model, $attributes = array())
    {
        $query = $this->kernel['db']->table($model);
        foreach ($attributes as $key => $value) {
            $query->where($key, $value);
        }
        return $query->first();
    }


}
>>>>>>> 74d1e322
<|MERGE_RESOLUTION|>--- conflicted
+++ resolved
@@ -1,4 +1,3 @@
-<<<<<<< HEAD
 <?php
 namespace Codeception\Module;
 
@@ -28,6 +27,10 @@
  * * Stability: **alpha**
  * * Contact: davert.codeception@mailican.com
  *
+ * ## Config
+ *
+ * * start: `bootstrap/start.php` - relative path to start.php config file
+ * * cleanup: true - all db queries will be run in transaction, which will be rolled back at the end of test.
  *
  * ## API
  *
@@ -42,9 +45,15 @@
  */
 class Laravel4 extends Framework implements ActiveRecord
 {
-
+    /**
+     * @var \Illuminate\Foundation\Application
+     */
     public $kernel;
-    protected $config = array('cleanup' => true);
+
+    protected $config = array(
+        'cleanup' => true,
+        'start' => 'bootstrap/start.php'
+    );
 
     public function _initialize()
     {
@@ -58,7 +67,12 @@
         }
         $unitTesting = true;
         $testEnvironment = 'testing';
-        $app = require $projectDir . 'bootstrap/start.php';
+
+        $startFile = $projectDir . $this->config['start'];
+        if (!file_exists($startFile)) {
+            throw new ModuleConfig($this, "Laravel start.php file not found in $startFile.\nPlease provide a valid path to it using 'start' config param. ");
+        }
+        $app = require $startFile;
         $app->boot();
         $this->kernel = $app;
 
@@ -301,321 +315,4 @@
     }
 
 
-}
-=======
-<?php
-namespace Codeception\Module;
-
-use Codeception\Codecept;
-use Codeception\Exception\ModuleConfig;
-use Codeception\Subscriber\ErrorHandler;
-use Illuminate\Http\Request;
-use Illuminate\Foundation\Testing\Client;
-use Illuminate\Auth\UserInterface;
-use Illuminate\Support\MessageBag;
-
-/**
- *
- * This module allows you to run functional tests for Laravel 4.
- * Module is very fresh and should be improved with Laravel testing capabilities.
- * Please try it and leave your feedbacks. If you want to maintain it - connect Codeception team.
- *
- * Uses 'bootstrap/start.php' to launch.
- *
- * ## Demo Project
- *
- * <https://github.com/Codeception/sample-l4-app>
- *
- * ## Status
- *
- * * Maintainer: **Jon Phipps, Davert**
- * * Stability: **alpha**
- * * Contact: davert.codeception@mailican.com
- *
- * ## Config
- *
- * * start: `bootstrap/start.php` - relative path to start.php config file
- * * cleanup: true - all db queries will be run in transaction, which will be rolled back at the end of test.
- *
- *
- * ## API
- *
- * * kernel - `Illuminate\Foundation\Application` instance
- * * client - `BrowserKit` client
- *
- * ## Known Issues
- *
- * When submitting form do not use `Input::all` to pass to store (hope you won't do this anyway).
- * Codeception creates internal form fields, so you get exception trying to save them.
- *
- */
-class Laravel4 extends \Codeception\Util\Framework implements \Codeception\Util\ActiveRecordInterface
-{
-
-    protected $config = array(
-        'cleanup' => true,
-        'start' => 'bootstrap/start.php'
-    );
-
-    public function _initialize()
-    {
-        $projectDir = \Codeception\Configuration::projectDir();
-        require $projectDir . '/vendor/autoload.php';
-
-        \Illuminate\Support\ClassLoader::register();
-
-        if (is_dir($workbench = $projectDir . 'workbench')) {
-            \Illuminate\Workbench\Starter::start($workbench);
-        }
-        $unitTesting = true;
-        $testEnvironment = 'testing';
-
-        $startFile = $projectDir . $this->config['start'];
-        if (!file_exists($startFile)) {
-            throw new ModuleConfig($this, "Laravel start.php file not found in $startFile.\nPlease provide a valid path to it using 'start' config param. ");
-        }
-        $app = require $startFile;
-        $app->boot();
-        $this->kernel = $app;
-
-        $this->revertErrorHandler();
-    }
-
-    protected function revertErrorHandler()
-    {
-        $handler = new ErrorHandler();
-        set_error_handler(array($handler, 'errorHandler'));
-    }
-
-    public function _before(\Codeception\TestCase $test)
-    {
-        $this->client = new Client($this->kernel);
-        $this->client->followRedirects(true);
-        if ($this->config['cleanup'] and $this->expectedLaravelVersion(4.1)) {
-            $this->kernel['db']->beginTransaction();
-        }
-    }
-
-    public function _after(\Codeception\TestCase $test)
-    {
-        if ($this->config['cleanup'] and $this->expectedLaravelVersion(4.1)) {
-            $this->kernel['db']->rollback();
-        }
-        $this->kernel->shutdown();
-    }
-
-    protected function expectedLaravelVersion($ver)
-    {
-        return floatval(\Illuminate\Foundation\Application::VERSION) >= floatval($ver);
-    }
-
-    public function _beforeStep(\Codeception\Step $step)
-    {
-        // saving referer for redirecting back
-        $headers = $this->kernel->request->headers;
-        if (!$this->client->getHistory()->isEmpty()) {
-            $headers->set('referer', $this->client->getHistory()->current()->getUri());
-        }
-    }
-
-    /**
-     * Assert that the session has a given list of values.
-     *
-     * @param  string|array $key
-     * @param  mixed $value
-     * @return void
-     */
-    public function seeInSession($key, $value = null)
-    {
-        if (is_array($key)) {
-            $this->seeSessionHasValues($key);
-            return;
-        }
-
-        if (is_null($value)) {
-            $this->assertTrue($this->kernel['session']->has($key));
-        } else {
-            $this->assertEquals($value, $this->kernel['session']->get($key));
-        }
-    }
-
-    /**
-     * Assert that the session has a given list of values.
-     *
-     * @param  array $bindings
-     * @return void
-     */
-    public function seeSessionHasValues(array $bindings)
-    {
-        foreach ($bindings as $key => $value) {
-            if (is_int($key)) {
-                $this->seeInSession($value);
-            } else {
-                $this->seeInSession($key, $value);
-            }
-        }
-    }
-
-    /**
-     * Assert that Session has error messages
-     * The seeSessionHasValues cannot be used, as Message bag Object is returned by Laravel4
-     *
-     * Useful for validation messages and generally messages array
-     *  e.g.
-     *  return `Redirect::to('register')->withErrors($validator);`
-     *
-     * Example of Usage
-     *
-     * ``` php
-     * <?php
-     * $I->seeSessionErrorMessage(array('username'=>'Invalid Username'));
-     * ?>
-     * ```
-     * @param array $bindings
-     */
-    public function seeSessionErrorMessage(array $bindings)
-    {
-        $this->seeSessionHasErrors(); //check if  has errors at all
-        $errorMessageBag = $this->kernel['session']->get('errors');
-        foreach($bindings as $key => $value){
-            $this->assertEquals($value, $errorMessageBag->first($key));
-        }
-    }
-    /**
-     * Assert that the session has errors bound.
-     *
-     * @return bool
-     */
-    public function seeSessionHasErrors()
-    {
-        $this->seeInSession('errors');
-    }
-
-    /**
-     * Set the currently logged in user for the application.
-     *
-     * @param  \Illuminate\Auth\UserInterface $user
-     * @param  string $driver
-     * @return void
-     */
-    public function amLoggedAs(UserInterface $user, $driver = null)
-    {
-        $this->kernel['auth']->driver($driver)->setUser($user);
-    }
-
-    /**
-     * Return an instance of a class from the IoC Container.
-     * (http://laravel.com/docs/ioc)
-     *
-     * Example
-     * ``` php
-     * <?php
-     * // In Laravel
-     * App::bind('foo', function($app)
-     * {
-     *     return new FooBar;
-     * });
-     *
-     * // Then in test
-     * $service = $I->grabService('foo');
-     *
-     * // Will return an instance of FooBar, also works for singletons.
-     * ?>
-     * ```
-     *
-     * @param  string $class
-     * @return mixed
-     */
-    public function grabService($class)
-    {
-        return $this->kernel[$class];
-    }
-
-    /**
-     * Inserts record into the database.
-     *
-     * ``` php
-     * <?php
-     * $user_id = $I->haveRecord('users', array('name' => 'Davert'));
-     * ?>
-     * ```
-     *
-     * @param $model
-     * @param array $attributes
-     * @return mixed
-     */
-    public function haveRecord($model, $attributes = array())
-    {
-        $id = $this->kernel['db']->table($model)->insertGetId($attributes);
-        if (!$id) {
-            $this->fail("Couldnt insert record into table $model");
-        }
-        return $id;
-    }
-
-    /**
-     * Checks that record exists in database.
-     *
-     * ``` php
-     * $I->seeRecord('users', array('name' => 'davert'));
-     * ```
-     *
-     * @param $model
-     * @param array $attributes
-     */
-    public function seeRecord($model, $attributes = array())
-    {
-        $record = $this->findRecord($model, $attributes);
-        if (!$record) {
-            $this->fail("Couldn't find $model with ".json_encode($attributes));
-        }
-        $this->debugSection($model, json_encode($record));
-    }
-
-    /**
-     * Checks that record does not exist in database.
-     *
-     * ``` php
-     * $I->dontSeeRecord('users', array('name' => 'davert'));
-     * ```
-     *
-     * @param $model
-     * @param array $attributes
-     */
-    public function dontSeeRecord($model, $attributes = array())
-    {
-        $record = $this->findRecord($model, $attributes);
-        $this->debugSection($model, json_encode($record));
-        if ($record) {
-            $this->fail("Unexpectedly managed to find $model with ".json_encode($attributes));
-        }
-    }
-
-    /**
-     * Retrieves record from database
-     *
-     * ``` php
-     * $category = $I->grabRecord('users', array('name' => 'davert'));
-     * ```
-     *
-     * @param $model
-     * @param array $attributes
-     * @return mixed
-     */
-    public function grabRecord($model, $attributes = array())
-    {
-        return $this->findRecord($model, $attributes);
-    }
-
-    protected function findRecord($model, $attributes = array())
-    {
-        $query = $this->kernel['db']->table($model);
-        foreach ($attributes as $key => $value) {
-            $query->where($key, $value);
-        }
-        return $query->first();
-    }
-
-
-}
->>>>>>> 74d1e322
+}