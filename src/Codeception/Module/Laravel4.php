<<<<<<< HEAD
<?php
namespace Codeception\Module;

use Codeception\Subscriber\ErrorHandler;
use Illuminate\Http\Request;
use Illuminate\Foundation\Testing\Client;
use Illuminate\Auth\UserInterface;

/**
 *
 * This module allows you to run functional tests for Laravel 4.
 * Module is very fresh and should be improved with Laravel testing capabilities.
 * Please try it and leave your feedbacks. If you want to maintain it - connect Codeception team.
 *
 * Uses 'bootstrap/start.php' to launch.
 *
 * ## Demo Project
 *
 * <https://github.com/Codeception/sample-l4-app>
 *
 * ## Status
 *
 * * Maintainer: **Jon Phipps, Davert**
 * * Stability: **alpha**
 * * Contact: davert.codeception@mailican.com
 *
 *
 * ## API
 *
 * * kernel - `Illuminate\Foundation\Application` instance
 * * client - `BrowserKit` client
 *
 * ## Known Issues
 *
 * When submitting form do not use `Input::all` to pass to store (hope you won't do this anyway).
 * Codeception creates internal form fields, so you get exception trying to save them.
 *
 */
class Laravel4 extends \Codeception\Lib\Framework
{

    public function _initialize()
    {
        $projectDir = \Codeception\Configuration::projectDir();
        require $projectDir . '/vendor/autoload.php';

        \Illuminate\Support\ClassLoader::register();

        if (is_dir($workbench = $projectDir . 'workbench')) {
            \Illuminate\Workbench\Starter::start($workbench);
        }
        $unitTesting = true;
        $testEnvironment = 'testing';
        $app = require $projectDir . 'bootstrap/start.php';
        $this->kernel = $app;

        $this->revertErrorHandler();
    }

    protected function revertErrorHandler()
    {
        $handler = new ErrorHandler();
        set_error_handler(array($handler, 'errorHandler'));
    }

    public function _before(\Codeception\TestCase $test)
    {
        $this->client = new Client($this->kernel);
        $this->client->followRedirects(true);
    }

    public function _after(\Codeception\TestCase $test)
    {
        $this->kernel->shutdown();
    }

    public function _beforeStep(\Codeception\Step $step)
    {
        // saving referer for redirecting back
        $headers = $this->kernel->request->headers;
        if (!$this->client->getHistory()->isEmpty()) {
            $headers->set('referer', $this->client->getHistory()->current()->getUri());
        }
    }

    /**
     * Assert that the session has a given list of values.
     *
     * @param  string|array $key
     * @param  mixed $value
     * @return void
     */
    public function seeInSession($key, $value = null)
    {
        if (is_array($key)) {
            $this->seeSessionHasValues($key);
            return;
        }

        if (is_null($value)) {
            $this->assertTrue($this->kernel['session']->has($key));
        } else {
            $this->assertEquals($value, $this->kernel['session']->get($key));
        }
    }

    /**
     * Assert that the session has a given list of values.
     *
     * @param  array $bindings
     * @return void
     */
    public function seeSessionHasValues(array $bindings)
    {
        foreach ($bindings as $key => $value) {
            if (is_int($key)) {
                $this->seeInSession($value);
            } else {
                $this->seeInSession($key, $value);
            }
        }
    }

    /**
     * Assert that the session has errors bound.
     *
     * @return bool
     */
    public function seeSessionHasErrors()
    {
        $this->seeInSession('errors');
    }

    /**
     * Set the currently logged in user for the application.
     *
     * @param  \Illuminate\Auth\UserInterface $user
     * @param  string $driver
     * @return void
     */
    public function amLoggedAs(UserInterface $user, $driver = null)
    {
        $this->kernel['auth']->driver($driver)->setUser($user);
    }

    /**
     * Return an instance of a class from the IoC Container.
     * (http://laravel.com/docs/ioc)
     *
     * Example
     * ``` php
     * <?php
     * // In Laravel
     * App::bind('foo', function($app)
     * {
     *     return new FooBar;
     * });
     *
     * // Then in test
     * $service = $I->grabService('foo');
     *
     * // Will return an instance of FooBar, also works for singletons.
     * ?>
     * ```
     *
     * @param  string $class
     * @return mixed
     */
    public function grabService($class)
    {
        return $this->kernel[$class];
    }

}
=======
<?php
namespace Codeception\Module;

use Codeception\Codecept;
use Codeception\Subscriber\ErrorHandler;
use Illuminate\Http\Request;
use Illuminate\Foundation\Testing\Client;
use Illuminate\Auth\UserInterface;
use Illuminate\Support\MessageBag;

/**
 *
 * This module allows you to run functional tests for Laravel 4.
 * Module is very fresh and should be improved with Laravel testing capabilities.
 * Please try it and leave your feedbacks. If you want to maintain it - connect Codeception team.
 *
 * Uses 'bootstrap/start.php' to launch.
 *
 * ## Demo Project
 *
 * <https://github.com/Codeception/sample-l4-app>
 *
 * ## Status
 *
 * * Maintainer: **Jon Phipps, Davert**
 * * Stability: **alpha**
 * * Contact: davert.codeception@mailican.com
 *
 * ## Config
 * * cleanup: true - all db queries will be run in transaction, which will be rolled back at the end of test.
 *
 *
 * ## API
 *
 * * kernel - `Illuminate\Foundation\Application` instance
 * * client - `BrowserKit` client
 *
 * ## Known Issues
 *
 * When submitting form do not use `Input::all` to pass to store (hope you won't do this anyway).
 * Codeception creates internal form fields, so you get exception trying to save them.
 *
 */
class Laravel4 extends \Codeception\Util\Framework implements \Codeception\Util\ActiveRecordInterface

{

    protected $config = array('cleanup' => true);

    public function _initialize()
    {
        $projectDir = \Codeception\Configuration::projectDir();
        require $projectDir . '/vendor/autoload.php';

        \Illuminate\Support\ClassLoader::register();

        if (is_dir($workbench = $projectDir . 'workbench')) {
            \Illuminate\Workbench\Starter::start($workbench);
        }
        $unitTesting = true;
        $testEnvironment = 'testing';
        $app = require $projectDir . 'bootstrap/start.php';
        $this->kernel = $app;

        $this->revertErrorHandler();
    }

    protected function revertErrorHandler()
    {
        $handler = new ErrorHandler();
        set_error_handler(array($handler, 'errorHandler'));
    }

    public function _before(\Codeception\TestCase $test)
    {
        $this->client = new Client($this->kernel);
        $this->client->followRedirects(true);
        if ($this->config['cleanup'] and $this->expectedLaravelVersion(4.1)) {
            $this->kernel['db']->beginTransaction();
        }
    }

    public function _after(\Codeception\TestCase $test)
    {
        if ($this->config['cleanup'] and $this->expectedLaravelVersion(4.1)) {
            $this->kernel['db']->rollback();
        }
        $this->kernel->shutdown();
    }

    protected function expectedLaravelVersion($ver)
    {
        return floatval(\Illuminate\Foundation\Application::VERSION) >= floatval($ver);
    }

    public function _beforeStep(\Codeception\Step $step)
    {
        // saving referer for redirecting back
        $headers = $this->kernel->request->headers;
        if (!$this->client->getHistory()->isEmpty()) {
            $headers->set('referer', $this->client->getHistory()->current()->getUri());
        }
    }

    /**
     * Assert that the session has a given list of values.
     *
     * @param  string|array $key
     * @param  mixed $value
     * @return void
     */
    public function seeInSession($key, $value = null)
    {
        if (is_array($key)) {
            $this->seeSessionHasValues($key);
            return;
        }

        if (is_null($value)) {
            $this->assertTrue($this->kernel['session']->has($key));
        } else {
            $this->assertEquals($value, $this->kernel['session']->get($key));
        }
    }

    /**
     * Assert that the session has a given list of values.
     *
     * @param  array $bindings
     * @return void
     */
    public function seeSessionHasValues(array $bindings)
    {
        foreach ($bindings as $key => $value) {
            if (is_int($key)) {
                $this->seeInSession($value);
            } else {
                $this->seeInSession($key, $value);
            }
        }
    }

    /**
     * Assert that Session has error messages
     * The seeSessionHasValues cannot be used, as Message bag Object is returned by Laravel4
     *
     * Useful for validation messages and generally messages array
     *  e.g.
     *  return `Redirect::to('register')->withErrors($validator);`
     *
     * Example of Usage
     *
     * ``` php
     * <?php
     * $I->seeSessionErrorMessage(array('username'=>'Invalid Username'));
     * ?>
     * ```
     * @param array $bindings
     */
    public function seeSessionErrorMessage(array $bindings)
    {
        $this->seeSessionHasErrors(); //check if  has errors at all
        $errorMessageBag = $this->kernel['session']->get('errors');
        foreach($bindings as $key => $value){
            $this->assertEquals($value, $errorMessageBag->first($key));
        }
    }
    /**
     * Assert that the session has errors bound.
     *
     * @return bool
     */
    public function seeSessionHasErrors()
    {
        $this->seeInSession('errors');
    }

    /**
     * Set the currently logged in user for the application.
     *
     * @param  \Illuminate\Auth\UserInterface $user
     * @param  string $driver
     * @return void
     */
    public function amLoggedAs(UserInterface $user, $driver = null)
    {
        $this->kernel['auth']->driver($driver)->setUser($user);
    }

    /**
     * Return an instance of a class from the IoC Container.
     * (http://laravel.com/docs/ioc)
     *
     * Example
     * ``` php
     * <?php
     * // In Laravel
     * App::bind('foo', function($app)
     * {
     *     return new FooBar;
     * });
     *
     * // Then in test
     * $service = $I->grabService('foo');
     *
     * // Will return an instance of FooBar, also works for singletons.
     * ?>
     * ```
     *
     * @param  string $class
     * @return mixed
     */
    public function grabService($class)
    {
        return $this->kernel[$class];
    }

    /**
     * Inserts record into the database.
     *
     * ``` php
     * <?php
     * $user_id = $I->haveRecord('users', array('name' => 'Davert'));
     * ?>
     * ```
     *
     * @param $model
     * @param array $attributes
     * @return mixed
     */
    public function haveRecord($model, $attributes = array())
    {
        $id = $this->kernel['db']->table($model)->insertGetId($attributes);
        if (!$id) {
            $this->fail("Couldnt insert record into table $model");
        }
        return $id;
    }

    /**
     * Checks that record exists in database.
     *
     * ``` php
     * $I->seeRecord('users', array('name' => 'davert'));
     * ```
     *
     * @param $model
     * @param array $attributes
     */
    public function seeRecord($model, $attributes = array())
    {
        $record = $this->findRecord($model, $attributes);
        if (!$record) {
            $this->fail("Couldn't find $model with ".json_encode($attributes));
        }
        $this->debugSection($model, json_encode($record));
    }

    /**
     * Checks that record does not exist in database.
     *
     * ``` php
     * $I->dontSeeRecord('users', array('name' => 'davert'));
     * ```
     *
     * @param $model
     * @param array $attributes
     */
    public function dontSeeRecord($model, $attributes = array())
    {
        $record = $this->findRecord($model, $attributes);
        $this->debugSection($model, json_encode($record));
        if ($record) {
            $this->fail("Unexpectedly managed to find $model with ".json_encode($attributes));
        }
    }

    /**
     * Retrieves record from database
     *
     * ``` php
     * $category = $I->grabRecord('users', array('name' => 'davert'));
     * ```
     *
     * @param $model
     * @param array $attributes
     * @return mixed
     */
    public function grabRecord($model, $attributes = array())
    {
        return $this->findRecord($model, $attributes);
    }

    protected function findRecord($model, $attributes = array())
    {
        $query = $this->kernel['db']->table[$model];
        foreach ($attributes as $key => $value) {
            $query->where($key, $value);
        }
        return $query->first();
    }


}
>>>>>>> d228fd1b
<|MERGE_RESOLUTION|>--- conflicted
+++ resolved
@@ -1,11 +1,12 @@
-<<<<<<< HEAD
 <?php
 namespace Codeception\Module;
 
+use Codeception\Codecept;
 use Codeception\Subscriber\ErrorHandler;
 use Illuminate\Http\Request;
 use Illuminate\Foundation\Testing\Client;
 use Illuminate\Auth\UserInterface;
+use Illuminate\Support\MessageBag;
 
 /**
  *
@@ -37,8 +38,10 @@
  * Codeception creates internal form fields, so you get exception trying to save them.
  *
  */
-class Laravel4 extends \Codeception\Lib\Framework
+class Laravel4 extends \Codeception\Util\Framework
 {
+
+    protected $config = array('cleanup' => true);
 
     public function _initialize()
     {
@@ -68,11 +71,22 @@
     {
         $this->client = new Client($this->kernel);
         $this->client->followRedirects(true);
+        if ($this->config['cleanup'] and $this->expectedLaravelVersion(4.1)) {
+            $this->kernel['db']->beginTransaction();
+        }
     }
 
     public function _after(\Codeception\TestCase $test)
     {
+        if ($this->config['cleanup'] and $this->expectedLaravelVersion(4.1)) {
+            $this->kernel['db']->rollback();
+        }
         $this->kernel->shutdown();
+    }
+
+    protected function expectedLaravelVersion($ver)
+    {
+        return floatval(\Illuminate\Foundation\Application::VERSION) >= floatval($ver);
     }
 
     public function _beforeStep(\Codeception\Step $step)
@@ -123,6 +137,31 @@
     }
 
     /**
+     * Assert that Session has error messages
+     * The seeSessionHasValues cannot be used, as Message bag Object is returned by Laravel4
+     *
+     * Useful for validation messages and generally messages array
+     *  e.g.
+     *  return `Redirect::to('register')->withErrors($validator);`
+     *
+     * Example of Usage
+     *
+     * ``` php
+     * <?php
+     * $I->seeSessionErrorMessage(array('username'=>'Invalid Username'));
+     * ?>
+     * ```
+     * @param array $bindings
+     */
+    public function seeSessionErrorMessage(array $bindings)
+    {
+        $this->seeSessionHasErrors(); //check if  has errors at all
+        $errorMessageBag = $this->kernel['session']->get('errors');
+        foreach($bindings as $key => $value){
+            $this->assertEquals($value, $errorMessageBag->first($key));
+        }
+    }
+    /**
      * Assert that the session has errors bound.
      *
      * @return bool
@@ -172,225 +211,6 @@
         return $this->kernel[$class];
     }
 
-}
-=======
-<?php
-namespace Codeception\Module;
-
-use Codeception\Codecept;
-use Codeception\Subscriber\ErrorHandler;
-use Illuminate\Http\Request;
-use Illuminate\Foundation\Testing\Client;
-use Illuminate\Auth\UserInterface;
-use Illuminate\Support\MessageBag;
-
-/**
- *
- * This module allows you to run functional tests for Laravel 4.
- * Module is very fresh and should be improved with Laravel testing capabilities.
- * Please try it and leave your feedbacks. If you want to maintain it - connect Codeception team.
- *
- * Uses 'bootstrap/start.php' to launch.
- *
- * ## Demo Project
- *
- * <https://github.com/Codeception/sample-l4-app>
- *
- * ## Status
- *
- * * Maintainer: **Jon Phipps, Davert**
- * * Stability: **alpha**
- * * Contact: davert.codeception@mailican.com
- *
- * ## Config
- * * cleanup: true - all db queries will be run in transaction, which will be rolled back at the end of test.
- *
- *
- * ## API
- *
- * * kernel - `Illuminate\Foundation\Application` instance
- * * client - `BrowserKit` client
- *
- * ## Known Issues
- *
- * When submitting form do not use `Input::all` to pass to store (hope you won't do this anyway).
- * Codeception creates internal form fields, so you get exception trying to save them.
- *
- */
-class Laravel4 extends \Codeception\Util\Framework implements \Codeception\Util\ActiveRecordInterface
-
-{
-
-    protected $config = array('cleanup' => true);
-
-    public function _initialize()
-    {
-        $projectDir = \Codeception\Configuration::projectDir();
-        require $projectDir . '/vendor/autoload.php';
-
-        \Illuminate\Support\ClassLoader::register();
-
-        if (is_dir($workbench = $projectDir . 'workbench')) {
-            \Illuminate\Workbench\Starter::start($workbench);
-        }
-        $unitTesting = true;
-        $testEnvironment = 'testing';
-        $app = require $projectDir . 'bootstrap/start.php';
-        $this->kernel = $app;
-
-        $this->revertErrorHandler();
-    }
-
-    protected function revertErrorHandler()
-    {
-        $handler = new ErrorHandler();
-        set_error_handler(array($handler, 'errorHandler'));
-    }
-
-    public function _before(\Codeception\TestCase $test)
-    {
-        $this->client = new Client($this->kernel);
-        $this->client->followRedirects(true);
-        if ($this->config['cleanup'] and $this->expectedLaravelVersion(4.1)) {
-            $this->kernel['db']->beginTransaction();
-        }
-    }
-
-    public function _after(\Codeception\TestCase $test)
-    {
-        if ($this->config['cleanup'] and $this->expectedLaravelVersion(4.1)) {
-            $this->kernel['db']->rollback();
-        }
-        $this->kernel->shutdown();
-    }
-
-    protected function expectedLaravelVersion($ver)
-    {
-        return floatval(\Illuminate\Foundation\Application::VERSION) >= floatval($ver);
-    }
-
-    public function _beforeStep(\Codeception\Step $step)
-    {
-        // saving referer for redirecting back
-        $headers = $this->kernel->request->headers;
-        if (!$this->client->getHistory()->isEmpty()) {
-            $headers->set('referer', $this->client->getHistory()->current()->getUri());
-        }
-    }
-
-    /**
-     * Assert that the session has a given list of values.
-     *
-     * @param  string|array $key
-     * @param  mixed $value
-     * @return void
-     */
-    public function seeInSession($key, $value = null)
-    {
-        if (is_array($key)) {
-            $this->seeSessionHasValues($key);
-            return;
-        }
-
-        if (is_null($value)) {
-            $this->assertTrue($this->kernel['session']->has($key));
-        } else {
-            $this->assertEquals($value, $this->kernel['session']->get($key));
-        }
-    }
-
-    /**
-     * Assert that the session has a given list of values.
-     *
-     * @param  array $bindings
-     * @return void
-     */
-    public function seeSessionHasValues(array $bindings)
-    {
-        foreach ($bindings as $key => $value) {
-            if (is_int($key)) {
-                $this->seeInSession($value);
-            } else {
-                $this->seeInSession($key, $value);
-            }
-        }
-    }
-
-    /**
-     * Assert that Session has error messages
-     * The seeSessionHasValues cannot be used, as Message bag Object is returned by Laravel4
-     *
-     * Useful for validation messages and generally messages array
-     *  e.g.
-     *  return `Redirect::to('register')->withErrors($validator);`
-     *
-     * Example of Usage
-     *
-     * ``` php
-     * <?php
-     * $I->seeSessionErrorMessage(array('username'=>'Invalid Username'));
-     * ?>
-     * ```
-     * @param array $bindings
-     */
-    public function seeSessionErrorMessage(array $bindings)
-    {
-        $this->seeSessionHasErrors(); //check if  has errors at all
-        $errorMessageBag = $this->kernel['session']->get('errors');
-        foreach($bindings as $key => $value){
-            $this->assertEquals($value, $errorMessageBag->first($key));
-        }
-    }
-    /**
-     * Assert that the session has errors bound.
-     *
-     * @return bool
-     */
-    public function seeSessionHasErrors()
-    {
-        $this->seeInSession('errors');
-    }
-
-    /**
-     * Set the currently logged in user for the application.
-     *
-     * @param  \Illuminate\Auth\UserInterface $user
-     * @param  string $driver
-     * @return void
-     */
-    public function amLoggedAs(UserInterface $user, $driver = null)
-    {
-        $this->kernel['auth']->driver($driver)->setUser($user);
-    }
-
-    /**
-     * Return an instance of a class from the IoC Container.
-     * (http://laravel.com/docs/ioc)
-     *
-     * Example
-     * ``` php
-     * <?php
-     * // In Laravel
-     * App::bind('foo', function($app)
-     * {
-     *     return new FooBar;
-     * });
-     *
-     * // Then in test
-     * $service = $I->grabService('foo');
-     *
-     * // Will return an instance of FooBar, also works for singletons.
-     * ?>
-     * ```
-     *
-     * @param  string $class
-     * @return mixed
-     */
-    public function grabService($class)
-    {
-        return $this->kernel[$class];
-    }
-
     /**
      * Inserts record into the database.
      *
@@ -477,5 +297,4 @@
     }
 
 
-}
->>>>>>> d228fd1b
+}