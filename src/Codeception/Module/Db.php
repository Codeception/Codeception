--- conflicted
+++ resolved
@@ -38,21 +38,6 @@
  * [Check out the drivers](https://github.com/Codeception/Codeception/tree/2.3/src/Codeception/Lib/Driver)
  * if you run into problems loading dumps and cleaning databases.
  *
-<<<<<<< HEAD
-=======
- * ## Status
- *
- * * Maintainer: **Gintautas Miselis**
- * * stability:
- *     - Mysql: **stable**
- *     - SQLite: **stable**
- *     - PostgreSQL: **beta**
- *     - MS SQL: **alpha**
- *     - Oracle: **alpha**
- *
- * *Please review the code of non-stable modules and provide patches if you have issues.*
- *
->>>>>>> 42e44f06
  * ## Config
  *
  * * dsn *required* - PDO DSN
