--- conflicted
+++ resolved
@@ -88,16 +88,6 @@
      */
     protected $sql = [];
 
-<<<<<<< HEAD
-    protected $sql = [];
-
-    protected $config = [
-        'populate' => true,
-        'cleanup'  => true,
-        'dump'     => null
-    ];
-
-=======
     /**
      * @var array
      */
@@ -110,27 +100,21 @@
     /**
      * @var bool
      */
->>>>>>> 5486aff3
     protected $populated = false;
 
     /**
      * @var \Codeception\Lib\Driver\Db
      */
     public $driver;
-<<<<<<< HEAD
+
+    /**
+     * @var array
+     */
     protected $insertedIds = [];
 
-=======
-
-    /**
-     * @var array
-     */
-    protected $insertedIds = [];
-
-    /**
-     * @var array
-     */
->>>>>>> 5486aff3
+    /**
+     * @var array
+     */
     protected $requiredFields = ['dsn', 'user', 'password'];
 
     public function _initialize()
@@ -187,11 +171,7 @@
     {
         foreach ($this->insertedIds as $insertId) {
             try {
-<<<<<<< HEAD
-                $this->driver->deleteQuery($insertId['table'], $insertId['id']);
-=======
                 $this->driver->deleteQuery($insertId['table'], $insertId['id'], $insertId['primary']);
->>>>>>> 5486aff3
             } catch (\Exception $e) {
                 $this->debug("coudn\'t delete record {$insertId['id']} from {$insertId['table']}");
             }
@@ -274,16 +254,13 @@
             // such as tables without _id_seq in PGSQL
             $lastInsertId = 0;
         }
-<<<<<<< HEAD
-        $this->insertedIds[] = ['table' => $table, 'id' => $lastInsertId];
-=======
+        $this->insertedIds[] = array('table' => $table, 'id' => $lastInsertId);
 
         $this->insertedIds[] = [
           'table'   => $table,
           'id'      => $lastInsertId,
           'primary' => $this->driver->getPrimaryColumn($table)
         ];
->>>>>>> 5486aff3
 
         return $lastInsertId;
     }
