<?php
namespace Codeception\Module;

use Codeception\Configuration;
use Codeception\Exception\ModuleConfigException;
use Codeception\Exception\ModuleException;
use Codeception\Lib\Connector\Yii2 as Yii2Connector;
use Codeception\Lib\Framework;
use Codeception\Lib\Interfaces\ActiveRecord;
use Codeception\Lib\Interfaces\PartedModule;
use Codeception\Lib\Notification;
use Codeception\TestInterface;
use Yii;
use yii\db\ActiveRecordInterface;

/**
 * This module provides integration with [Yii framework](http://www.yiiframework.com/) (2.0).
 * It initializes Yii framework in test environment and provides actions for functional testing.
 *
 * ## Config
 *
 * * `configFile` *required* - the path to the application config file. File should be configured for test environment and return configuration array.
 * * `entryUrl` - initial application url (default: http://localhost/index-test.php).
 * * `entryScript` - front script title (like: index-test.php). If not set - taken from entryUrl.
 * * `transaction` - (default: true) wrap all database connection inside a transaction and roll it back after the test. Should be disabled for acceptance testing..
 * * `cleanup` - (default: true) cleanup fixtures after the test
 *
 * You can use this module by setting params in your functional.suite.yml:
 *
 * ```yaml
 * actor: FunctionalTester
 * modules:
 *     enabled:
 *         - Yii2:
 *             configFile: '/path/to/config.php'
 * ```
 *
 * ### Parts
 *
 * By default all available methods are loaded, but you can specify parts to select only needed actions and avoid conflicts.
 *
 * * `init` - use module only for initialization (for acceptance tests).
 * * `orm` - include only `haveRecord/grabRecord/seeRecord/dontSeeRecord` actions.
 * * `fixtures` - use fixtures inside tests with `haveFixtures/grabFixture/grabFixtures` actions.
 * * `email` - include email actions `seeEmailsIsSent/grabLastSentEmail/...`
 *
 * ### Example (`functional.suite.yml`)
 *
 * ```yaml
 * actor: FunctionalTester
 * modules:
 *   enabled:
 *      - Yii2:
 *          configFile: 'config/test.php'
 * ```
 *
 * ### Example (`unit.suite.yml`)
 *
 * ```yaml
 * actor: UnitTester
 * modules:
 *   enabled:
 *      - Asserts
 *      - Yii2:
 *          configFile: 'config/test.php'
 *          part: init
 * ```
 *
 * ### Example (`acceptance.suite.yml`)
 *
 * ```yaml
 * actor: AcceptanceTester
 * modules:
 *     enabled:
 *         - WebDriver:
 *             url: http://127.0.0.1:8080/
 *             browser: firefox
 *         - Yii2:
 *             configFile: 'config/test.php'
 *             part: ORM # allow to use AR methods
 *             transaction: false # don't wrap test in transaction
 *             cleanup: false # don't cleanup the fixtures
 *             entryScript: index-test.php
 * ```
 *
 * ## Fixtures
 *
 * This module allows to use [fixtures](http://www.yiiframework.com/doc-2.0/guide-test-fixtures.html) inside a test. There are two options for that.
 * Fixtures can be loaded using [haveFixtures](#haveFixtures) method inside a test:
 *
 * ```php
 * <?php
 * $I->haveFixtures(['posts' => PostsFixture::className()]);
 * ```
 *
 * or, if you need to load fixtures before the test, you
 * can specify fixtures with `_fixtures` method of a testcase:
 *
 * ```php
 * <?php
 * // inside Cest file or Codeception\TestCase\Unit
 * public function _fixtures()
 * {
 *     return ['posts' => PostsFixture::className()]
 * }
 * ```
 *
 * ## URL
 * This module provide to use native URL formats of Yii2 for all codeception commands that use url for work.
 * This commands allows input like:
 *
 * ```php
 * <?php
 * $I->amOnPage(['site/view','page'=>'about']);
 * $I->amOnPage('index-test.php?site/index');
 * $I->amOnPage('http://localhost/index-test.php?site/index');
 * $I->sendAjaxPostRequest(['/user/update', 'id' => 1], ['UserForm[name]' => 'G.Hopper');
 * ```
 *
 * ## Status
 *
 * Maintainer: **samdark**
 * Stability: **stable**
 *
 */
class Yii2 extends Framework implements ActiveRecord, PartedModule
{
    const TEST_FIXTURES_METHOD = '_fixtures';

    /**
     * Application config file must be set.
     * @var array
     */
    protected $config = [
        'cleanup'     => true,
        'transaction' => null,
        'entryScript' => '',
        'entryUrl'    => 'http://localhost/index-test.php',
    ];

    protected $requiredFields = ['configFile'];
    protected $transaction;

    /**
     * @var \yii\base\Application
     */
    public $app;

    /**
     * @var Yii2Connector\FixturesStore[]
     */
    public $loadedFixtures = [];

    public function _initialize()
    {
        if ($this->config['transaction'] === null) {
            $this->config['transaction'] = $this->config['cleanup'];
        }

        if (!is_file(Configuration::projectDir() . $this->config['configFile'])) {
            throw new ModuleConfigException(
                __CLASS__,
                "The application config file does not exist: " . Configuration::projectDir() . $this->config['configFile']
            );
        }
        $this->defineConstants();
    }

    public function _before(TestInterface $test)
    {
        $entryUrl = $this->config['entryUrl'];
        $entryFile = $this->config['entryScript'] ?: basename($entryUrl);
        $entryScript = $this->config['entryScript'] ?: parse_url($entryUrl, PHP_URL_PATH);

        $this->client = new Yii2Connector();
        $this->client->defaultServerVars = [
            'SCRIPT_FILENAME' => $entryFile,
            'SCRIPT_NAME'     => $entryScript,
            'SERVER_NAME'     => parse_url($entryUrl, PHP_URL_HOST),
            'SERVER_PORT'     => parse_url($entryUrl, PHP_URL_PORT) ?: '80',
        ];
        $this->client->defaultServerVars['HTTPS'] = parse_url($entryUrl, PHP_URL_SCHEME) === 'https';
        $this->client->restoreServerVars();
        $this->client->configFile = Configuration::projectDir() . $this->config['configFile'];
        $this->app = $this->client->getApplication();

        // load fixtures before db transaction
        if ($test instanceof \Codeception\Test\Cest) {
            $this->loadFixtures($test->getTestClass());
        } else {
            $this->loadFixtures($test);
        }

        if ($this->config['transaction']
            && $this->app->has('db')
            && $this->app->db instanceof \yii\db\Connection
        ) {
            $this->transaction = $this->app->db->beginTransaction();
            $this->debugSection('Database', 'Transaction started');
        }
    }

    /**
     * load fixtures before db transaction
     *
     * @param mixed $test instance of test class
     */
    private function loadFixtures($test)
    {
        if (empty($this->loadedFixtures)
            && method_exists($test, self::TEST_FIXTURES_METHOD)
        ) {
            $this->haveFixtures(call_user_func([$test, self::TEST_FIXTURES_METHOD]));
        }
    }

    public function _after(TestInterface $test)
    {
        $_SESSION = [];
        $_FILES = [];
        $_GET = [];
        $_POST = [];
        $_COOKIE = [];
        $_REQUEST = [];

        if ($this->config['cleanup']) {
            foreach ($this->loadedFixtures as $fixture) {
                $fixture->unloadFixtures();
            }
            $this->loadedFixtures = [];
<<<<<<< HEAD
=======

            if ($this->transaction) {
                $this->transaction->rollback();
                $this->debugSection('Database', 'Transaction cancelled; all changes reverted.');
            }
>>>>>>> 710876f0
        }

        if ($this->config['transaction'] && $this->transaction) {
            $this->transaction->rollBack();
        }

        if ($this->client) {
            $this->client->resetPersistentVars();
        }

        if (isset(\Yii::$app) && \Yii::$app->has('session', true)) {
            \Yii::$app->session->close();
        }

        // Close connections if exists
        if (isset(\Yii::$app) && \Yii::$app->has('db', true)) {
            \Yii::$app->db->close();
        }

        parent::_after($test);
    }

    public function _parts()
    {
        return ['orm', 'init', 'fixtures', 'email'];
    }

    /**
     * Authorizes user on a site without submitting login form.
     * Use it for fast pragmatic authorization in functional tests.
     *
     * ```php
     * <?php
     * // User is found by id
     * $I->amLoggedInAs(1);
     *
     * // User object is passed as parameter
     * $admin = \app\models\User::findByUsername('admin');
     * $I->amLoggedInAs($admin);
     * ```
     * Requires `user` component to be enabled and configured.
     *
     * @param $user
     * @throws ModuleException
     */
    public function amLoggedInAs($user)
    {
        if (!Yii::$app->has('user')) {
            throw new ModuleException($this, 'User component is not loaded');
        }
        if ($user instanceof \yii\web\IdentityInterface) {
            $identity = $user;
        } else {
            // class name implementing IdentityInterface
            $identityClass = Yii::$app->user->identityClass;
            $identity = call_user_func([$identityClass, 'findIdentity'], $user);
        }
        Yii::$app->user->login($identity);
    }

    /**
     * Creates and loads fixtures from a config.
     * Signature is the same as for `fixtures()` method of `yii\test\FixtureTrait`
     *
     * ```php
     * <?php
     * $I->haveFixtures([
     *     'posts' => PostsFixture::className(),
     *     'user' => [
     *         'class' => UserFixture::className(),
     *         'dataFile' => '@tests/_data/models/user.php',
     *      ],
     * ]);
     * ```
     *
     * Note: if you need to load fixtures before the test (probably before the cleanup transaction is started;
     * `cleanup` options is `true` by default), you can specify fixtures with _fixtures method of a testcase
     * ```php
     * <?php
     * // inside Cest file or Codeception\TestCase\Unit
     * public function _fixtures(){
     *     return [
     *         'user' => [
     *             'class' => UserFixture::className(),
     *             'dataFile' => codecept_data_dir() . 'user.php'
     *         ]
     *     ];
     * }
     * ```
     * instead of defining `haveFixtures` in Cest `_before`
     *
     * @param $fixtures
     * @part fixtures
     */
    public function haveFixtures($fixtures)
    {
        if (empty($fixtures)) {
            return;
        }
        $fixturesStore = new Yii2Connector\FixturesStore($fixtures);
        $fixturesStore->unloadFixtures();
        $fixturesStore->loadFixtures();
        $this->loadedFixtures[] = $fixturesStore;
    }

    /**
     * Returns all loaded fixtures.
     * Array of fixture instances
     *
     * @part fixtures
     * @return array
     */
    public function grabFixtures()
    {
        return call_user_func_array(
            'array_merge',
            array_map( // merge all fixtures from all fixture stores
                function ($fixturesStore) {
                    return $fixturesStore->getFixtures();
                },
                $this->loadedFixtures
            )
        );
    }

    /**
     * Gets a fixture by name.
     * Returns a Fixture instance. If a fixture is an instance of `\yii\test\BaseActiveFixture` a second parameter
     * can be used to return a specific model:
     *
     * ```php
     * <?php
     * $I->haveFixtures(['users' => UserFixture::className()]);
     *
     * $users = $I->grabFixture('users');
     *
     * // get first user by key, if a fixture is instance of ActiveFixture
     * $user = $I->grabFixture('users', 'user1');
     * ```
     *
     * @param $name
     * @return mixed
     * @throws ModuleException if a fixture is not found
     * @part fixtures
     */
    public function grabFixture($name, $index = null)
    {
        $fixtures = $this->grabFixtures();
        if (!isset($fixtures[$name])) {
            throw new ModuleException($this, "Fixture $name is not loaded");
        }
        $fixture = $fixtures[$name];
        if ($index === null) {
            return $fixture;
        }
        if ($fixture instanceof \yii\test\BaseActiveFixture) {
            return $fixture->getModel($index);
        }
        throw new ModuleException($this, "Fixture $name is not an instance of ActiveFixture and can't be loaded with second parameter");
    }

    /**
     * Inserts record into the database.
     *
     * ``` php
     * <?php
     * $user_id = $I->haveRecord('app\models\User', array('name' => 'Davert'));
     * ?>
     * ```
     *
     * @param $model
     * @param array $attributes
     * @return mixed
     * @part orm
     */
    public function haveRecord($model, $attributes = [])
    {
        /** @var $record \yii\db\ActiveRecord  * */
        $record = $this->getModelRecord($model);
        $record->setAttributes($attributes, false);
        $res = $record->save(false);
        if (!$res) {
            $this->fail("Record $model was not saved");
        }
        return $record->primaryKey;
    }

    /**
     * Checks that record exists in database.
     *
     * ``` php
     * $I->seeRecord('app\models\User', array('name' => 'davert'));
     * ```
     *
     * @param $model
     * @param array $attributes
     * @part orm
     */
    public function seeRecord($model, $attributes = [])
    {
        $record = $this->findRecord($model, $attributes);
        if (!$record) {
            $this->fail("Couldn't find $model with " . json_encode($attributes));
        }
        $this->debugSection($model, json_encode($record));
    }

    /**
     * Checks that record does not exist in database.
     *
     * ``` php
     * $I->dontSeeRecord('app\models\User', array('name' => 'davert'));
     * ```
     *
     * @param $model
     * @param array $attributes
     * @part orm
     */
    public function dontSeeRecord($model, $attributes = [])
    {
        $record = $this->findRecord($model, $attributes);
        $this->debugSection($model, json_encode($record));
        if ($record) {
            $this->fail("Unexpectedly managed to find $model with " . json_encode($attributes));
        }
    }

    /**
     * Retrieves record from database
     *
     * ``` php
     * $category = $I->grabRecord('app\models\User', array('name' => 'davert'));
     * ```
     *
     * @param $model
     * @param array $attributes
     * @return mixed
     * @part orm
     */
    public function grabRecord($model, $attributes = [])
    {
        return $this->findRecord($model, $attributes);
    }

    protected function findRecord($model, $attributes = [])
    {
        $this->getModelRecord($model);
        return call_user_func([$model, 'find'])
            ->where($attributes)
            ->one();
    }

    protected function getModelRecord($model)
    {
        if (!class_exists($model)) {
            throw new \RuntimeException("Model $model does not exist");
        }
        $record = new $model;
        if (!$record instanceof ActiveRecordInterface) {
            throw new \RuntimeException("Model $model is not implement interface \\yii\\db\\ActiveRecordInterface");
        }
        return $record;
    }

    /**
     * Similar to amOnPage but accepts route as first argument and params as second
     *
     * ```
     * $I->amOnRoute('site/view', ['page' => 'about']);
     * ```
     *
     */
    public function amOnRoute($route, array $params = [])
    {
        array_unshift($params, $route);
        $this->amOnPage($params);
    }

    /**
     * To support to use the behavior of urlManager component
     * for the methods like this: amOnPage(), sendAjaxRequest() and etc.
     * @param $method
     * @param $uri
     * @param array $parameters
     * @param array $files
     * @param array $server
     * @param null $content
     * @param bool $changeHistory
     * @return mixed
     */
    protected function clientRequest($method, $uri, array $parameters = [], array $files = [], array $server = [], $content = null, $changeHistory = true)
    {
        if (is_array($uri)) {
            $uri = Yii::$app->getUrlManager()->createUrl($uri);
        }
        return parent::clientRequest($method, $uri, $parameters, $files, $server, $content, $changeHistory);
    }

    /**
     * Gets a component from Yii container. Throws exception if component is not available
     *
     * ```php
     * <?php
     * $mailer = $I->grabComponent('mailer');
     * ```
     *
     * @param $component
     * @return mixed
     * @throws ModuleException
     */
    public function grabComponent($component)
    {
        if (!Yii::$app->has($component)) {
            throw new ModuleException($this, "Component $component is not available in current application");
        }
        return Yii::$app->get($component);
    }

    /**
     * Checks that email is sent.
     *
     * ```php
     * <?php
     * // check that at least 1 email was sent
     * $I->seeEmailIsSent();
     *
     * // check that only 3 emails were sent
     * $I->seeEmailIsSent(3);
     * ```
     *
     * @param int $num
     * @throws ModuleException
     * @part email
     */
    public function seeEmailIsSent($num = null)
    {
        if ($num === null) {
            $this->assertNotEmpty($this->grabSentEmails(), 'emails were sent');
            return;
        }
        $this->assertEquals($num, count($this->grabSentEmails()), 'number of sent emails is equal to ' . $num);
    }

    /**
     * Checks that no email was sent
     *
     * @part email
     */
    public function dontSeeEmailIsSent()
    {
        $this->seeEmailIsSent(0);
    }

    /**
     * Returns array of all sent email messages.
     * Each message implements `yii\mail\Message` interface.
     * Useful to perform additional checks using `Asserts` module:
     *
     * ```php
     * <?php
     * $I->seeEmailIsSent();
     * $messages = $I->grabSentEmails();
     * $I->assertEquals('admin@site,com', $messages[0]->getTo());
     * ```
     *
     * @part email
     * @return array
     * @throws ModuleException
     */
    public function grabSentEmails()
    {
        $mailer = $this->grabComponent('mailer');
        if (!$mailer instanceof Yii2Connector\TestMailer) {
            throw new ModuleException($this, "Mailer module is not mocked, can't test emails");
        }
        return $mailer->getSentMessages();
    }

    /**
     * Returns last sent email:
     *
     * ```php
     * <?php
     * $I->seeEmailIsSent();
     * $message = $I->grabLastSentEmail();
     * $I->assertEquals('admin@site,com', $message->getTo());
     * ```
     * @part email
     */
    public function grabLastSentEmail()
    {
        $this->seeEmailIsSent();
        $messages = $this->grabSentEmails();
        return end($messages);
    }

    /**
     * Getting domain regex from rule host template
     *
     * @param string $template
     * @return string
     */
    private function getDomainRegex($template)
    {
        if (preg_match('#https?://(.*)#', $template, $matches)) {
            $template = $matches[1];
        }
        $parameters = [];
        if (strpos($template, '<') !== false) {
            $template = preg_replace_callback(
                '/<(?:\w+):?([^>]+)?>/u',
                function ($matches) use (&$parameters) {
                    $key = '#' . count($parameters) . '#';
                    $parameters[$key] = isset($matches[1]) ? $matches[1] : '\w+';
                    return $key;
                },
                $template
            );
        }
        $template = preg_quote($template);
        $template = strtr($template, $parameters);
        return '/^' . $template . '$/u';
    }

    /**
     * Returns a list of regex patterns for recognized domain names
     *
     * @return array
     */
    public function getInternalDomains()
    {
        $domains = [$this->getDomainRegex(Yii::$app->urlManager->hostInfo)];

        if (Yii::$app->urlManager->enablePrettyUrl) {
            foreach (Yii::$app->urlManager->rules as $rule) {
                /** @var \yii\web\UrlRule $rule */
                if (isset($rule->host)) {
                    $domains[] = $this->getDomainRegex($rule->host);
                }
            }
        }
        return array_unique($domains);
    }

    private function defineConstants()
    {
        defined('YII_DEBUG') or define('YII_DEBUG', true);
        defined('YII_ENV') or define('YII_ENV', 'test');
        defined('YII_ENABLE_ERROR_HANDLER') or define('YII_ENABLE_ERROR_HANDLER', false);
    }
}<|MERGE_RESOLUTION|>--- conflicted
+++ resolved
@@ -228,18 +228,11 @@
                 $fixture->unloadFixtures();
             }
             $this->loadedFixtures = [];
-<<<<<<< HEAD
-=======
-
-            if ($this->transaction) {
-                $this->transaction->rollback();
-                $this->debugSection('Database', 'Transaction cancelled; all changes reverted.');
-            }
->>>>>>> 710876f0
-        }
-
+        }
+      
         if ($this->config['transaction'] && $this->transaction) {
             $this->transaction->rollBack();
+            $this->debugSection('Database', 'Transaction cancelled; all changes reverted.');
         }
 
         if ($this->client) {
