--- conflicted
+++ resolved
@@ -36,10 +36,7 @@
  * * `entryScript` - front script title (like: index-test.php). If not set - taken from entryUrl.
  * * `transaction` - (default: true) wrap all database connection inside a transaction and roll it back after the test. Should be disabled for acceptance testing..
  * * `cleanup` - (default: true) cleanup fixtures after the test
-<<<<<<< HEAD
- * * `forceLoadFixtures` - (default: false) force reload fixtures before the test and insert data into database. Set `true` if we use `cleanup` of Db codeception module first
- *
-=======
+ * * `forceLoadFixtures` - (default: false) force reload fixtures before the test and insert data into database. Set `true` if we use `cleanup` of `Db` codeception module first
  * * `ignoreCollidingDSN` - (default: false) When 2 database connections use the same DSN but different settings an exception will be thrown, set this to true to disable this behavior.
  * * `fixturesMethod` - (default: _fixtures) Name of the method used for creating fixtures.
  * * `responseCleanMethod` - (default: clear) Method for cleaning the response object. Note that this is only for multiple requests inside a single test case.
@@ -51,7 +48,6 @@
  * As a consequence, any components specified here should not be changed inside a test since those changes will get regarded.
  * You can use this module by setting params in your functional.suite.yml:
  * * `recreateApplication` - (default: false) whether to recreate the whole application before each request
->>>>>>> 36ae1350
  * You can use this module by setting params in your functional.suite.yml:
  * ```yaml
  * actor: FunctionalTester
@@ -159,11 +155,8 @@
     protected $config = [
         'fixturesMethod' => '_fixtures',
         'cleanup'     => true,
-<<<<<<< HEAD
         'forceLoadFixtures' => false,
-=======
         'ignoreCollidingDSN' => false,
->>>>>>> 36ae1350
         'transaction' => null,
         'entryScript' => '',
         'entryUrl'    => 'http://localhost/index-test.php',
@@ -287,7 +280,6 @@
     protected function recreateClient()
     {
         $entryUrl = $this->config['entryUrl'];
-        $forceLoadFixtures = $this->config['forceLoadFixtures'];
         $entryFile = $this->config['entryScript'] ?: basename($entryUrl);
         $entryScript = $this->config['entryScript'] ?: parse_url($entryUrl, PHP_URL_PATH);
 
@@ -304,6 +296,7 @@
 
     public function _before(TestInterface $test)
     {
+        $forceLoadFixtures = $this->config['forceLoadFixtures'];
         $this->recreateClient();
         $this->client->startApp();
 
@@ -325,10 +318,6 @@
      */
     private function loadFixtures($test, $force = false)
     {
-<<<<<<< HEAD
-        if (($force || empty($this->loadedFixtures))
-            && method_exists($test, self::TEST_FIXTURES_METHOD)
-=======
         $this->debugSection('Fixtures', 'Loading fixtures');
         /** @var Connection[] $connections */
         $connections = [];
@@ -337,9 +326,8 @@
             $this->debugSection('Fixtures', 'Opened database connection: ' . $event->sender->dsn);
             $connections[] = $event->sender;
         });
-        if (empty($this->loadedFixtures)
+        if (($force || empty($this->loadedFixtures))
             && method_exists($test, $this->_getConfig('fixturesMethod'))
->>>>>>> 36ae1350
         ) {
             $this->haveFixtures(call_user_func([$test, $this->_getConfig('fixturesMethod')]));
         }
