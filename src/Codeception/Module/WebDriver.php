<?php
namespace Codeception\Module;

<<<<<<< HEAD
use Codeception\Lib\Interfaces\ElementLocator;
use Codeception\Lib\TestDescriptor;
use Codeception\Module as CodeceptionModule;
use Codeception\TestCase;
=======
>>>>>>> 3947bdac
use Codeception\Exception\ConnectionException;
use Codeception\Exception\ElementNotFound;
use Codeception\Exception\MalformedLocatorException;
use Codeception\Exception\ModuleConfigException as ModuleConfigException;
use Codeception\Exception\ModuleException;
use Codeception\Exception\TestRuntimeException;
use Codeception\Lib\Interfaces\ElementLocator;
use Codeception\Lib\Interfaces\MultiSession as MultiSessionInterface;
use Codeception\Lib\Interfaces\PageSourceSaver;
use Codeception\Lib\Interfaces\Remote as RemoteInterface;
use Codeception\Lib\Interfaces\ScreenshotSaver;
use Codeception\Lib\Interfaces\SessionSnapshot;
use Codeception\Lib\Interfaces\Web as WebInterface;
use Codeception\Module as CodeceptionModule;
use Codeception\PHPUnit\Constraint\Page as PageConstraint;
use Codeception\PHPUnit\Constraint\WebDriver as WebDriverConstraint;
use Codeception\PHPUnit\Constraint\WebDriverNot as WebDriverConstraintNot;
use Codeception\TestCase;
use Codeception\Util\Debug;
use Codeception\Util\Locator;
use Codeception\Util\Uri;
use Facebook\WebDriver\Exception\InvalidSelectorException;
use Facebook\WebDriver\Exception\NoSuchElementException;
use Facebook\WebDriver\Exception\UnknownServerException;
use Facebook\WebDriver\Exception\WebDriverCurlException;
use Facebook\WebDriver\Interactions\WebDriverActions;
use Facebook\WebDriver\Remote\LocalFileDetector;
use Facebook\WebDriver\Remote\RemoteWebDriver;
use Facebook\WebDriver\Remote\WebDriverCapabilityType;
use Facebook\WebDriver\WebDriverBy;
use Facebook\WebDriver\WebDriverDimension;
use Facebook\WebDriver\WebDriverElement;
use Facebook\WebDriver\WebDriverExpectedCondition;
use Facebook\WebDriver\WebDriverKeys;
use Facebook\WebDriver\WebDriverSelect;
use GuzzleHttp\Cookie\SetCookie;
use Symfony\Component\DomCrawler\Crawler;

/**
 * New generation Selenium WebDriver module.
 *
 * ## Selenium Installation
 *
 * 1. Download [Selenium Server](http://docs.seleniumhq.org/download/)
 * 2. Launch the daemon: `java -jar selenium-server-standalone-2.xx.xxx.jar`
 *
 *
 * ## PhantomJS Installation
 *
 * PhantomJS is a headless alternative to Selenium Server that implements [the WebDriver protocol](https://code.google.com/p/selenium/wiki/JsonWireProtocol).
 * It allows you to run Selenium tests on a server without a GUI installed.
 *
 * 1. Download [PhantomJS](http://phantomjs.org/download.html)
 * 2. Run PhantomJS in WebDriver mode: `phantomjs --webdriver=4444`
 *
 *
 * ## Status
 *
 * * Maintainer: **davert**
 * * Stability: **stable**
 * * Contact: davert.codecept@mailican.com
 * * Based on [facebook php-webdriver](https://github.com/facebook/php-webdriver)
 *
 *
 * ## Configuration
 *
 * * `url` *required* - Starting URL for your app.
 * * `browser` *required* - Browser to launch.
 * * `host` - Selenium server host (127.0.0.1 by default).
 * * `port` - Selenium server port (4444 by default).
 * * `restart` - Set to false (default) to share browser session between tests, or set to true to create a separate session for each test.
 * * `window_size` - Initial window size. Set to `maximize` or a dimension in the format `640x480`.
 * * `clear_cookies` - Set to false to keep cookies, or set to true (default) to delete all cookies between tests.
 * * `wait` - Implicit wait (default 0 seconds).
 * * `capabilities` - Sets Selenium2 [desired capabilities](http://code.google.com/p/selenium/wiki/DesiredCapabilities). Should be a key-value array.
 * * `connection_timeout` - timeout for opening a connection to remote selenium server (30 seconds by default).
 * * `request_timeout` - timeout for a request to return something from remote selenium server (30 seconds by default).
 * * `http_proxy` - sets http proxy server url for testing a remote server.
 * * `http_proxy_port` - sets http proxy server port
 * * `debug_log_entries` - how many selenium entries to print with `debugWebDriverLogs` or on fail (15 by default).
 *
 * ### Example (`acceptance.suite.yml`)
 *
 *     modules:
 *        enabled:
 *           - WebDriver:
 *              url: 'http://localhost/'
 *              browser: firefox
 *              window_size: 1024x768
 *              wait: 10
 *              capabilities:
 *                  unexpectedAlertBehaviour: 'accept'
 *                  firefox_profile: '/Users/paul/Library/Application Support/Firefox/Profiles/codeception-profile.zip.b64'
 *
 *
 *
 * ## SauceLabs.com Integration
 *
 * SauceLabs can run your WebDriver tests in the cloud, you can also create a tunnel
 * enabling you to test locally hosted sites from their servers.
 *
 * 1. Create an account at [SauceLabs.com](http://SauceLabs.com) to get your username and access key
 * 2. In the module configuration use the format `username`:`access_key`@ondemand.saucelabs.com' for `host`
 * 3. Configure `platform` under `capabilities` to define the [Operating System](https://docs.saucelabs.com/reference/platforms-configurator/#/)
 *
 * [CodeCeption and SauceLabs example](https://github.com/Codeception/Codeception/issues/657#issuecomment-28122164)
 *
 *
 * ## Locating Elements
 *
 * Most methods in this module that operate on a DOM element (e.g. `click`) accept a locator as the first argument, which can be either a string or an array.
 *
 * If the locator is an array, it should have a single element, with the key signifying the locator type (`id`, `name`, `css`, `xpath`, `link`, or `class`) and the value being the locator itself. This is called a "strict" locator. Examples:
 *
 * * `['id' => 'foo']` matches `<div id="foo">`
 * * `['name' => 'foo']` matches `<div name="foo">`
 * * `['css' => 'input[type=input][value=foo]']` matches `<input type="input" value="foo">`
 * * `['xpath' => "//input[@type='submit'][contains(@value, 'foo')]"]` matches `<input type="submit" value="foobar">`
 * * `['link' => 'Click here']` matches `<a href="google.com">Click here</a>`
 * * `['class' => 'foo']` matches `<div class="foo">`
 *
 * Writing good locators can be tricky. The Mozilla team has written an excellent guide titled [Writing reliable locators for Selenium and WebDriver tests](https://blog.mozilla.org/webqa/2013/09/26/writing-reliable-locators-for-selenium-and-webdriver-tests/).
 *
 * If you prefer, you may also pass a string for the locator. This is called a "fuzzy" locator. In this case, Codeception uses a a variety of heuristics (depending on the exact method called) to determine what element you're referring to. For example, here's the heuristic used for the `submitForm` method:
 *
 * 1. Does the locator look like an ID selector (e.g. "#foo")? If so, try to find a form matching that ID.
 * 2. If nothing found, check if locator looks like a CSS selector. If so, run it.
 * 3. If nothing found, check if locator looks like an XPath expression. If so, run it.
 * 4. Throw an `ElementNotFound` exception.
 *
 * Be warned that fuzzy locators can be significantly slower than strict locators. If speed is a concern, it's recommended you stick with explicitly specifying the locator type via the array syntax.
 *
 * ## Public Properties
 *
 * * `webDriver` - instance of `\Facebook\WebDriver\Remote\RemoteWebDriver`. Can be accessed from Helper classes for complex WebDriver interactions.
 *
 * ```php
 * // inside Helper class
 * $this->getModule('WebDriver')->webDriver->getKeyboard()->sendKeys('hello, webdriver');
 * ```
 *
 * ## Methods
 */
class WebDriver extends CodeceptionModule implements
    WebInterface,
    RemoteInterface,
    MultiSessionInterface,
    SessionSnapshot,
    ScreenshotSaver,
    PageSourceSaver,
    ElementLocator
{
    protected $requiredFields = ['browser', 'url'];
    protected $config = [
        'host'               => '127.0.0.1',
        'port'               => '4444',
        'restart'            => false,
        'wait'               => 0,
        'clear_cookies'      => true,
        'window_size'        => false,
        'capabilities'       => [],
        'connection_timeout' => null,
        'request_timeout'    => null,
        'http_proxy'         => null,
        'http_proxy_port'    => null,
        'ssl_proxy'          => null,
        'ssl_proxy_port'     => null,
        'debug_log_entries'  => 15,
    ];

    protected $wd_host;
    protected $capabilities;
    protected $connectionTimeoutInMs;
    protected $requestTimeoutInMs;
    protected $test;
    protected $sessionSnapshots = [];
    protected $httpProxy;
    protected $httpProxyPort;
    protected $sslProxy;
    protected $sslProxyPort;

    /**
     * @var RemoteWebDriver
     */
    public $webDriver;

    public function _initialize()
    {
        $this->wd_host = sprintf('http://%s:%s/wd/hub', $this->config['host'], $this->config['port']);
        $this->capabilities = $this->config['capabilities'];
        $this->capabilities[WebDriverCapabilityType::BROWSER_NAME] = $this->config['browser'];
        $this->capabilities[WebDriverCapabilityType::PROXY] = $this->getProxy();
        $this->connectionTimeoutInMs = $this->config['connection_timeout'] * 1000;
        $this->requestTimeoutInMs = $this->config['request_timeout'] * 1000;
        $this->loadFirefoxProfile();
        try {
            $this->webDriver = RemoteWebDriver::create(
                $this->wd_host,
                $this->capabilities,
                $this->connectionTimeoutInMs,
                $this->requestTimeoutInMs,
                $this->httpProxy,
                $this->httpProxyPort
            );
        } catch (WebDriverCurlException $e) {
            throw new ConnectionException($e->getMessage() . "\n \nPlease make sure that Selenium Server or PhantomJS is running.");
        }
        $this->webDriver->manage()->timeouts()->implicitlyWait($this->config['wait']);
        $this->initialWindowSize();
    }

    public function _conflicts()
    {
        return 'Codeception\Lib\Interfaces\Web';
    }

    public function _before(TestCase $test)
    {
        if (!isset($this->webDriver)) {
            $this->_initialize();
        }
    }

    protected function loadFirefoxProfile()
    {
        if (!array_key_exists('firefox_profile', $this->config['capabilities'])) {
            return;
        }

        $firefox_profile = $this->config['capabilities']['firefox_profile'];
        if (file_exists($firefox_profile) === false) {
            throw new ModuleConfigException(__CLASS__, "Firefox profile does not exist under given path " . $firefox_profile);
        }
        // Set firefox profile as capability
        $this->capabilities['firefox_profile'] = file_get_contents($firefox_profile);
    }

    protected function initialWindowSize()
    {
        if ($this->config['window_size'] == 'maximize') {
            $this->maximizeWindow();
            return;
        }
        $size = explode('x', $this->config['window_size']);
        if (count($size) == 2) {
            $this->resizeWindow(intval($size[0]), intval($size[1]));
        }
    }

    public function _after(TestCase $test)
    {
        if ($this->config['restart'] && isset($this->webDriver)) {
            $this->webDriver->quit();
            // RemoteWebDriver consists of four parts, executor, mouse, keyboard and touch, quit only set executor to null,
            // but RemoteWebDriver doesn't provide public access to check on executor
            // so we need to unset $this->webDriver here to shut it down completely
            $this->webDriver = null;
        }
        if ($this->config['clear_cookies'] && isset($this->webDriver)) {
            $this->webDriver->manage()->deleteAllCookies();
        }
    }

    public function _failed(TestCase $test, $fail)
    {
<<<<<<< HEAD
        $filename = str_replace(['::', '\\', '/'], ['.', '', ''], TestDescriptor::getTestSignature($test)) . '.fail';
=======
        $this->debugWebDriverLogs();
        $filename = str_replace(['::', '\\', '/'], ['.', '', ''], TestCase::getTestSignature($test)) . '.fail';
>>>>>>> 3947bdac
        $this->_saveScreenshot(codecept_output_dir() . $filename . '.png');
        $this->_savePageSource(codecept_output_dir() . $filename . '.html');
        $this->debug("Screenshot and page source were saved into '_output' dir");
    }

    /**
     * Print out latest Selenium Logs in debug mode
     */
    public function debugWebDriverLogs()
    {
        try {
            // Dump out latest Selenium logs
            $logs = $this->webDriver->manage()->getAvailableLogTypes();
            foreach ($logs as $logType) {
                $logEntries = array_slice($this->webDriver->manage()->getLog($logType), -$this->config['debug_log_entries']);
                if (empty($logEntries)) {
                    $this->debugSection("Selenium {$logType} Logs", " EMPTY ");
                    continue;
                }
                $this->debugSection("Selenium {$logType} Logs", "\n" . $this->formatLogEntries($logEntries));
            }
        } catch (UnknownServerException $e) {
            // This only happens with the IE driver, which doesn't support retrieving logs yet:
            // https://github.com/SeleniumHQ/selenium/issues/468
            $this->debug("Unable to retrieve Selenium logs");
        }

    }

    /**
     * Turns an array of log entries into a human-readable string.
     * Each log entry is an array with the keys "timestamp", "level", and "message".
     * See https://code.google.com/p/selenium/wiki/JsonWireProtocol#Log_Entry_JSON_Object
     *
     * @param array $logEntries
     * @return string
     */
    protected function formatLogEntries(array $logEntries)
    {
        $formattedLogs = '';

        foreach ($logEntries as $logEntry) {
            // Timestamp is in milliseconds, but date() requires seconds.
            $time = date('H:i:s', $logEntry['timestamp'] / 1000) .
                // Append the milliseconds to the end of the time string
                '.' . ($logEntry['timestamp'] % 1000);
            $formattedLogs .= "{$time} {$logEntry['level']} - {$logEntry['message']}\n";
        }
        return $formattedLogs;
    }

    public function _afterSuite()
    {
        // this is just to make sure webDriver is cleared after suite
        if (isset($this->webDriver)) {
            $this->webDriver->quit();
            unset($this->webDriver);
        }
    }

    public function amOnSubdomain($subdomain)
    {
        $url = $this->config['url'];
        $url = preg_replace('~(https?:\/\/)(.*\.)(.*\.)~', "$1$3", $url); // removing current subdomain
        $url = preg_replace('~(https?:\/\/)(.*)~', "$1$subdomain.$2", $url); // inserting new
        $this->_reconfigure(['url' => $url]);
    }

    /**
     * Returns URL of a host.
     * @api
     * @return mixed
     * @throws ModuleConfigException
     */
    public function _getUrl()
    {
        if (!isset($this->config['url'])) {
            throw new ModuleConfigException(
                __CLASS__,
                "Module connection failure. The URL for client can't bre retrieved"
            );
        }
        return $this->config['url'];
    }
    
    protected function getProxy()
    {
        $proxyConfig = [];
        if ($this->config['http_proxy']) {
            $proxyConfig['httpProxy'] = $this->config['http_proxy'];
            if ($this->config['http_proxy_port']) {
                $proxyConfig['httpProxy'] .= ':' . $this->config['http_proxy_port'];
            }
        }
        if ($this->config['ssl_proxy']) {
            $proxyConfig['sslProxy'] = $this->config['ssl_proxy'];
            if ($this->config['ssl_proxy_port']) {
                $proxyConfig['sslProxy'] .= ':' . $this->config['ssl_proxy_port'];
            }
        }
        if (!empty($proxyConfig)) {
            $proxyConfig['proxyType'] = 'manual';
            return $proxyConfig;
        }
        return null;
    }

    /**
     * Uri of currently opened page.
     * @return string
     * @api
     * @throws ModuleException
     */
    public function _getCurrentUri()
    {
        $url = $this->webDriver->getCurrentURL();
        if ($url == 'about:blank') {
            throw new ModuleException($this, "Current url is blank, no page was opened");
        }
        return Uri::retrieveUri($url);
    }

    public function _saveScreenshot($filename)
    {
        if ($this->webDriver !== null) {
            $this->webDriver->takeScreenshot($filename);
        } else {
            codecept_debug('WebDriver::_saveScreenshot method has been called when webDriver is not set');
            codecept_debug(debug_backtrace(DEBUG_BACKTRACE_IGNORE_ARGS));
        }
    }

    public function _findElements($locator)
    {
        return $this->match($this->webDriver, $locator);
    }

    /**
     * Saves HTML source of a page to a file
     * @param $filename
     */
    public function _savePageSource($filename)
    {
        file_put_contents($filename, $this->webDriver->getPageSource());
    }

    /**
     * Takes a screenshot of the current window and saves it to `tests/_output/debug`.
     *
     * ``` php
     * <?php
     * $I->amOnPage('/user/edit');
     * $I->makeScreenshot('edit_page');
     * // saved to: tests/_output/debug/edit_page.png
     * ?>
     * ```
     *
     * @param $name
     */
    public function makeScreenshot($name)
    {
        $debugDir = codecept_log_dir() . 'debug';
        if (!is_dir($debugDir)) {
            mkdir($debugDir, 0777);
        }
        $screenName = $debugDir . DIRECTORY_SEPARATOR . $name . '.png';
        $this->_saveScreenshot($screenName);
        $this->debug("Screenshot saved to $screenName");
    }

    /**
     * Resize the current window.
     *
     * ``` php
     * <?php
     * $I->resizeWindow(800, 600);
     *
     * ```
     *
     * @param int $width
     * @param int $height
     */
    public function resizeWindow($width, $height)
    {
        $this->webDriver->manage()->window()->setSize(new WebDriverDimension($width, $height));
    }

    public function seeCookie($cookie, array $params = [])
    {
        $cookies = $this->filterCookies($this->webDriver->manage()->getCookies(), $params);
        $cookies = array_map(
            function ($c) {
                return $c['name'];
            }, $cookies
        );
        $this->debugSection('Cookies', json_encode($this->webDriver->manage()->getCookies()));
        $this->assertContains($cookie, $cookies);
    }

    public function dontSeeCookie($cookie, array $params = [])
    {
        $cookies = $this->filterCookies($this->webDriver->manage()->getCookies(), $params);
        $cookies = array_map(
            function ($c) {
                return $c['name'];
            }, $cookies
        );
        $this->debugSection('Cookies', json_encode($this->webDriver->manage()->getCookies()));
        $this->assertNotContains($cookie, $cookies);
    }

    public function setCookie($cookie, $value, array $params = [])
    {
        $params['name'] = $cookie;
        $params['value'] = $value;
        if (isset($params['expires'])) { // PhpBrowser compatibility
            $params['expiry'] = $params['expires'];
        }
        $this->webDriver->manage()->addCookie($params);
        $this->debugSection('Cookies', json_encode($this->webDriver->manage()->getCookies()));
    }

    public function resetCookie($cookie, array $params = [])
    {
        $this->webDriver->manage()->deleteCookieNamed($cookie);
        $this->debugSection('Cookies', json_encode($this->webDriver->manage()->getCookies()));
    }

    public function grabCookie($cookie, array $params = [])
    {
        $params['name'] = $cookie;
        $cookies = $this->filterCookies($this->webDriver->manage()->getCookies(), $params);
        if (empty($cookies)) {
            return null;
        }
        $cookie = reset($cookies);
        return $cookie['value'];
    }

    protected function filterCookies($cookies, $params = [])
    {
        foreach (['domain', 'path', 'name'] as $filter) {
            if (!isset($params[$filter])) {
                continue;
            }
            $cookies = array_filter(
                $cookies,
                function ($item) use ($filter, $params) {
                    return $item[$filter] == $params[$filter];
                }
            );
        }
        return $cookies;
    }

    public function amOnUrl($url)
    {
        $host = Uri::retrieveHost($url);
        $this->_reconfigure(['url' => $host]);
        $this->debugSection('Host', $host);
        $this->webDriver->get($url);
    }

    public function amOnPage($page)
    {
        $url = Uri::appendPath($this->config['url'], $page);
        $this->debugSection('GET', $url);
        $this->webDriver->get($url);
    }

    public function see($text, $selector = null)
    {
        if (!$selector) {
            return $this->assertPageContains($text);
        }
        $nodes = $this->matchVisible($selector);
        $this->assertNodesContain($text, $nodes, $selector);
    }

    public function dontSee($text, $selector = null)
    {
        if (!$selector) {
            return $this->assertPageNotContains($text);
        }
        $nodes = $this->matchVisible($selector);
        $this->assertNodesNotContain($text, $nodes, $selector);
    }

    public function seeInSource($raw)
    {
        $this->assertPageSourceContains($raw);
    }

    public function dontSeeInSource($raw)
    {
        $this->assertPageSourceNotContains($raw);
    }

    /**
     * Checks that the page source contains the given string.
     *
     * ```php
     * <?php
     * $I->seeInPageSource('<link rel="apple-touch-icon"');
     * ```
     *
     * @param $text
     */
    public function seeInPageSource($text)
    {
        $this->assertThat(
            $this->webDriver->getPageSource(),
            new PageConstraint($text, $this->_getCurrentUri()),
            ''
        );
    }

    /**
     * Checks that the page source doesn't contain the given string.
     *
     * @param $text
     */
    public function dontSeeInPageSource($text)
    {
        $this->assertThatItsNot(
            $this->webDriver->getPageSource(),
            new PageConstraint($text, $this->_getCurrentUri()),
            ''
        );
    }

    public function click($link, $context = null)
    {
        $page = $this->webDriver;
        if ($context) {
            $page = $this->matchFirstOrFail($this->webDriver, $context);
        }
        $el = $this->findClickable($page, $link);
        if (!$el) {
            $els = $this->match($page, $link);
            $el = reset($els);
        }
        if (!$el) {
            throw new ElementNotFound($link, 'Link or Button or CSS or XPath');
        }
        $el->click();
    }

    /**
     * @param $page
     * @param $link
     * @return WebDriverElement
     */
    protected function findClickable($page, $link)
    {
        if (is_array($link) or ($link instanceof WebDriverBy)) {
            return $this->matchFirstOrFail($page, $link);
        }

        // try to match by CSS or XPath
        $els = $this->match($page, $link, false);
        if (!empty($els)) {
            return reset($els);
        }

        $locator = Crawler::xpathLiteral(trim($link));

        // narrow
        $xpath = Locator::combine(
            ".//a[normalize-space(.)=$locator]",
            ".//button[normalize-space(.)=$locator]",
            ".//a/img[normalize-space(@alt)=$locator]/ancestor::a",
            ".//input[./@type = 'submit' or ./@type = 'image' or ./@type = 'button'][normalize-space(@value)=$locator]"
        );

        $els = $page->findElements(WebDriverBy::xpath($xpath));
        if (count($els)) {
            return reset($els);
        }

        // wide
        $xpath = Locator::combine(
            ".//a[./@href][((contains(normalize-space(string(.)), $locator)) or .//img[contains(./@alt, $locator)])]",
            ".//input[./@type = 'submit' or ./@type = 'image' or ./@type = 'button'][contains(./@value, $locator)]",
            ".//input[./@type = 'image'][contains(./@alt, $locator)]",
            ".//button[contains(normalize-space(string(.)), $locator)]",
            ".//input[./@type = 'submit' or ./@type = 'image' or ./@type = 'button'][./@name = $locator]",
            ".//button[./@name = $locator]"
        );

        $els = $page->findElements(WebDriverBy::xpath($xpath));
        if (count($els)) {
            return reset($els);
        }

        return null;
    }

    /**
     * @param $selector
     * @return WebDriverElement[]
     * @throws \Codeception\Exception\ElementNotFound
     */
    protected function findFields($selector)
    {
        if ($selector instanceof WebDriverElement) {
            return [$selector];
        }
        if (is_array($selector) || ($selector instanceof WebDriverBy)) {
            $fields = $this->match($this->webDriver, $selector);

            if (empty($fields)) {
                throw new ElementNotFound($selector);
            }
            return $fields;
        }

        $locator = Crawler::xpathLiteral(trim($selector));
        // by text or label
        $xpath = Locator::combine(
            ".//*[self::input | self::textarea | self::select][not(./@type = 'submit' or ./@type = 'image' or ./@type = 'hidden')][(((./@name = $locator) or ./@id = //label[contains(normalize-space(string(.)), $locator)]/@for) or ./@placeholder = $locator)]",
            ".//label[contains(normalize-space(string(.)), $locator)]//.//*[self::input | self::textarea | self::select][not(./@type = 'submit' or ./@type = 'image' or ./@type = 'hidden')]"
        );
        $fields = $this->webDriver->findElements(WebDriverBy::xpath($xpath));
        if (!empty($fields)) {
            return $fields;
        }

        // by name
        $xpath = ".//*[self::input | self::textarea | self::select][@name = $locator]";
        $fields = $this->webDriver->findElements(WebDriverBy::xpath($xpath));
        if (!empty($fields)) {
            return $fields;
        }

        // try to match by CSS or XPath
        $fields = $this->match($this->webDriver, $selector, false);
        if (!empty($fields)) {
            return $fields;
        }

        throw new ElementNotFound($selector, "Field by name, label, CSS or XPath");
    }

    /**
     * @param $selector
     * @return WebDriverElement
     * @throws \Codeception\Exception\ElementNotFound
     */
    protected function findField($selector)
    {
        $arr = $this->findFields($selector);
        return reset($arr);
    }

    public function seeLink($text, $url = null)
    {
        $nodes = $this->webDriver->findElements(WebDriverBy::partialLinkText($text));
        if (!$url) {
            $this->assertNodesContain($text, $nodes, 'a');
            return;
        }
        $this->assertNodesContain($text, $nodes, "a[href=$url]");
    }


    public function dontSeeLink($text, $url = null)
    {
        $nodes = $this->webDriver->findElements(WebDriverBy::partialLinkText($text));
        if (!$url) {
            $this->assertNodesNotContain($text, $nodes, 'a');
            return;
        }
        $nodes = array_filter(
            $nodes,
            function (WebDriverElement $e) use ($url) {
                return trim($e->getAttribute('href')) == trim($url);
            }
        );
        $this->assertNodesNotContain($text, $nodes, "a[href=$url]");
    }

    public function seeInCurrentUrl($uri)
    {
        $this->assertContains($uri, $this->_getCurrentUri());
    }

    public function seeCurrentUrlEquals($uri)
    {
        $this->assertEquals($uri, $this->_getCurrentUri());
    }

    public function seeCurrentUrlMatches($uri)
    {
        $this->assertRegExp($uri, $this->_getCurrentUri());
    }

    public function dontSeeInCurrentUrl($uri)
    {
        $this->assertNotContains($uri, $this->_getCurrentUri());
    }

    public function dontSeeCurrentUrlEquals($uri)
    {
        $this->assertNotEquals($uri, $this->_getCurrentUri());
    }

    public function dontSeeCurrentUrlMatches($uri)
    {
        $this->assertNotRegExp($uri, $this->_getCurrentUri());
    }

    public function grabFromCurrentUrl($uri = null)
    {
        if (!$uri) {
            return $this->_getCurrentUri();
        }
        $matches = [];
        $res = preg_match($uri, $this->_getCurrentUri(), $matches);
        if (!$res) {
            $this->fail("Couldn't match $uri in " . $this->_getCurrentUri());
        }
        if (!isset($matches[1])) {
            $this->fail("Nothing to grab. A regex parameter required. Ex: '/user/(\\d+)'");
        }
        return $matches[1];
    }

    public function seeCheckboxIsChecked($checkbox)
    {
        $this->assertTrue($this->findField($checkbox)->isSelected());
    }

    public function dontSeeCheckboxIsChecked($checkbox)
    {
        $this->assertFalse($this->findField($checkbox)->isSelected());
    }

    public function seeInField($field, $value)
    {
        $els = $this->findFields($field);
        $this->assert($this->proceedSeeInField($els, $value));
    }

    public function dontSeeInField($field, $value)
    {
        $els = $this->findFields($field);
        $this->assertNot($this->proceedSeeInField($els, $value));
    }

    public function seeInFormFields($formSelector, array $params)
    {
        $this->proceedSeeInFormFields($formSelector, $params, false);
    }

    public function dontSeeInFormFields($formSelector, array $params)
    {
        $this->proceedSeeInFormFields($formSelector, $params, true);
    }

    protected function proceedSeeInFormFields($formSelector, array $params, $assertNot)
    {
        $form = $this->match($this->webDriver, $formSelector);
        if (empty($form)) {
            throw new ElementNotFound($formSelector, "Form via CSS or XPath");
        }
        $form = reset($form);
        foreach ($params as $name => $values) {
            $els = $form->findElements(WebDriverBy::name($name));
            if (empty($els)) {
                throw new ElementNotFound($name);
            }
            if (!is_array($values)) {
                $values = [$values];
            }
            foreach ($values as $value) {
                $ret = $this->proceedSeeInField($els, $value);
                if ($assertNot) {
                    $this->assertNot($ret);
                } else {
                    $this->assert($ret);
                }
            }
        }
    }

    protected function proceedSeeInField(array $elements, $value)
    {
        $strField = reset($elements)->getAttribute('name');
        if (reset($elements)->getTagName() === 'select') {
            $el = reset($elements);
            $elements = $el->findElements(WebDriverBy::xpath('.//option[@selected]'));
            if (empty($value) && empty($elements)) {
                return ['True', true];
            }
        }

        $currentValues = [];
        if (is_bool($value)) {
            $currentValues = [false];
        }
        foreach ($elements as $el) {
            if ($el->getTagName() === 'textarea') {
                $currentValues[] = $el->getAttribute('value');
            } elseif ($el->getTagName() === 'input' && $el->getAttribute('type') === 'radio' || $el->getAttribute('type') === 'checkbox') {
                if ($el->getAttribute('checked')) {
                    if (is_bool($value)) {
                        $currentValues = [true];
                        break;
                    } else {
                        $currentValues[] = $el->getAttribute('value');
                    }
                }
            } else {
                $currentValues[] = $el->getAttribute('value');
            }
        }

        return [
            'Contains',
            $value,
            $currentValues,
            "Failed testing for '$value' in $strField's value: " . implode(', ', $currentValues)
        ];
    }

    public function selectOption($select, $option)
    {
        $el = $this->findField($select);
        if ($el->getTagName() != 'select') {
            $els = $this->matchCheckables($select);
            $radio = null;
            foreach ($els as $el) {
                $radio = $this->findCheckable($el, $option, true);
                if ($radio) {
                    break;
                }
            }
            if (!$radio) {
                throw new ElementNotFound($select, "Radiobutton with value or name '$option in");
            }
            $radio->click();
            return;
        }

        $wdSelect = new WebDriverSelect($el);
        if ($wdSelect->isMultiple()) {
            $wdSelect->deselectAll();
        }
        if (!is_array($option)) {
            $option = [$option];
        }

        $matched = false;

        foreach ($option as $opt) {
            try {
                $wdSelect->selectByVisibleText($opt);
                $matched = true;
            } catch (NoSuchElementException $e) {
            }
        }
        if ($matched) {
            return;
        }
        foreach ($option as $opt) {
            try {
                $wdSelect->selectByValue($opt);
                $matched = true;
            } catch (NoSuchElementException $e) {
            }
        }
        if ($matched) {
            return;
        }

        // partially matching
        foreach ($option as $opt) {
            try {
                $optElement = $el->findElement(WebDriverBy::xpath('//option [contains (., "' . $opt . '")]'));
                $matched = true;
                if (!$optElement->isSelected()) {
                    $optElement->click();
                }
            } catch (NoSuchElementException $e) {
            }
        }
        if ($matched) {
            return;
        }
        throw new ElementNotFound(json_encode($option), "Option inside $select matched by name or value");
    }

    public function _initializeSession()
    {
        $this->webDriver = RemoteWebDriver::create($this->wd_host, $this->capabilities);
        $this->webDriver->manage()->timeouts()->implicitlyWait($this->config['wait']);
    }

    public function _loadSession($session)
    {
        $this->webDriver = $session;
    }

    public function _backupSession()
    {
        return $this->webDriver;
    }

    public function _closeSession($webdriver)
    {
        $webdriver->close();
    }

    /*
     * Unselect an option in the given select box.
     *
     * @param $select
     * @param $option
     */
    public function unselectOption($select, $option)
    {
        $el = $this->findField($select);

        $wdSelect = new WebDriverSelect($el);

        if (!is_array($option)) {
            $option = [$option];
        }

        $matched = false;

        foreach ($option as $opt) {
            try {
                $wdSelect->deselectByVisibleText($opt);
                $matched = true;
            } catch (NoSuchElementException $e) {
            }

            try {
                $wdSelect->deselectByValue($opt);
                $matched = true;
            } catch (NoSuchElementException $e) {
            }

        }

        if ($matched) {
            return;
        }
        throw new ElementNotFound(json_encode($option), "Option inside $select matched by name or value");
    }

    /**
     * @param $context
     * @param $radioOrCheckbox
     * @param bool $byValue
     * @return mixed|null
     */
    protected function findCheckable($context, $radioOrCheckbox, $byValue = false)
    {
        if ($radioOrCheckbox instanceof WebDriverElement) {
            return $radioOrCheckbox;
        }
        if (is_array($radioOrCheckbox) or ($radioOrCheckbox instanceof WebDriverBy)) {
            return $this->matchFirstOrFail($this->webDriver, $radioOrCheckbox);
        }

        $locator = Crawler::xpathLiteral($radioOrCheckbox);
        if ($context instanceof WebDriverElement && $context->getTagName() === 'input') {
            $contextType = $context->getAttribute('type');
            if (!in_array($contextType, ['checkbox', 'radio'], true)) {
                return null;
            }
            $nameLiteral = Crawler::xPathLiteral($context->getAttribute('name'));
            $typeLiteral = Crawler::xPathLiteral($contextType);
            $inputLocatorFragment = "input[@type = $typeLiteral][@name = $nameLiteral]";
            $xpath = Locator::combine(
                "ancestor::form//{$inputLocatorFragment}[(@id = ancestor::form//label[contains(normalize-space(string(.)), $locator)]/@for) or @placeholder = $locator]",
                "ancestor::form//label[contains(normalize-space(string(.)), $locator)]//{$inputLocatorFragment}"
            );
            if ($byValue) {
                $xpath = Locator::combine($xpath, "ancestor::form//{$inputLocatorFragment}[@value = $locator]");
            }
        } else {
            $xpath = Locator::combine(
                "//input[@type = 'checkbox' or @type = 'radio'][(@id = //label[contains(normalize-space(string(.)), $locator)]/@for) or @placeholder = $locator]",
                "//label[contains(normalize-space(string(.)), $locator)]//input[@type = 'radio' or @type = 'checkbox']"
            );
            if ($byValue) {
                $xpath = Locator::combine($xpath, "//input[@type = 'checkbox' or @type = 'radio'][@value = $locator]");
            }
        }
        $els = $context->findElements(WebDriverBy::xpath($xpath));
        if (count($els)) {
            return reset($els);
        }
        $els = $context->findElements(WebDriverBy::xpath(str_replace('ancestor::form', '', $xpath)));
        if (count($els)) {
            return reset($els);
        }
        $els = $this->match($context, $radioOrCheckbox);
        if (count($els)) {
            return reset($els);
        }
        return null;
    }

    protected function matchCheckables($selector)
    {
        $els = $this->match($this->webDriver, $selector);
        if (!count($els)) {
            throw new ElementNotFound($selector, "Element containing radio by CSS or XPath");
        }
        return $els;
    }

    public function checkOption($option)
    {
        $field = $this->findCheckable($this->webDriver, $option);
        if (!$field) {
            throw new ElementNotFound($option, "Checkbox or Radio by Label or CSS or XPath");
        }
        if ($field->isSelected()) {
            return;
        }
        $field->click();
    }

    public function uncheckOption($option)
    {
        $field = $this->findCheckable($this->webDriver, $option);
        if (!$field) {
            throw new ElementNotFound($option, "Checkbox by Label or CSS or XPath");
        }
        if (!$field->isSelected()) {
            return;
        }
        $field->click();
    }

    public function fillField($field, $value)
    {
        $el = $this->findField($field);
        $el->clear();
        $el->sendKeys($value);
    }

    public function attachFile($field, $filename)
    {
        $el = $this->findField($field);
        // in order to be compatible on different OS
        $filePath = realpath(codecept_data_dir() . $filename);
        if (!is_readable($filePath)) {
            throw new \InvalidArgumentException("file not found or not readable: $filePath");
        }
        // in order for remote upload to be enabled
        $el->setFileDetector(new LocalFileDetector);
        $el->sendKeys($filePath);
    }

    /**
     * Grabs all visible text from the current page.
     *
     * @return string
     */
    public function getVisibleText()
    {
        $els = $this->webDriver->findElements(WebDriverBy::cssSelector('body'));
        if (count($els)) {
            return $els[0]->getText();
        }

        return "";
    }

    public function grabTextFrom($cssOrXPathOrRegex)
    {
        $els = $this->match($this->webDriver, $cssOrXPathOrRegex, false);
        if (count($els)) {
            return $els[0]->getText();
        }
        if (@preg_match($cssOrXPathOrRegex, $this->webDriver->getPageSource(), $matches)) {
            return $matches[1];
        }
        throw new ElementNotFound($cssOrXPathOrRegex, 'CSS or XPath or Regex');
    }

    public function grabAttributeFrom($cssOrXpath, $attribute)
    {
        $el = $this->matchFirstOrFail($this->webDriver, $cssOrXpath);
        return $el->getAttribute($attribute);
    }

    public function grabValueFrom($field)
    {
        $el = $this->findField($field);
        // value of multiple select is the value of the first selected option
        if ($el->getTagName() == 'select') {
            $select = new WebDriverSelect($el);
            return $select->getFirstSelectedOption()->getAttribute('value');
        }
        return $el->getAttribute('value');
    }

    public function grabMultiple($cssOrXpath, $attribute = null)
    {
        $els = $this->match($this->webDriver, $cssOrXpath);
        return array_map(
            function (WebDriverElement $e) use ($attribute) {
                if ($attribute) {
                    return $e->getAttribute($attribute);
                }
                return $e->getText();
            }, $els
        );
    }


    protected function filterByAttributes($els, array $attributes)
    {
        foreach ($attributes as $attr => $value) {
            $els = array_filter(
                $els,
                function (WebDriverElement $el) use ($attr, $value) {
                    return $el->getAttribute($attr) == $value;
                }
            );
        }
        return $els;
    }

    public function seeElement($selector, $attributes = [])
    {
        $els = $this->matchVisible($selector);
        $els = $this->filterByAttributes($els, $attributes);
        $this->assertNotEmpty($els);
    }

    public function dontSeeElement($selector, $attributes = [])
    {
        $els = $this->matchVisible($selector);
        $els = $this->filterByAttributes($els, $attributes);
        $this->assertEmpty($els);
    }

    /**
     * Checks that the given element exists on the page, even it is invisible.
     *
     * ``` php
     * <?php
     * $I->seeElementInDOM('//form/input[type=hidden]');
     * ?>
     * ```
     *
     * @param $selector
     */
    public function seeElementInDOM($selector, $attributes = [])
    {
        $els = $this->match($this->webDriver, $selector);
        $els = $this->filterByAttributes($els, $attributes);
        $this->assertNotEmpty($els);
    }


    /**
     * Opposite of `seeElementInDOM`.
     *
     * @param $selector
     */
    public function dontSeeElementInDOM($selector, $attributes = [])
    {
        $els = $this->match($this->webDriver, $selector);
        $els = $this->filterByAttributes($els, $attributes);
        $this->assertEmpty($els);
    }

    public function seeNumberOfElements($selector, $expected)
    {
        $counted = count($this->matchVisible($selector));
        if (is_array($expected)) {
            list($floor, $ceil) = $expected;
            $this->assertTrue(
                $floor <= $counted && $ceil >= $counted,
                'Number of elements counted differs from expected range'
            );
        } else {
            $this->assertEquals(
                $expected,
                $counted,
                'Number of elements counted differs from expected number'
            );
        }
    }

    public function seeNumberOfElementsInDOM($selector, $expected)
    {
        $counted = count($this->match($this->webDriver, $selector));
        if (is_array($expected)) {
            list($floor, $ceil) = $expected;
            $this->assertTrue(
                $floor <= $counted && $ceil >= $counted,
                'Number of elements counted differs from expected range'
            );
        } else {
            $this->assertEquals(
                $expected,
                $counted,
                'Number of elements counted differs from expected number'
            );
        }
    }

    public function seeOptionIsSelected($selector, $optionText)
    {
        $el = $this->findField($selector);
        if ($el->getTagName() !== 'select') {
            $els = $this->matchCheckables($selector);
            foreach ($els as $k => $el) {
                $els[$k] = $this->findCheckable($el, $optionText, true);
            }
            $this->assertNotEmpty(
                array_filter(
                    $els,
                    function ($e) {
                        return $e && $e->isSelected();
                    }
                )
            );
            return;
        }
        $select = new WebDriverSelect($el);
        $this->assertNodesContain($optionText, $select->getAllSelectedOptions(), 'option');
    }

    public function dontSeeOptionIsSelected($selector, $optionText)
    {
        $el = $this->findField($selector);
        if ($el->getTagName() !== 'select') {
            $els = $this->matchCheckables($selector);
            foreach ($els as $k => $el) {
                $els[$k] = $this->findCheckable($el, $optionText, true);
            }
            $this->assertEmpty(
                array_filter(
                    $els,
                    function ($e) {
                        return $e && $e->isSelected();
                    }
                )
            );
            return;
        }
        $select = new WebDriverSelect($el);
        $this->assertNodesNotContain($optionText, $select->getAllSelectedOptions(), 'option');
    }

    public function seeInTitle($title)
    {
        $this->assertContains($title, $this->webDriver->getTitle());
    }

    public function dontSeeInTitle($title)
    {
        $this->assertNotContains($title, $this->webDriver->getTitle());
    }

    /**
     * Accepts the active JavaScript native popup window, as created by `window.alert`|`window.confirm`|`window.prompt`.
     * Don't confuse popups with modal windows, as created by [various libraries](http://jster.net/category/windows-modals-popups).
     */
    public function acceptPopup()
    {
        $this->webDriver->switchTo()->alert()->accept();
    }

    /**
     * Dismisses the active JavaScript popup, as created by `window.alert`|`window.confirm`|`window.prompt`.
     */
    public function cancelPopup()
    {
        $this->webDriver->switchTo()->alert()->dismiss();
    }

    /**
     * Checks that the active JavaScript popup, as created by `window.alert`|`window.confirm`|`window.prompt`, contains the given string.
     *
     * @param $text
     */
    public function seeInPopup($text)
    {
        $this->assertContains($text, $this->webDriver->switchTo()->alert()->getText());
    }

    /**
     * Enters text into a native JavaScript prompt popup, as created by `window.prompt`.
     *
     * @param $keys
     */
    public function typeInPopup($keys)
    {
        $this->webDriver->switchTo()->alert()->sendKeys($keys);
    }

    /**
     * Reloads the current page.
     */
    public function reloadPage()
    {
        $this->webDriver->navigate()->refresh();
    }

    /**
     * Moves back in history.
     */
    public function moveBack()
    {
        $this->webDriver->navigate()->back();
        $this->debug($this->_getCurrentUri());
    }

    /**
     * Moves forward in history.
     */
    public function moveForward()
    {
        $this->webDriver->navigate()->forward();
        $this->debug($this->_getCurrentUri());
    }

    protected function getSubmissionFormFieldName($name)
    {
        if (substr($name, -2) === '[]') {
            return substr($name, 0, -2);
        }
        return $name;
    }

    /**
     * Submits the given form on the page, optionally with the given form
     * values.  Give the form fields values as an array. Note that hidden fields
     * can't be accessed.
     *
     * Skipped fields will be filled by their values from the page.
     * You don't need to click the 'Submit' button afterwards.
     * This command itself triggers the request to form's action.
     *
     * You can optionally specify what button's value to include
     * in the request with the last parameter as an alternative to
     * explicitly setting its value in the second parameter, as
     * button values are not otherwise included in the request.
     *
     * Examples:
     *
     * ``` php
     * <?php
     * $I->submitForm('#login', [
     *     'login' => 'davert',
     *     'password' => '123456'
     * ]);
     * // or
     * $I->submitForm('#login', [
     *     'login' => 'davert',
     *     'password' => '123456'
     * ], 'submitButtonName');
     *
     * ```
     *
     * For example, given this sample "Sign Up" form:
     *
     * ``` html
     * <form action="/sign_up">
     *     Login:
     *     <input type="text" name="user[login]" /><br/>
     *     Password:
     *     <input type="password" name="user[password]" /><br/>
     *     Do you agree to our terms?
     *     <input type="checkbox" name="user[agree]" /><br/>
     *     Select pricing plan:
     *     <select name="plan">
     *         <option value="1">Free</option>
     *         <option value="2" selected="selected">Paid</option>
     *     </select>
     *     <input type="submit" name="submitButton" value="Submit" />
     * </form>
     * ```
     *
     * You could write the following to submit it:
     *
     * ``` php
     * <?php
     * $I->submitForm(
     *     '#userForm',
     *     [
     *         'user[login]' => 'Davert',
     *         'user[password]' => '123456',
     *         'user[agree]' => true
     *     ],
     *     'submitButton'
     * );
     * ```
     * Note that "2" will be the submitted value for the "plan" field, as it is
     * the selected option.
     *
     * Also note that this differs from PhpBrowser, in that
     * ```'user' => [ 'login' => 'Davert' ]``` is not supported at the moment.
     * Named array keys *must* be included in the name as above.
     *
     * Pair this with seeInFormFields for quick testing magic.
     *
     * ``` php
     * <?php
     * $form = [
     *      'field1' => 'value',
     *      'field2' => 'another value',
     *      'checkbox1' => true,
     *      // ...
     * ];
     * $I->submitForm('//form[@id=my-form]', $form, 'submitButton');
     * // $I->amOnPage('/path/to/form-page') may be needed
     * $I->seeInFormFields('//form[@id=my-form]', $form);
     * ?>
     * ```
     *
     * Parameter values must be set to arrays for multiple input fields
     * of the same name, or multi-select combo boxes.  For checkboxes,
     * either the string value can be used, or boolean values which will
     * be replaced by the checkbox's value in the DOM.
     *
     * ``` php
     * <?php
     * $I->submitForm('#my-form', [
     *      'field1' => 'value',
     *      'checkbox' => [
     *          'value of first checkbox',
     *          'value of second checkbox,
     *      ],
     *      'otherCheckboxes' => [
     *          true,
     *          false,
     *          false
     *      ],
     *      'multiselect' => [
     *          'first option value',
     *          'second option value'
     *      ]
     * ]);
     * ?>
     * ```
     *
     * Mixing string and boolean values for a checkbox's value is not supported
     * and may produce unexpected results.
     *
     * Field names ending in "[]" must be passed without the trailing square
     * bracket characters, and must contain an array for its value.  This allows
     * submitting multiple values with the same name, consider:
     *
     * ```php
     * $I->submitForm('#my-form', [
     *     'field[]' => 'value',
     *     'field[]' => 'another value', // 'field[]' is already a defined key
     * ]);
     * ```
     *
     * The solution is to pass an array value:
     *
     * ```php
     * // this way both values are submitted
     * $I->submitForm('#my-form', [
     *     'field' => [
     *         'value',
     *         'another value',
     *     ]
     * ]);
     * ```
     * @param $selector
     * @param $params
     * @param $button
     */
    public function submitForm($selector, array $params, $button = null)
    {
        $form = $this->match($this->webDriver, $selector);
        if (empty($form)) {
            throw new ElementNotFound($selector, "Form via CSS or XPath");
        }
        $form = reset($form);

        $fields = $form->findElements(WebDriverBy::cssSelector('input:enabled,textarea:enabled,select:enabled,input[type=hidden]'));
        foreach ($fields as $field) {
            $fieldName = $this->getSubmissionFormFieldName($field->getAttribute('name'));
            if (!isset($params[$fieldName])) {
                continue;
            }
            $value = $params[$fieldName];
            if (is_array($value) && $field->getTagName() !== 'select') {
                if ($field->getAttribute('type') === 'checkbox' || $field->getAttribute('type') === 'radio') {
                    $found = false;
                    foreach ($value as $index => $val) {
                        if (!is_bool($val) && $val === $field->getAttribute('value')) {
                            array_splice($params[$fieldName], $index, 1);
                            $value = $val;
                            $found = true;
                            break;
                        }
                    }
                    if (!$found && !empty($value) && is_bool(reset($value))) {
                        $value = array_pop($params[$fieldName]);
                    }
                } else {
                    $value = array_pop($params[$fieldName]);
                }
            }

            if ($field->getAttribute('type') === 'checkbox' || $field->getAttribute('type') === 'radio') {
                if ($value === true || $value === $field->getAttribute('value')) {
                    $this->checkOption($field);
                } else {
                    $this->uncheckOption($field);
                }
            } elseif ($field->getAttribute('type') === 'button' || $field->getAttribute('type') === 'submit') {
                continue;
            } elseif ($field->getTagName() === 'select') {
                $this->selectOption($field, $value);
            } else {
                $this->fillField($field, $value);
            }
        }

        $this->debugSection(
            'Uri',
            $form->getAttribute('action') ? $form->getAttribute('action') : $this->_getCurrentUri()
        );
        $this->debugSection('Method', $form->getAttribute('method') ? $form->getAttribute('method') : 'GET');
        $this->debugSection('Parameters', json_encode($params));

        $submitted = false;
        if (!empty($button)) {
            $els = $form->findElements(WebDriverBy::name($button));
            if (!empty($els)) {
                $el = reset($els);
                $el->click();
                $submitted = true;
            }
        }

        if (!$submitted) {
            $form->submit();
        }

        $this->debugSection('Page', $this->_getCurrentUri());
    }

    /**
     * Waits up to $timeout seconds for the given element to change.
     * Element "change" is determined by a callback function which is called repeatedly until the return value evaluates to true.
     *
     * ``` php
     * <?php
     * use \Facebook\WebDriver\WebDriverElement
     * $I->waitForElementChange('#menu', function(WebDriverElement $el) {
     *     return $el->isDisplayed();
     * }, 100);
     * ?>
     * ```
     *
     * @param $element
     * @param \Closure $callback
     * @param int $timeout seconds
     * @throws \Codeception\Exception\ElementNotFound
     */
    public function waitForElementChange($element, \Closure $callback, $timeout = 30)
    {
        $el = $this->matchFirstOrFail($this->webDriver, $element);
        $checker = function () use ($el, $callback) {
            return $callback($el);
        };
        $this->webDriver->wait($timeout)->until($checker);
    }

    /**
     * Waits up to $timeout seconds for an element to appear on the page.
     * If the element doesn't appear, a timeout exception is thrown.
     *
     * ``` php
     * <?php
     * $I->waitForElement('#agree_button', 30); // secs
     * $I->click('#agree_button');
     * ?>
     * ```
     *
     * @param $element
     * @param int $timeout seconds
     * @throws \Exception
     */
    public function waitForElement($element, $timeout = 10)
    {
        $condition = WebDriverExpectedCondition::presenceOfElementLocated($this->getLocator($element));
        $this->webDriver->wait($timeout)->until($condition);
    }

    /**
     * Waits up to $timeout seconds for the given element to be visible on the page.
     * If element doesn't appear, a timeout exception is thrown.
     *
     * ``` php
     * <?php
     * $I->waitForElementVisible('#agree_button', 30); // secs
     * $I->click('#agree_button');
     * ?>
     * ```
     *
     * @param $element
     * @param int $timeout seconds
     * @throws \Exception
     */
    public function waitForElementVisible($element, $timeout = 10)
    {
        $condition = WebDriverExpectedCondition::visibilityOfElementLocated($this->getLocator($element));
        $this->webDriver->wait($timeout)->until($condition);
    }

    /**
     * Waits up to $timeout seconds for the given element to become invisible.
     * If element stays visible, a timeout exception is thrown.
     *
     * ``` php
     * <?php
     * $I->waitForElementNotVisible('#agree_button', 30); // secs
     * ?>
     * ```
     *
     * @param $element
     * @param int $timeout seconds
     * @throws \Exception
     */
    public function waitForElementNotVisible($element, $timeout = 10)
    {
        $condition = WebDriverExpectedCondition::invisibilityOfElementLocated($this->getLocator($element));
        $this->webDriver->wait($timeout)->until($condition);
    }

    /**
     * Waits up to $timeout seconds for the given string to appear on the page.
     * Can also be passed a selector to search in.
     * If the given text doesn't appear, a timeout exception is thrown.
     *
     * ``` php
     * <?php
     * $I->waitForText('foo', 30); // secs
     * $I->waitForText('foo', 30, '.title'); // secs
     * ?>
     * ```
     *
     * @param string $text
     * @param int $timeout seconds
     * @param null $selector
     * @throws \Exception
     */
    public function waitForText($text, $timeout = 10, $selector = null)
    {
        if (!$selector) {
            $condition = WebDriverExpectedCondition::textToBePresentInElement(WebDriverBy::xpath('//body'), $text);
            $this->webDriver->wait($timeout)->until($condition);
            return;
        }

        $condition = WebDriverExpectedCondition::textToBePresentInElement($this->getLocator($selector), $text);
        $this->webDriver->wait($timeout)->until($condition);
    }

    /**
     * Wait for $timeout seconds.
     *
     * @param int $timeout secs
     * @throws \Codeception\Exception\TestRuntimeException
     */
    public function wait($timeout)
    {
        if ($timeout >= 1000) {
            throw new TestRuntimeException(
                "
                Waiting for more then 1000 seconds: 16.6667 mins\n
                Please note that wait method accepts number of seconds as parameter."
            );
        }
        sleep($timeout);
    }

    /**
     * Low-level API method.
     * If Codeception commands are not enough, this allows you to use Selenium WebDriver methods directly:
     *
     * ``` php
     * $I->executeInSelenium(function(\Facebook\WebDriver\RemoteWebDriver $webdriver) {
     *   $webdriver->get('http://google.com');
     * });
     * ```
     *
     * This runs in the context of the [RemoteWebDriver class](https://github.com/facebook/php-webdriver/blob/master/lib/remote/RemoteWebDriver.php).
     * Try not to use this command on a regular basis.
     * If Codeception lacks a feature you need, please implement it and submit a patch.
     *
     * @param callable $function
     */
    public function executeInSelenium(\Closure $function)
    {
        return $function($this->webDriver);
    }

    /**
     * Switch to another window identified by name.
     *
     * The window can only be identified by name. If the $name parameter is blank, the parent window will be used.
     *
     * Example:
     * ``` html
     * <input type="button" value="Open window" onclick="window.open('http://example.com', 'another_window')">
     * ```
     *
     * ``` php
     * <?php
     * $I->click("Open window");
     * # switch to another window
     * $I->switchToWindow("another_window");
     * # switch to parent window
     * $I->switchToWindow();
     * ?>
     * ```
     *
     * If the window has no name, the only way to access it is via the `executeInSelenium()` method, like so:
     *
     * ``` php
     * <?php
     * $I->executeInSelenium(function (\Facebook\WebDriver\RemoteWebDriver $webdriver) {
     *      $handles=$webdriver->getWindowHandles();
     *      $last_window = end($handles);
     *      $webdriver->switchTo()->window($last_window);
     * });
     * ?>
     * ```
     *
     * @param string|null $name
     */
    public function switchToWindow($name = null)
    {
        $this->webDriver->switchTo()->window($name);
    }

    /**
     * Switch to another frame on the page.
     *
     * Example:
     * ``` html
     * <iframe name="another_frame" src="http://example.com">
     *
     * ```
     *
     * ``` php
     * <?php
     * # switch to iframe
     * $I->switchToIFrame("another_frame");
     * # switch to parent page
     * $I->switchToIFrame();
     *
     * ```
     *
     * @param string|null $name
     */
    public function switchToIFrame($name = null)
    {
        if (is_null($name)) {
            $this->webDriver->switchTo()->defaultContent();
        } else {
            $this->webDriver->switchTo()->frame($name);
        }
    }

    /**
     * Executes JavaScript and waits up to $timeout seconds for it to return true.
     *
     * In this example we will wait up to 60 seconds for all jQuery AJAX requests to finish.
     *
     * ``` php
     * <?php
     * $I->waitForJS("return $.active == 0;", 60);
     * ?>
     * ```
     *
     * @param string $script
     * @param int $timeout seconds
     */
    public function waitForJS($script, $timeout = 5)
    {
        $condition = function ($wd) use ($script) {
            return $wd->executeScript($script);
        };
        $this->webDriver->wait($timeout)->until($condition);

    }

    /**
     * Executes custom JavaScript.
     *
     * This example uses jQuery to get a value and assigns that value to a PHP variable:
     *
     * ```php
     * <?php
     * $myVar = $I->executeJS('return $("#myField").val()');
     * ?>
     * ```
     *
     * @param $script
     * @return mixed
     */
    public function executeJS($script)
    {
        return $this->webDriver->executeScript($script);
    }

    /**
     * Maximizes the current window.
     */
    public function maximizeWindow()
    {
        $this->webDriver->manage()->window()->maximize();
    }

    /**
     * Performs a simple mouse drag-and-drop operation.
     *
     * ``` php
     * <?php
     * $I->dragAndDrop('#drag', '#drop');
     * ?>
     * ```
     *
     * @param string $source (CSS ID or XPath)
     * @param string $target (CSS ID or XPath)
     */
    public function dragAndDrop($source, $target)
    {
        $snodes = $this->matchFirstOrFail($this->webDriver, $source);
        $tnodes = $this->matchFirstOrFail($this->webDriver, $target);

        $action = new WebDriverActions($this->webDriver);
        $action->dragAndDrop($snodes, $tnodes)->perform();
    }

    /**
     * Move mouse over the first element matched by the given locator.
     * If the second and third parameters are given, then the mouse is moved to an offset of the element's top-left corner.
     * Otherwise, the mouse is moved to the center of the element.
     *
     * ``` php
     * <?php
     * $I->moveMouseOver(['css' => '.checkout'], 20, 50);
     * ?>
     * ```
     *
     * @param string $cssOrXPath css or xpath of the web element
     * @param int $offsetX
     * @param int $offsetY
     *
     * @throws \Codeception\Exception\ElementNotFound
     */
    public function moveMouseOver($cssOrXPath, $offsetX = null, $offsetY = null)
    {
        $el = $this->matchFirstOrFail($this->webDriver, $cssOrXPath);
        $this->webDriver->getMouse()->mouseMove($el->getCoordinates(), $offsetX, $offsetY);
    }

    /**
     * Performs contextual click with the right mouse button on an element.
     *
     * @param $cssOrXPath
     * @throws \Codeception\Exception\ElementNotFound
     */
    public function clickWithRightButton($cssOrXPath)
    {
        $el = $this->matchFirstOrFail($this->webDriver, $cssOrXPath);
        $this->webDriver->getMouse()->contextClick($el->getCoordinates());
    }

    /**
     * Pauses test execution in debug mode.
     * To proceed test press "ENTER" in console.
     *
     * This method is useful while writing tests, since it allows you to inspect the current page in the middle of a test case.
     */
    public function pauseExecution()
    {
        Debug::pause();
    }

    /**
     * Performs a double-click on an element matched by CSS or XPath.
     *
     * @param $cssOrXPath
     * @throws \Codeception\Exception\ElementNotFound
     */
    public function doubleClick($cssOrXPath)
    {
        $el = $this->matchFirstOrFail($this->webDriver, $cssOrXPath);
        $this->webDriver->getMouse()->doubleClick($el->getCoordinates());
    }

    /**
     * @param $page
     * @param $selector
     * @param bool $throwMalformed
     * @return array
     */
    protected function match($page, $selector, $throwMalformed = true)
    {
        if (is_array($selector)) {
            try {
                return $page->findElements($this->getStrictLocator($selector));
            } catch (InvalidSelectorException $e) {
                throw new MalformedLocatorException(key($selector) . ' => ' . reset($selector), "Strict locator");
            }
        }
        if ($selector instanceof WebDriverBy) {
            try {
                return $page->findElements($selector);
            } catch (InvalidSelectorException $e) {
                throw new MalformedLocatorException(sprintf("WebDriverBy::%s('%s')", $selector->getMechanism(), $selector->getValue()), 'WebDriver');
            }
        }
        $isValidLocator = false;
        $nodes = [];
        try {
            if (Locator::isID($selector)) {
                $isValidLocator = true;
                $nodes = $page->findElements(WebDriverBy::id(substr($selector, 1)));
            }
            if (empty($nodes) and Locator::isCSS($selector)) {
                $isValidLocator = true;
                $nodes = $page->findElements(WebDriverBy::cssSelector($selector));
            }
            if (empty($nodes) and Locator::isXPath($selector)) {
                $isValidLocator = true;
                $nodes = $page->findElements(WebDriverBy::xpath($selector));
            }
        } catch (InvalidSelectorException $e) {
            throw new MalformedLocatorException($selector);
        }
        if (!$isValidLocator and $throwMalformed) {
            throw new MalformedLocatorException($selector);
        }
        return $nodes;
    }

    /**
     * @param array $by
     * @return WebDriverBy
     */
    protected function getStrictLocator(array $by)
    {
        $type = key($by);
        $locator = $by[$type];
        switch ($type) {
            case 'id':
                return WebDriverBy::id($locator);
            case 'name':
                return WebDriverBy::name($locator);
            case 'css':
                return WebDriverBy::cssSelector($locator);
            case 'xpath':
                return WebDriverBy::xpath($locator);
            case 'link':
                return WebDriverBy::linkText($locator);
            case 'class':
                return WebDriverBy::className($locator);
            default:
                throw new MalformedLocatorException(
                    "$by => $locator",
                    "Strict locator can be either xpath, css, id, link, class, name: "
                );
        }
    }

    /**
     * @param $page
     * @param $selector
     * @return WebDriverElement
     * @throws \Codeception\Exception\ElementNotFound
     */
    protected function matchFirstOrFail($page, $selector)
    {
        $els = $this->match($page, $selector);
        if (!count($els)) {
            throw new ElementNotFound($selector, "CSS or XPath");
        }
        return reset($els);
    }

    /**
     * Presses the given key on the given element.
     * To specify a character and modifier (e.g. ctrl, alt, shift, meta), pass an array for $char with
     * the modifier as the first element and the character as the second.
     * For special keys use key constants from WebDriverKeys class.
     *
     * ``` php
     * <?php
     * // <input id="page" value="old" />
     * $I->pressKey('#page','a'); // => olda
     * $I->pressKey('#page',array('ctrl','a'),'new'); //=> new
     * $I->pressKey('#page',array('shift','111'),'1','x'); //=> old!!!1x
     * $I->pressKey('descendant-or-self::*[@id='page']','u'); //=> oldu
     * $I->pressKey('#name', array('ctrl', 'a'), \Facebook\WebDriver\WebDriverKeys::DELETE); //=>''
     * ?>
     * ```
     *
     * @param $element
     * @param $char Can be char or array with modifier. You can provide several chars.
     * @throws \Codeception\Exception\ElementNotFound
     */
    public function pressKey($element, $char)
    {
        $el = $this->matchFirstOrFail($this->webDriver, $element);
        $args = func_get_args();
        array_shift($args);
        $keys = [];
        foreach ($args as $key) {
            $keys[] = $this->convertKeyModifier($key);
        }
        $el->sendKeys($keys);
    }

    protected function convertKeyModifier($keys)
    {
        if (!is_array($keys)) {
            return $keys;
        }
        if (!isset($keys[1])) {
            return $keys;
        }
        list($modifier, $key) = $keys;

        switch ($modifier) {
            case 'ctrl':
            case 'control':
                return [WebDriverKeys::CONTROL, $key];
            case 'alt':
                return [WebDriverKeys::ALT, $key];
            case 'shift':
                return [WebDriverKeys::SHIFT, $key];
            case 'meta':
                return [WebDriverKeys::META, $key];
        }
        return $keys;
    }

    protected function assertNodesContain($text, $nodes, $selector = null)
    {
        $this->assertThat($nodes, new WebDriverConstraint($text, $this->_getCurrentUri()), $selector);
    }

    protected function assertNodesNotContain($text, $nodes, $selector = null)
    {
        $this->assertThat($nodes, new WebDriverConstraintNot($text, $this->_getCurrentUri()), $selector);
    }

    protected function assertPageContains($needle, $message = '')
    {
        $this->assertThat(
            htmlspecialchars_decode($this->getVisibleText()),
            new PageConstraint($needle, $this->_getCurrentUri()),
            $message
        );
    }

    protected function assertPageNotContains($needle, $message = '')
    {
        $this->assertThatItsNot(
            htmlspecialchars_decode($this->getVisibleText()),
            new PageConstraint($needle, $this->_getCurrentUri()),
            $message
        );
    }

    protected function assertPageSourceContains($needle, $message = '')
    {
        $this->assertThat(
            $this->webDriver->getPageSource(),
            new PageConstraint($needle, $this->_getCurrentUri()),
            $message
        );
    }

    protected function assertPageSourceNotContains($needle, $message = '')
    {
        $this->assertThatItsNot(
            $this->webDriver->getPageSource(),
            new PageConstraint($needle, $this->_getCurrentUri()),
            $message
        );
    }

    /**
     * Append the given text to the given element.
     * Can also add a selection to a select box.
     *
     * ``` php
     * <?php
     * $I->appendField('#mySelectbox', 'SelectValue');
     * $I->appendField('#myTextField', 'appended');
     * ?>
     * ```
     *
     * @param string $field
     * @param string $value
     * @throws \Codeception\Exception\ElementNotFound
     */
    public function appendField($field, $value)
    {
        $el = $this->findField($field);

        switch ($el->getTagName()) {

            //Multiple select
            case "select":
                $matched = false;
                $wdSelect = new WebDriverSelect($el);
                try {
                    $wdSelect->selectByVisibleText($value);
                    $matched = true;
                } catch (NoSuchElementException $e) {
                }

                try {
                    $wdSelect->selectByValue($value);
                    $matched = true;
                } catch (NoSuchElementException $e) {
                }
                if ($matched) {
                    return;
                }

                throw new ElementNotFound(json_encode($value), "Option inside $field matched by name or value");
                break;
            case "textarea":
                $el->sendKeys($value);
                return;
                break;
            case "div": //allows for content editable divs
                $el->sendKeys(WebDriverKeys::END);
                $el->sendKeys($value);
                return;
                break;
            //Text, Checkbox, Radio
            case "input":
                $type = $el->getAttribute('type');

                if ($type == 'checkbox') {
                    //Find by value or css,id,xpath
                    $field = $this->findCheckable($this->webDriver, $value, true);
                    if (!$field) {
                        throw new ElementNotFound($value, "Checkbox or Radio by Label or CSS or XPath");
                    }
                    if ($field->isSelected()) {
                        return;
                    }
                    $field->click();
                    return;
                } elseif ($type == 'radio') {
                    $this->selectOption($field, $value);
                    return;
                } else {
                    $el->sendKeys($value);
                    return;
                }
                break;
            default:
        }

        throw new ElementNotFound($field, "Field by name, label, CSS or XPath");
    }

    /**
     * @param $selector
     * @return array
     */
    protected function matchVisible($selector)
    {
        $els = $this->match($this->webDriver, $selector);
        $nodes = array_filter(
            $els,
            function (WebDriverElement $el) {
                return $el->isDisplayed();
            }
        );
        return $nodes;
    }

    /**
     * @param $selector
     * @return WebDriverBy
     * @throws \InvalidArgumentException
     */
    protected function getLocator($selector)
    {
        if ($selector instanceof WebDriverBy) {
            return $selector;
        }
        if (is_array($selector)) {
            return $this->getStrictLocator($selector);
        }
        if (Locator::isID($selector)) {
            return WebDriverBy::id(substr($selector, 1));
        }
        if (Locator::isCSS($selector)) {
            return WebDriverBy::cssSelector($selector);
        }
        if (Locator::isXPath($selector)) {
            return WebDriverBy::xpath($selector);
        }
        throw new \InvalidArgumentException("Only CSS or XPath allowed");
    }

    /**
     * @param string $name
     */
    public function saveSessionSnapshot($name)
    {
        $this->sessionSnapshots[$name] = [];

        foreach ($this->webDriver->manage()->getCookies() as $cookie) {
            if ($this->cookieDomainMatchesConfigUrl($cookie)) {
                $this->sessionSnapshots[$name][] = $cookie;
            }
        }

        $this->debugSection('Snapshot', "Saved \"$name\" session snapshot");
    }

    /**
     * @param string $name
     * @return bool
     */
    public function loadSessionSnapshot($name)
    {
        if (!isset($this->sessionSnapshots[$name])) {
            return false;
        }
        foreach ($this->sessionSnapshots[$name] as $cookie) {
            $this->webDriver->manage()->addCookie($cookie);
        }
        $this->debugSection('Snapshot', "Restored \"$name\" session snapshot");
        return true;
    }

    /**
     * Check if the cookie domain matches the config URL.
     *
     * @param array $cookie
     * @return bool
     */
    private function cookieDomainMatchesConfigUrl(array $cookie)
    {
        if (!array_key_exists('domain', $cookie)) {
            return true;
        }

        $setCookie = new SetCookie();
        $setCookie->setDomain($cookie['domain']);

        return $setCookie->matchesDomain(parse_url($this->config['url'], PHP_URL_HOST));
    }
}<|MERGE_RESOLUTION|>--- conflicted
+++ resolved
@@ -1,13 +1,7 @@
 <?php
 namespace Codeception\Module;
 
-<<<<<<< HEAD
-use Codeception\Lib\Interfaces\ElementLocator;
 use Codeception\Lib\TestDescriptor;
-use Codeception\Module as CodeceptionModule;
-use Codeception\TestCase;
-=======
->>>>>>> 3947bdac
 use Codeception\Exception\ConnectionException;
 use Codeception\Exception\ElementNotFound;
 use Codeception\Exception\MalformedLocatorException;
@@ -273,12 +267,8 @@
 
     public function _failed(TestCase $test, $fail)
     {
-<<<<<<< HEAD
+        $this->debugWebDriverLogs();
         $filename = str_replace(['::', '\\', '/'], ['.', '', ''], TestDescriptor::getTestSignature($test)) . '.fail';
-=======
-        $this->debugWebDriverLogs();
-        $filename = str_replace(['::', '\\', '/'], ['.', '', ''], TestCase::getTestSignature($test)) . '.fail';
->>>>>>> 3947bdac
         $this->_saveScreenshot(codecept_output_dir() . $filename . '.png');
         $this->_savePageSource(codecept_output_dir() . $filename . '.html');
         $this->debug("Screenshot and page source were saved into '_output' dir");
@@ -363,7 +353,7 @@
         }
         return $this->config['url'];
     }
-    
+
     protected function getProxy()
     {
         $proxyConfig = [];
