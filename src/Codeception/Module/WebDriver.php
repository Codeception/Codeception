--- conflicted
+++ resolved
@@ -270,11 +270,7 @@
     public function _failed(TestInterface $test, $fail)
     {
         $this->debugWebDriverLogs();
-<<<<<<< HEAD
-        $filename = str_replace(['::', '\\', '/'], ['.', '', ''], Descriptor::getTestSignature($test)) . '.fail';
-=======
         $filename = str_replace([':', '\\', '/'], ['.', '', ''], Descriptor::getTestSignature($test)) . '.fail';
->>>>>>> 8ab258d7
         $this->_saveScreenshot(codecept_output_dir() . $filename . '.png');
         $this->_savePageSource(codecept_output_dir() . $filename . '.html');
         $this->debug("Screenshot and page source were saved into '_output' dir");
