<?php
namespace Codeception\Module;

use Codeception\Coverage\Subscriber\LocalServer;
use Codeception\Exception\ConnectionException;
use Codeception\Exception\ElementNotFound;
use Codeception\Exception\MalformedLocatorException;
use Codeception\Exception\ModuleConfigException as ModuleConfigException;
use Codeception\Exception\ModuleException;
use Codeception\Exception\TestRuntimeException;
use Codeception\Lib\Interfaces\ConflictsWithModule;
use Codeception\Lib\Interfaces\ElementLocator;
use Codeception\Lib\Interfaces\MultiSession as MultiSessionInterface;
use Codeception\Lib\Interfaces\PageSourceSaver;
use Codeception\Lib\Interfaces\Remote as RemoteInterface;
use Codeception\Lib\Interfaces\ScreenshotSaver;
use Codeception\Lib\Interfaces\SessionSnapshot;
use Codeception\Lib\Interfaces\Web as WebInterface;
use Codeception\Module as CodeceptionModule;
use Codeception\PHPUnit\Constraint\Page as PageConstraint;
use Codeception\PHPUnit\Constraint\WebDriver as WebDriverConstraint;
use Codeception\PHPUnit\Constraint\WebDriverNot as WebDriverConstraintNot;
use Codeception\Test\Descriptor;
use Codeception\TestInterface;
use Codeception\Util\Debug;
use Codeception\Util\Locator;
use Codeception\Util\Uri;
use Facebook\WebDriver\Exception\InvalidElementStateException;
use Facebook\WebDriver\Exception\InvalidSelectorException;
use Facebook\WebDriver\Exception\NoSuchElementException;
use Facebook\WebDriver\Exception\UnknownServerException;
use Facebook\WebDriver\Exception\WebDriverCurlException;
use Facebook\WebDriver\Interactions\WebDriverActions;
use Facebook\WebDriver\Remote\LocalFileDetector;
use Facebook\WebDriver\Remote\RemoteWebDriver;
use Facebook\WebDriver\Remote\UselessFileDetector;
use Facebook\WebDriver\Remote\WebDriverCapabilityType;
use Facebook\WebDriver\WebDriverBy;
use Facebook\WebDriver\WebDriverDimension;
use Facebook\WebDriver\WebDriverElement;
use Facebook\WebDriver\WebDriverExpectedCondition;
use Facebook\WebDriver\WebDriverKeys;
use Facebook\WebDriver\WebDriverSelect;
use GuzzleHttp\Cookie\SetCookie;
use Symfony\Component\DomCrawler\Crawler;

/**
 * New generation Selenium WebDriver module.
 *
 * ## Local Testing
 *
 * ### Selenium
 *
 * 1. Download [Selenium Server](http://docs.seleniumhq.org/download/)
 * 2. Launch the daemon: `java -jar selenium-server-standalone-2.xx.xxx.jar`
 * 3. Configure this module (in acceptance.suite.yml) by setting url and browser:
 *
 * ```yaml
 *     modules:
 *        enabled:
 *           - WebDriver:
 *              url: 'http://localhost/'
 *              browser: firefox
 * ```
 *
 * ### PhantomJS
 *
 * PhantomJS is a headless alternative to Selenium Server that implements
 * [the WebDriver protocol](https://code.google.com/p/selenium/wiki/JsonWireProtocol).
 * It allows you to run Selenium tests on a server without a GUI installed.
 *
 * 1. Download [PhantomJS](http://phantomjs.org/download.html)
 * 2. Run PhantomJS in WebDriver mode: `phantomjs --webdriver=4444`
 * 3. Configure this module (in acceptance.suite.yml) by setting url and `phantomjs` as browser:
 *
 * ```yaml
 *     modules:
 *        enabled:
 *           - WebDriver:
 *              url: 'http://localhost/'
 *              browser: phantomjs
 * ```
 *
 * ## Cloud Testing
 *
 * Cloud Testing services can run your WebDriver tests in the cloud.
 * In case you want to test a local site or site behind a firewall
 * you should use a tunnel application provided by a service.
 *
 * ### SauceLabs
 *
 * 1. Create an account at [SauceLabs.com](http://SauceLabs.com) to get your username and access key
 * 2. In the module configuration use the format `username`:`access_key`@ondemand.saucelabs.com' for `host`
 * 3. Configure `platform` under `capabilities` to define the [Operating System](https://docs.saucelabs.com/reference/platforms-configurator/#/)
 * 4. run a tunnel app if your site can't be accessed from Internet
 *
 * ```yaml
 *     modules:
 *        enabled:
 *           - WebDriver:
 *              url: http://mysite.com
 *              host: '<username>:<access key>@ondemand.saucelabs.com'
 *              port: 80
 *              browser: chrome
 *              capabilities:
 *                  platform: 'Windows 10'
 * ```
 *
 * ### BrowserStack
 *
 * 1. Create an account at [BrowserStack](https://www.browserstack.com/) to get your username and access key
 * 2. In the module configuration use the format `username`:`access_key`@hub.browserstack.com' for `host`
 * 3. Configure `os` and `os_version` under `capabilities` to define the operating System
 * 4. If your site is available only locally or via VPN you should use a tunnel app. In this case add `browserstack.local` capability and set it to true.
 *
 * ```yaml
 *     modules:
 *        enabled:
 *           - WebDriver:
 *              url: http://mysite.com
 *              host: '<username>:<access key>@hub.browserstack.com'
 *              port: 80
 *              browser: chrome
 *              capabilities:
 *                  os: Windows
 *                  os_version: 10
 *                  browserstack.local: true # for local testing
 * ```
 * ### TestingBot
 *
 * 1. Create an account at [TestingBot](https://testingbot.com/) to get your key and secret
 * 2. In the module configuration use the format `key`:`secret`@hub.testingbot.com' for `host`
 * 3. Configure `platform` under `capabilities` to define the [Operating System](https://testingbot.com/support/getting-started/browsers.html)
 * 4. Run [TestingBot Tunnel](https://testingbot.com/support/other/tunnel) if your site can't be accessed from Internet
 *
 * ```yaml
 *     modules:
 *        enabled:
 *           - WebDriver:
 *              url: http://mysite.com
 *              host: '<key>:<secret>@hub.testingbot.com'
 *              port: 80
 *              browser: chrome
 *              capabilities:
 *                  platform: Windows 10
 * ```
 *
 * ## Configuration
 *
 * * `url` *required* - Starting URL for your app.
 * * `browser` *required* - Browser to launch.
 * * `host` - Selenium server host (127.0.0.1 by default).
 * * `port` - Selenium server port (4444 by default).
 * * `restart` - Set to false (default) to share browser session between tests, or set to true to create a separate session for each test.
 * * `window_size` - Initial window size. Set to `maximize` or a dimension in the format `640x480`.
 * * `clear_cookies` - Set to false to keep cookies, or set to true (default) to delete all cookies between tests.
 * * `wait` - Implicit wait (default 0 seconds).
 * * `capabilities` - Sets Selenium2 [desired capabilities](https://github.com/SeleniumHQ/selenium/wiki/DesiredCapabilities). Should be a key-value array.
 * * `connection_timeout` - timeout for opening a connection to remote selenium server (30 seconds by default).
 * * `request_timeout` - timeout for a request to return something from remote selenium server (30 seconds by default).
 * * `http_proxy` - sets http proxy server url for testing a remote server.
 * * `http_proxy_port` - sets http proxy server port
 * * `debug_log_entries` - how many selenium entries to print with `debugWebDriverLogs` or on fail (15 by default).
 *
 * Example (`acceptance.suite.yml`)
 *
 * ```yaml
 *     modules:
 *        enabled:
 *           - WebDriver:
 *              url: 'http://localhost/'
 *              browser: firefox
 *              window_size: 1024x768
 *              capabilities:
 *                  unexpectedAlertBehaviour: 'accept'
 *                  firefox_profile: '~/firefox-profiles/codeception-profile.zip.b64'
 * ```
 *
 * ### Status
 *
 * Stability: **stable**
 * Based on [facebook php-webdriver](https://github.com/facebook/php-webdriver)
 *
 * ## Usage
 *
 * ### Locating Elements
 *
 * Most methods in this module that operate on a DOM element (e.g. `click`) accept a locator as the first argument,
 * which can be either a string or an array.
 *
 * If the locator is an array, it should have a single element,
 * with the key signifying the locator type (`id`, `name`, `css`, `xpath`, `link`, or `class`)
 * and the value being the locator itself.
 * This is called a "strict" locator.
 * Examples:
 *
 * * `['id' => 'foo']` matches `<div id="foo">`
 * * `['name' => 'foo']` matches `<div name="foo">`
 * * `['css' => 'input[type=input][value=foo]']` matches `<input type="input" value="foo">`
 * * `['xpath' => "//input[@type='submit'][contains(@value, 'foo')]"]` matches `<input type="submit" value="foobar">`
 * * `['link' => 'Click here']` matches `<a href="google.com">Click here</a>`
 * * `['class' => 'foo']` matches `<div class="foo">`
 *
 * Writing good locators can be tricky.
 * The Mozilla team has written an excellent guide titled [Writing reliable locators for Selenium and WebDriver tests](https://blog.mozilla.org/webqa/2013/09/26/writing-reliable-locators-for-selenium-and-webdriver-tests/).
 *
 * If you prefer, you may also pass a string for the locator. This is called a "fuzzy" locator.
 * In this case, Codeception uses a a variety of heuristics (depending on the exact method called) to determine what element you're referring to.
 * For example, here's the heuristic used for the `submitForm` method:
 *
 * 1. Does the locator look like an ID selector (e.g. "#foo")? If so, try to find a form matching that ID.
 * 2. If nothing found, check if locator looks like a CSS selector. If so, run it.
 * 3. If nothing found, check if locator looks like an XPath expression. If so, run it.
 * 4. Throw an `ElementNotFound` exception.
 *
 * Be warned that fuzzy locators can be significantly slower than strict locators.
<<<<<<< HEAD
 * Especially if you use Selenium WebDriver with `wait` (aka implicit wait) option.
 * In the example above if you set `wait` to 5 seconds and use XPath string as fuzzy locator,
 * `submitForm` method will wait for 5 seconds at each step.
 * That means 5 seconds finding the form by ID, another 5 seconds finding by CSS
 * until it finally tries to find the form by XPath).
=======
>>>>>>> e783efa2
 * If speed is a concern, it's recommended you stick with explicitly specifying the locator type via the array syntax.
 *
 * ## Public Properties
 *
 * * `webDriver` - instance of `\Facebook\WebDriver\Remote\RemoteWebDriver`. Can be accessed from Helper classes for complex WebDriver interactions.
 *
 * ```php
 * // inside Helper class
 * $this->getModule('WebDriver')->webDriver->getKeyboard()->sendKeys('hello, webdriver');
 * ```
 *
 */
class WebDriver extends CodeceptionModule implements
    WebInterface,
    RemoteInterface,
    MultiSessionInterface,
    SessionSnapshot,
    ScreenshotSaver,
    PageSourceSaver,
    ElementLocator,
    ConflictsWithModule
{
    protected $requiredFields = ['browser', 'url'];
    protected $config = [
        'host'               => '127.0.0.1',
        'port'               => '4444',
        'restart'            => false,
        'wait'               => 0,
        'clear_cookies'      => true,
        'window_size'        => false,
        'capabilities'       => [],
        'connection_timeout' => null,
        'request_timeout'    => null,
        'http_proxy'         => null,
        'http_proxy_port'    => null,
        'ssl_proxy'          => null,
        'ssl_proxy_port'     => null,
        'debug_log_entries'  => 15,
    ];

    protected $wd_host;
    protected $capabilities;
    protected $connectionTimeoutInMs;
    protected $requestTimeoutInMs;
    protected $test;
    protected $sessionSnapshots = [];
    protected $sessions = [];
    protected $httpProxy;
    protected $httpProxyPort;
    protected $sslProxy;
    protected $sslProxyPort;

    /**
     * @var RemoteWebDriver
     */
    public $webDriver;

    public function _initialize()
    {
        $this->wd_host = sprintf('http://%s:%s/wd/hub', $this->config['host'], $this->config['port']);
        $this->capabilities = $this->config['capabilities'];
        $this->capabilities[WebDriverCapabilityType::BROWSER_NAME] = $this->config['browser'];
        if ($proxy = $this->getProxy()) {
            $this->capabilities[WebDriverCapabilityType::PROXY] = $proxy;
        }
        $this->connectionTimeoutInMs = $this->config['connection_timeout'] * 1000;
        $this->requestTimeoutInMs = $this->config['request_timeout'] * 1000;
        $this->loadFirefoxProfile();
        try {
            $this->webDriver = RemoteWebDriver::create(
                $this->wd_host,
                $this->capabilities,
                $this->connectionTimeoutInMs,
                $this->requestTimeoutInMs,
                $this->httpProxy,
                $this->httpProxyPort
            );
            $this->sessions[] = $this->_backupSession();
        } catch (WebDriverCurlException $e) {
            throw new ConnectionException(
                $e->getMessage() . "\n \nPlease make sure that Selenium Server or PhantomJS is running."
            );
        }
        $this->webDriver->manage()->timeouts()->implicitlyWait($this->config['wait']);
        $this->initialWindowSize();
    }

    public function _conflicts()
    {
        return 'Codeception\Lib\Interfaces\Web';
    }

    public function _before(TestInterface $test)
    {
        if (!isset($this->webDriver)) {
            $this->_initialize();
        }
        $test->getMetadata()->setCurrent([
            'browser' => $this->config['browser'],
            'capabilities' => $this->config['capabilities']
        ]);
    }

    protected function loadFirefoxProfile()
    {
        if (!array_key_exists('firefox_profile', $this->config['capabilities'])) {
            return;
        }

        $firefox_profile = $this->config['capabilities']['firefox_profile'];
        if (file_exists($firefox_profile) === false) {
            throw new ModuleConfigException(
                __CLASS__,
                "Firefox profile does not exist under given path " . $firefox_profile
            );
        }
        // Set firefox profile as capability
        $this->capabilities['firefox_profile'] = file_get_contents($firefox_profile);
    }

    protected function initialWindowSize()
    {
        if ($this->config['window_size'] == 'maximize') {
            $this->maximizeWindow();
            return;
        }
        $size = explode('x', $this->config['window_size']);
        if (count($size) == 2) {
            $this->resizeWindow(intval($size[0]), intval($size[1]));
        }
    }

    public function _after(TestInterface $test)
    {
        if ($this->config['restart']) {
            $this->cleanWebDriver();
            return;
        }
        if ($this->config['clear_cookies'] && isset($this->webDriver)) {
            $this->webDriver->manage()->deleteAllCookies();
        }
    }

    public function _failed(TestInterface $test, $fail)
    {
        $this->debugWebDriverLogs();
        $filename = str_replace([':', '\\', '/'], ['.', '', ''], Descriptor::getTestSignature($test)) . '.fail';
        $outputDir = codecept_output_dir();
        $this->_saveScreenshot($outputDir . $filename . '.png');
        $this->_savePageSource($outputDir . $filename . '.html');
        $this->debug("Screenshot and page source were saved into '$outputDir' dir");
    }

    /**
     * Print out latest Selenium Logs in debug mode
     */
    public function debugWebDriverLogs()
    {
        try {
            // Dump out latest Selenium logs
            $logs = $this->webDriver->manage()->getAvailableLogTypes();
            foreach ($logs as $logType) {
                $logEntries = array_slice(
                    $this->webDriver->manage()->getLog($logType),
                    -$this->config['debug_log_entries']
                );
                if (empty($logEntries)) {
                    $this->debugSection("Selenium {$logType} Logs", " EMPTY ");
                    continue;
                }
                $this->debugSection("Selenium {$logType} Logs", "\n" . $this->formatLogEntries($logEntries));
            }
        } catch (UnknownServerException $e) {
            // This only happens with the IE driver, which doesn't support retrieving logs yet:
            // https://github.com/SeleniumHQ/selenium/issues/468
            $this->debug("Unable to retrieve Selenium logs");
        }
    }

    /**
     * Turns an array of log entries into a human-readable string.
     * Each log entry is an array with the keys "timestamp", "level", and "message".
     * See https://code.google.com/p/selenium/wiki/JsonWireProtocol#Log_Entry_JSON_Object
     *
     * @param array $logEntries
     * @return string
     */
    protected function formatLogEntries(array $logEntries)
    {
        $formattedLogs = '';

        foreach ($logEntries as $logEntry) {
            // Timestamp is in milliseconds, but date() requires seconds.
            $time = date('H:i:s', $logEntry['timestamp'] / 1000) .
                // Append the milliseconds to the end of the time string
                '.' . ($logEntry['timestamp'] % 1000);
            $formattedLogs .= "{$time} {$logEntry['level']} - {$logEntry['message']}\n";
        }
        return $formattedLogs;
    }

    public function _afterSuite()
    {
        // this is just to make sure webDriver is cleared after suite
        $this->cleanWebDriver();
    }

    protected function cleanWebDriver()
    {
        foreach ($this->sessions as $session) {
            $this->_loadSession($session);
            try {
                $this->webDriver->quit();
            } catch (UnknownServerException $e) {
                // Session already closed so nothing to do
            }
            unset($this->webDriver);
        }
        $this->sessions = [];
    }

    public function amOnSubdomain($subdomain)
    {
        $url = $this->config['url'];
        $url = preg_replace('~(https?:\/\/)(.*\.)(.*\.)~', "$1$3", $url); // removing current subdomain
        $url = preg_replace('~(https?:\/\/)(.*)~', "$1$subdomain.$2", $url); // inserting new
        $this->_reconfigure(['url' => $url]);
    }

    /**
     * Returns URL of a host.
     * @api
     * @return mixed
     * @throws ModuleConfigException
     */
    public function _getUrl()
    {
        if (!isset($this->config['url'])) {
            throw new ModuleConfigException(
                __CLASS__,
                "Module connection failure. The URL for client can't bre retrieved"
            );
        }
        return $this->config['url'];
    }

    protected function getProxy()
    {
        $proxyConfig = [];
        if ($this->config['http_proxy']) {
            $proxyConfig['httpProxy'] = $this->config['http_proxy'];
            if ($this->config['http_proxy_port']) {
                $proxyConfig['httpProxy'] .= ':' . $this->config['http_proxy_port'];
            }
        }
        if ($this->config['ssl_proxy']) {
            $proxyConfig['sslProxy'] = $this->config['ssl_proxy'];
            if ($this->config['ssl_proxy_port']) {
                $proxyConfig['sslProxy'] .= ':' . $this->config['ssl_proxy_port'];
            }
        }
        if (!empty($proxyConfig)) {
            $proxyConfig['proxyType'] = 'manual';
            return $proxyConfig;
        }
        return null;
    }

    /**
     * Uri of currently opened page.
     * @return string
     * @api
     * @throws ModuleException
     */
    public function _getCurrentUri()
    {
        $url = $this->webDriver->getCurrentURL();
        if ($url == 'about:blank') {
            throw new ModuleException($this, "Current url is blank, no page was opened");
        }
        return Uri::retrieveUri($url);
    }

    public function _saveScreenshot($filename)
    {
        if ($this->webDriver !== null) {
            $this->webDriver->takeScreenshot($filename);
        } else {
            codecept_debug('WebDriver::_saveScreenshot method has been called when webDriver is not set');
            codecept_debug(debug_backtrace(DEBUG_BACKTRACE_IGNORE_ARGS));
        }
    }

    public function _findElements($locator)
    {
        return $this->match($this->webDriver, $locator);
    }

    /**
     * Saves HTML source of a page to a file
     * @param $filename
     */
    public function _savePageSource($filename)
    {
        file_put_contents($filename, $this->webDriver->getPageSource());
    }

    /**
     * Takes a screenshot of the current window and saves it to `tests/_output/debug`.
     *
     * ``` php
     * <?php
     * $I->amOnPage('/user/edit');
     * $I->makeScreenshot('edit_page');
     * // saved to: tests/_output/debug/edit_page.png
     * ?>
     * ```
     *
     * @param $name
     */
    public function makeScreenshot($name)
    {
        $debugDir = codecept_log_dir() . 'debug';
        if (!is_dir($debugDir)) {
            mkdir($debugDir, 0777);
        }
        $screenName = $debugDir . DIRECTORY_SEPARATOR . $name . '.png';
        $this->_saveScreenshot($screenName);
        $this->debug("Screenshot saved to $screenName");
    }

    /**
     * Resize the current window.
     *
     * ``` php
     * <?php
     * $I->resizeWindow(800, 600);
     *
     * ```
     *
     * @param int $width
     * @param int $height
     */
    public function resizeWindow($width, $height)
    {
        $this->webDriver->manage()->window()->setSize(new WebDriverDimension($width, $height));
    }

    public function seeCookie($cookie, array $params = [])
    {
        $cookies = $this->filterCookies($this->webDriver->manage()->getCookies(), $params);
        $cookies = array_map(
            function ($c) {
                return $c['name'];
            },
            $cookies
        );
        $this->debugSection('Cookies', json_encode($this->webDriver->manage()->getCookies()));
        $this->assertContains($cookie, $cookies);
    }

    public function dontSeeCookie($cookie, array $params = [])
    {
        $cookies = $this->filterCookies($this->webDriver->manage()->getCookies(), $params);
        $cookies = array_map(
            function ($c) {
                return $c['name'];
            },
            $cookies
        );
        $this->debugSection('Cookies', json_encode($this->webDriver->manage()->getCookies()));
        $this->assertNotContains($cookie, $cookies);
    }

    public function setCookie($cookie, $value, array $params = [])
    {
        $params['name'] = $cookie;
        $params['value'] = $value;
        if (isset($params['expires'])) { // PhpBrowser compatibility
            $params['expiry'] = $params['expires'];
        }
        if (!isset($params['domain'])) {
            $urlParts = parse_url($this->config['url']);
            if (isset($urlParts['host'])) {
                $params['domain'] = $urlParts['host'];
            }
        }
        $this->webDriver->manage()->addCookie($params);
        $this->debugSection('Cookies', json_encode($this->webDriver->manage()->getCookies()));
    }

    public function resetCookie($cookie, array $params = [])
    {
        $this->webDriver->manage()->deleteCookieNamed($cookie);
        $this->debugSection('Cookies', json_encode($this->webDriver->manage()->getCookies()));
    }

    public function grabCookie($cookie, array $params = [])
    {
        $params['name'] = $cookie;
        $cookies = $this->filterCookies($this->webDriver->manage()->getCookies(), $params);
        if (empty($cookies)) {
            return null;
        }
        $cookie = reset($cookies);
        return $cookie['value'];
    }

    protected function filterCookies($cookies, $params = [])
    {
        foreach (['domain', 'path', 'name'] as $filter) {
            if (!isset($params[$filter])) {
                continue;
            }
            $cookies = array_filter(
                $cookies,
                function ($item) use ($filter, $params) {
                    return $item[$filter] == $params[$filter];
                }
            );
        }
        return $cookies;
    }

    public function amOnUrl($url)
    {
        $host = Uri::retrieveHost($url);
        $this->_reconfigure(['url' => $host]);
        $this->debugSection('Host', $host);
        $this->webDriver->get($url);
    }

    public function amOnPage($page)
    {
        $url = Uri::appendPath($this->config['url'], $page);
        $this->debugSection('GET', $url);
        $this->webDriver->get($url);
    }

    public function see($text, $selector = null)
    {
        if (!$selector) {
            return $this->assertPageContains($text);
        }
        $nodes = $this->matchVisible($selector);
        $this->assertNodesContain($text, $nodes, $selector);
    }

    public function dontSee($text, $selector = null)
    {
        if (!$selector) {
            return $this->assertPageNotContains($text);
        }
        $nodes = $this->matchVisible($selector);
        $this->assertNodesNotContain($text, $nodes, $selector);
    }

    public function seeInSource($raw)
    {
        $this->assertPageSourceContains($raw);
    }

    public function dontSeeInSource($raw)
    {
        $this->assertPageSourceNotContains($raw);
    }

    /**
     * Checks that the page source contains the given string.
     *
     * ```php
     * <?php
     * $I->seeInPageSource('<link rel="apple-touch-icon"');
     * ```
     *
     * @param $text
     */
    public function seeInPageSource($text)
    {
        $this->assertThat(
            $this->webDriver->getPageSource(),
            new PageConstraint($text, $this->_getCurrentUri()),
            ''
        );
    }

    /**
     * Checks that the page source doesn't contain the given string.
     *
     * @param $text
     */
    public function dontSeeInPageSource($text)
    {
        $this->assertThatItsNot(
            $this->webDriver->getPageSource(),
            new PageConstraint($text, $this->_getCurrentUri()),
            ''
        );
    }

    public function click($link, $context = null)
    {
        $page = $this->webDriver;
        if ($context) {
            $page = $this->matchFirstOrFail($this->webDriver, $context);
        }
        $el = $this->findClickable($page, $link);
        if (!$el) {
            $els = $this->match($page, $link);
            $el = reset($els);
        }
        if (!$el) {
            throw new ElementNotFound($link, 'Link or Button or CSS or XPath');
        }
        $el->click();
    }

    /**
     * @param $page
     * @param $link
     * @return WebDriverElement
     */
    protected function findClickable($page, $link)
    {
        if (is_array($link) or ($link instanceof WebDriverBy)) {
            return $this->matchFirstOrFail($page, $link);
        }

        // try to match by CSS or XPath
        try {
            $els = $this->match($page, $link, false);
            if (!empty($els)) {
                return reset($els);
            }
        } catch (MalformedLocatorException $e) {
            //ignore exception, link could still match on of the things below
        }

        $locator = Crawler::xpathLiteral(trim($link));

        // narrow
        $xpath = Locator::combine(
            ".//a[normalize-space(.)=$locator]",
            ".//button[normalize-space(.)=$locator]",
            ".//a/img[normalize-space(@alt)=$locator]/ancestor::a",
            ".//input[./@type = 'submit' or ./@type = 'image' or ./@type = 'button'][normalize-space(@value)=$locator]"
        );

        $els = $page->findElements(WebDriverBy::xpath($xpath));
        if (count($els)) {
            return reset($els);
        }

        // wide
        $xpath = Locator::combine(
            ".//a[./@href][((contains(normalize-space(string(.)), $locator)) or .//img[contains(./@alt, $locator)])]",
            ".//input[./@type = 'submit' or ./@type = 'image' or ./@type = 'button'][contains(./@value, $locator)]",
            ".//input[./@type = 'image'][contains(./@alt, $locator)]",
            ".//button[contains(normalize-space(string(.)), $locator)]",
            ".//input[./@type = 'submit' or ./@type = 'image' or ./@type = 'button'][./@name = $locator]",
            ".//button[./@name = $locator]"
        );

        $els = $page->findElements(WebDriverBy::xpath($xpath));
        if (count($els)) {
            return reset($els);
        }

        return null;
    }

    /**
     * @param $selector
     * @return WebDriverElement[]
     * @throws \Codeception\Exception\ElementNotFound
     */
    protected function findFields($selector)
    {
        if ($selector instanceof WebDriverElement) {
            return [$selector];
        }
        if (is_array($selector) || ($selector instanceof WebDriverBy)) {
            $fields = $this->match($this->webDriver, $selector);

            if (empty($fields)) {
                throw new ElementNotFound($selector);
            }
            return $fields;
        }

        $locator = Crawler::xpathLiteral(trim($selector));
        // by text or label
        $xpath = Locator::combine(
            // @codingStandardsIgnoreStart
            ".//*[self::input | self::textarea | self::select][not(./@type = 'submit' or ./@type = 'image' or ./@type = 'hidden')][(((./@name = $locator) or ./@id = //label[contains(normalize-space(string(.)), $locator)]/@for) or ./@placeholder = $locator)]",
            ".//label[contains(normalize-space(string(.)), $locator)]//.//*[self::input | self::textarea | self::select][not(./@type = 'submit' or ./@type = 'image' or ./@type = 'hidden')]"
            // @codingStandardsIgnoreEnd
        );
        $fields = $this->webDriver->findElements(WebDriverBy::xpath($xpath));
        if (!empty($fields)) {
            return $fields;
        }

        // by name
        $xpath = ".//*[self::input | self::textarea | self::select][@name = $locator]";
        $fields = $this->webDriver->findElements(WebDriverBy::xpath($xpath));
        if (!empty($fields)) {
            return $fields;
        }

        // try to match by CSS or XPath
        $fields = $this->match($this->webDriver, $selector, false);
        if (!empty($fields)) {
            return $fields;
        }

        throw new ElementNotFound($selector, "Field by name, label, CSS or XPath");
    }

    /**
     * @param $selector
     * @return WebDriverElement
     * @throws \Codeception\Exception\ElementNotFound
     */
    protected function findField($selector)
    {
        $arr = $this->findFields($selector);
        return reset($arr);
    }

    public function seeLink($text, $url = null)
    {
        $nodes = $this->webDriver->findElements(WebDriverBy::partialLinkText($text));
        if (!$url) {
            $this->assertNodesContain($text, $nodes, 'a');
            return;
        }
        $this->assertNodesContain($text, $nodes, "a[href=$url]");
    }


    public function dontSeeLink($text, $url = null)
    {
        $nodes = $this->webDriver->findElements(WebDriverBy::partialLinkText($text));
        if (!$url) {
            $this->assertNodesNotContain($text, $nodes, 'a');
            return;
        }
        $nodes = array_filter(
            $nodes,
            function (WebDriverElement $e) use ($url) {
                return trim($e->getAttribute('href')) == trim($url);
            }
        );
        $this->assertNodesNotContain($text, $nodes, "a[href=$url]");
    }

    public function seeInCurrentUrl($uri)
    {
        $this->assertContains($uri, $this->_getCurrentUri());
    }

    public function seeCurrentUrlEquals($uri)
    {
        $this->assertEquals($uri, $this->_getCurrentUri());
    }

    public function seeCurrentUrlMatches($uri)
    {
        $this->assertRegExp($uri, $this->_getCurrentUri());
    }

    public function dontSeeInCurrentUrl($uri)
    {
        $this->assertNotContains($uri, $this->_getCurrentUri());
    }

    public function dontSeeCurrentUrlEquals($uri)
    {
        $this->assertNotEquals($uri, $this->_getCurrentUri());
    }

    public function dontSeeCurrentUrlMatches($uri)
    {
        $this->assertNotRegExp($uri, $this->_getCurrentUri());
    }

    public function grabFromCurrentUrl($uri = null)
    {
        if (!$uri) {
            return $this->_getCurrentUri();
        }
        $matches = [];
        $res = preg_match($uri, $this->_getCurrentUri(), $matches);
        if (!$res) {
            $this->fail("Couldn't match $uri in " . $this->_getCurrentUri());
        }
        if (!isset($matches[1])) {
            $this->fail("Nothing to grab. A regex parameter required. Ex: '/user/(\\d+)'");
        }
        return $matches[1];
    }

    public function seeCheckboxIsChecked($checkbox)
    {
        $this->assertTrue($this->findField($checkbox)->isSelected());
    }

    public function dontSeeCheckboxIsChecked($checkbox)
    {
        $this->assertFalse($this->findField($checkbox)->isSelected());
    }

    public function seeInField($field, $value)
    {
        $els = $this->findFields($field);
        $this->assert($this->proceedSeeInField($els, $value));
    }

    public function dontSeeInField($field, $value)
    {
        $els = $this->findFields($field);
        $this->assertNot($this->proceedSeeInField($els, $value));
    }

    public function seeInFormFields($formSelector, array $params)
    {
        $this->proceedSeeInFormFields($formSelector, $params, false);
    }

    public function dontSeeInFormFields($formSelector, array $params)
    {
        $this->proceedSeeInFormFields($formSelector, $params, true);
    }

    protected function proceedSeeInFormFields($formSelector, array $params, $assertNot)
    {
        $form = $this->match($this->webDriver, $formSelector);
        if (empty($form)) {
            throw new ElementNotFound($formSelector, "Form via CSS or XPath");
        }
        $form = reset($form);
        foreach ($params as $name => $values) {
            $els = $form->findElements(WebDriverBy::name($name));
            if (empty($els)) {
                throw new ElementNotFound($name);
            }
            if (!is_array($values)) {
                $values = [$values];
            }
            foreach ($values as $value) {
                $ret = $this->proceedSeeInField($els, $value);
                if ($assertNot) {
                    $this->assertNot($ret);
                } else {
                    $this->assert($ret);
                }
            }
        }
    }

    protected function proceedSeeInField(array $elements, $value)
    {
        $strField = reset($elements)->getAttribute('name');
        if (reset($elements)->getTagName() === 'select') {
            $el = reset($elements);
            $elements = $el->findElements(WebDriverBy::xpath('.//option[@selected]'));
            if (empty($value) && empty($elements)) {
                return ['True', true];
            }
        }

        $currentValues = [];
        if (is_bool($value)) {
            $currentValues = [false];
        }
        foreach ($elements as $el) {
            switch ($el->getTagName()) {
                case 'input':
                    if ($el->getAttribute('type') === 'radio' || $el->getAttribute('type') === 'checkbox') {
                        if ($el->getAttribute('checked')) {
                            if (is_bool($value)) {
                                $currentValues = [true];
                                break;
                            } else {
                                $currentValues[] = $el->getAttribute('value');
                            }
                        }
                    } else {
                        $currentValues[] = $el->getAttribute('value');
                    }
                    break;

                case 'textarea':
                    // we include trimmed and real value of textarea for check
                    $currentValues[] = $el->getText(); // trimmed value
                default:
                    $currentValues[] = $el->getAttribute('value'); // raw value
                    break;
            }
        }

        return [
            'Contains',
            $value,
            $currentValues,
            "Failed testing for '$value' in $strField's value: " . implode(', ', $currentValues)
        ];
    }

    public function selectOption($select, $option)
    {
        $el = $this->findField($select);
        if ($el->getTagName() != 'select') {
            $els = $this->matchCheckables($select);
            $radio = null;
            foreach ($els as $el) {
                $radio = $this->findCheckable($el, $option, true);
                if ($radio) {
                    break;
                }
            }
            if (!$radio) {
                throw new ElementNotFound($select, "Radiobutton with value or name '$option in");
            }
            $radio->click();
            return;
        }

        $wdSelect = new WebDriverSelect($el);
        if ($wdSelect->isMultiple()) {
            $wdSelect->deselectAll();
        }
        if (!is_array($option)) {
            $option = [$option];
        }

        $matched = false;

<<<<<<< HEAD
        if (key($option) !== 'value') {
            foreach ($option as $opt) {
                try {
                    $wdSelect->selectByVisibleText($opt);
                    $matched = true;
                } catch (NoSuchElementException $e) {
                }
=======
        foreach ($option as $opt) {
            try {
                $wdSelect->selectByVisibleText($opt);
                $matched = true;
            } catch (NoSuchElementException $e) {
                // exception treated at the end
>>>>>>> e783efa2
            }
        }

        if ($matched) {
            return;
        }
<<<<<<< HEAD

        if (key($option) !== 'text') {
            foreach ($option as $opt) {
                try {
                    $wdSelect->selectByValue($opt);
                    $matched = true;
                } catch (NoSuchElementException $e) {
                }
=======
        foreach ($option as $opt) {
            try {
                $wdSelect->selectByValue($opt);
                $matched = true;
            } catch (NoSuchElementException $e) {
                // exception treated at the end
>>>>>>> e783efa2
            }
        }

        if ($matched) {
            return;
        }

        // partially matching
        foreach ($option as $opt) {
            try {
                $optElement = $el->findElement(WebDriverBy::xpath('//option [contains (., "' . $opt . '")]'));
                $matched = true;
                if (!$optElement->isSelected()) {
                    $optElement->click();
                }
            } catch (NoSuchElementException $e) {
                // exception treated at the end
            }
        }
        if ($matched) {
            return;
        }
        throw new ElementNotFound(json_encode($option), "Option inside $select matched by name or value");
    }

    public function _initializeSession()
    {
        $this->webDriver = RemoteWebDriver::create($this->wd_host, $this->capabilities);
        $this->sessions[] = $this->_backupSession();
        $this->webDriver->manage()->timeouts()->implicitlyWait($this->config['wait']);
    }

    public function _loadSession($session)
    {
        $this->webDriver = $session;
    }

    public function _backupSession()
    {
        return $this->webDriver;
    }

    public function _closeSession($webDriver)
    {
        $keys = array_keys($this->sessions, $webDriver, true);
        $key = array_shift($keys);
        try {
            $webDriver->quit();
        } catch (UnknownServerException $e) {
            // Session already closed so nothing to do
        }
        unset($this->sessions[$key]);
    }

    /*
     * Unselect an option in the given select box.
     *
     * @param $select
     * @param $option
     */
    public function unselectOption($select, $option)
    {
        $el = $this->findField($select);

        $wdSelect = new WebDriverSelect($el);

        if (!is_array($option)) {
            $option = [$option];
        }

        $matched = false;

        foreach ($option as $opt) {
            try {
                $wdSelect->deselectByVisibleText($opt);
                $matched = true;
            } catch (NoSuchElementException $e) {
                // exception treated at the end
            }

            try {
                $wdSelect->deselectByValue($opt);
                $matched = true;
            } catch (NoSuchElementException $e) {
                // exception treated at the end
            }
        }

        if ($matched) {
            return;
        }
        throw new ElementNotFound(json_encode($option), "Option inside $select matched by name or value");
    }

    /**
     * @param $context
     * @param $radioOrCheckbox
     * @param bool $byValue
     * @return mixed|null
     */
    protected function findCheckable($context, $radioOrCheckbox, $byValue = false)
    {
        if ($radioOrCheckbox instanceof WebDriverElement) {
            return $radioOrCheckbox;
        }
        if (is_array($radioOrCheckbox) or ($radioOrCheckbox instanceof WebDriverBy)) {
            return $this->matchFirstOrFail($this->webDriver, $radioOrCheckbox);
        }

        $locator = Crawler::xpathLiteral($radioOrCheckbox);
        if ($context instanceof WebDriverElement && $context->getTagName() === 'input') {
            $contextType = $context->getAttribute('type');
            if (!in_array($contextType, ['checkbox', 'radio'], true)) {
                return null;
            }
            $nameLiteral = Crawler::xPathLiteral($context->getAttribute('name'));
            $typeLiteral = Crawler::xPathLiteral($contextType);
            $inputLocatorFragment = "input[@type = $typeLiteral][@name = $nameLiteral]";
            $xpath = Locator::combine(
                // @codingStandardsIgnoreStart
                "ancestor::form//{$inputLocatorFragment}[(@id = ancestor::form//label[contains(normalize-space(string(.)), $locator)]/@for) or @placeholder = $locator]",
                // @codingStandardsIgnoreEnd
                "ancestor::form//label[contains(normalize-space(string(.)), $locator)]//{$inputLocatorFragment}"
            );
            if ($byValue) {
                $xpath = Locator::combine($xpath, "ancestor::form//{$inputLocatorFragment}[@value = $locator]");
            }
        } else {
            $xpath = Locator::combine(
                // @codingStandardsIgnoreStart
                "//input[@type = 'checkbox' or @type = 'radio'][(@id = //label[contains(normalize-space(string(.)), $locator)]/@for) or @placeholder = $locator]",
                // @codingStandardsIgnoreEnd
                "//label[contains(normalize-space(string(.)), $locator)]//input[@type = 'radio' or @type = 'checkbox']"
            );
            if ($byValue) {
                $xpath = Locator::combine($xpath, "//input[@type = 'checkbox' or @type = 'radio'][@value = $locator]");
            }
        }
        $els = $context->findElements(WebDriverBy::xpath($xpath));
        if (count($els)) {
            return reset($els);
        }
        $els = $context->findElements(WebDriverBy::xpath(str_replace('ancestor::form', '', $xpath)));
        if (count($els)) {
            return reset($els);
        }
        $els = $this->match($context, $radioOrCheckbox);
        if (count($els)) {
            return reset($els);
        }
        return null;
    }

    protected function matchCheckables($selector)
    {
        $els = $this->match($this->webDriver, $selector);
        if (!count($els)) {
            throw new ElementNotFound($selector, "Element containing radio by CSS or XPath");
        }
        return $els;
    }

    public function checkOption($option)
    {
        $field = $this->findCheckable($this->webDriver, $option);
        if (!$field) {
            throw new ElementNotFound($option, "Checkbox or Radio by Label or CSS or XPath");
        }
        if ($field->isSelected()) {
            return;
        }
        $field->click();
    }

    public function uncheckOption($option)
    {
        $field = $this->findCheckable($this->webDriver, $option);
        if (!$field) {
            throw new ElementNotFound($option, "Checkbox by Label or CSS or XPath");
        }
        if (!$field->isSelected()) {
            return;
        }
        $field->click();
    }

    public function fillField($field, $value)
    {
        $el = $this->findField($field);
        $el->clear();
        $el->sendKeys($value);
    }

    public function attachFile($field, $filename)
    {
        $el = $this->findField($field);
        // in order to be compatible on different OS
        $filePath = realpath(codecept_data_dir() . $filename);
        if (!is_readable($filePath)) {
            throw new \InvalidArgumentException("file not found or not readable: $filePath");
        }
        // in order for remote upload to be enabled
        $el->setFileDetector(new LocalFileDetector());

        // skip file detector for phantomjs
        if ($this->isPhantom()) {
            $el->setFileDetector(new UselessFileDetector());
        }
        $el->sendKeys($filePath);
    }

    /**
     * Grabs all visible text from the current page.
     *
     * @return string
     */
    public function getVisibleText()
    {
        $els = $this->webDriver->findElements(WebDriverBy::cssSelector('body'));
        if (count($els)) {
            return $els[0]->getText();
        }

        return "";
    }

    public function grabTextFrom($cssOrXPathOrRegex)
    {
        $els = $this->match($this->webDriver, $cssOrXPathOrRegex, false);
        if (count($els)) {
            return $els[0]->getText();
        }
        if (@preg_match($cssOrXPathOrRegex, $this->webDriver->getPageSource(), $matches)) {
            return $matches[1];
        }
        throw new ElementNotFound($cssOrXPathOrRegex, 'CSS or XPath or Regex');
    }

    public function grabAttributeFrom($cssOrXpath, $attribute)
    {
        $el = $this->matchFirstOrFail($this->webDriver, $cssOrXpath);
        return $el->getAttribute($attribute);
    }

    public function grabValueFrom($field)
    {
        $el = $this->findField($field);
        // value of multiple select is the value of the first selected option
        if ($el->getTagName() == 'select') {
            $select = new WebDriverSelect($el);
            return $select->getFirstSelectedOption()->getAttribute('value');
        }
        return $el->getAttribute('value');
    }

    public function grabMultiple($cssOrXpath, $attribute = null)
    {
        $els = $this->match($this->webDriver, $cssOrXpath);
        return array_map(
            function (WebDriverElement $e) use ($attribute) {
                if ($attribute) {
                    return $e->getAttribute($attribute);
                }
                return $e->getText();
            },
            $els
        );
    }


    protected function filterByAttributes($els, array $attributes)
    {
        foreach ($attributes as $attr => $value) {
            $els = array_filter(
                $els,
                function (WebDriverElement $el) use ($attr, $value) {
                    return $el->getAttribute($attr) == $value;
                }
            );
        }
        return $els;
    }

    public function seeElement($selector, $attributes = [])
    {
        $els = $this->matchVisible($selector);
        $els = $this->filterByAttributes($els, $attributes);
        $this->assertNotEmpty($els);
    }

    public function dontSeeElement($selector, $attributes = [])
    {
        $els = $this->matchVisible($selector);
        $els = $this->filterByAttributes($els, $attributes);
        $this->assertEmpty($els);
    }

    /**
     * Checks that the given element exists on the page, even it is invisible.
     *
     * ``` php
     * <?php
     * $I->seeElementInDOM('//form/input[type=hidden]');
     * ?>
     * ```
     *
     * @param $selector
     */
    public function seeElementInDOM($selector, $attributes = [])
    {
        $els = $this->match($this->webDriver, $selector);
        $els = $this->filterByAttributes($els, $attributes);
        $this->assertNotEmpty($els);
    }


    /**
     * Opposite of `seeElementInDOM`.
     *
     * @param $selector
     */
    public function dontSeeElementInDOM($selector, $attributes = [])
    {
        $els = $this->match($this->webDriver, $selector);
        $els = $this->filterByAttributes($els, $attributes);
        $this->assertEmpty($els);
    }

    public function seeNumberOfElements($selector, $expected)
    {
        $counted = count($this->matchVisible($selector));
        if (is_array($expected)) {
            list($floor, $ceil) = $expected;
            $this->assertTrue(
                $floor <= $counted && $ceil >= $counted,
                'Number of elements counted differs from expected range'
            );
        } else {
            $this->assertEquals(
                $expected,
                $counted,
                'Number of elements counted differs from expected number'
            );
        }
    }

    public function seeNumberOfElementsInDOM($selector, $expected)
    {
        $counted = count($this->match($this->webDriver, $selector));
        if (is_array($expected)) {
            list($floor, $ceil) = $expected;
            $this->assertTrue(
                $floor <= $counted && $ceil >= $counted,
                'Number of elements counted differs from expected range'
            );
        } else {
            $this->assertEquals(
                $expected,
                $counted,
                'Number of elements counted differs from expected number'
            );
        }
    }

    public function seeOptionIsSelected($selector, $optionText)
    {
        $el = $this->findField($selector);
        if ($el->getTagName() !== 'select') {
            $els = $this->matchCheckables($selector);
            foreach ($els as $k => $el) {
                $els[$k] = $this->findCheckable($el, $optionText, true);
            }
            $this->assertNotEmpty(
                array_filter(
                    $els,
                    function ($e) {
                        return $e && $e->isSelected();
                    }
                )
            );
            return;
        }
        $select = new WebDriverSelect($el);
        $this->assertNodesContain($optionText, $select->getAllSelectedOptions(), 'option');
    }

    public function dontSeeOptionIsSelected($selector, $optionText)
    {
        $el = $this->findField($selector);
        if ($el->getTagName() !== 'select') {
            $els = $this->matchCheckables($selector);
            foreach ($els as $k => $el) {
                $els[$k] = $this->findCheckable($el, $optionText, true);
            }
            $this->assertEmpty(
                array_filter(
                    $els,
                    function ($e) {
                        return $e && $e->isSelected();
                    }
                )
            );
            return;
        }
        $select = new WebDriverSelect($el);
        $this->assertNodesNotContain($optionText, $select->getAllSelectedOptions(), 'option');
    }

    public function seeInTitle($title)
    {
        $this->assertContains($title, $this->webDriver->getTitle());
    }

    public function dontSeeInTitle($title)
    {
        $this->assertNotContains($title, $this->webDriver->getTitle());
    }

    /**
     * Accepts the active JavaScript native popup window, as created by `window.alert`|`window.confirm`|`window.prompt`.
     * Don't confuse popups with modal windows,
     * as created by [various libraries](http://jster.net/category/windows-modals-popups).
     */
    public function acceptPopup()
    {
        if ($this->isPhantom()) {
            throw new ModuleException($this, 'PhantomJS does not support working with popups');
        }
        $this->webDriver->switchTo()->alert()->accept();
    }

    /**
     * Dismisses the active JavaScript popup, as created by `window.alert`|`window.confirm`|`window.prompt`.
     */
    public function cancelPopup()
    {
        if ($this->isPhantom()) {
            throw new ModuleException($this, 'PhantomJS does not support working with popups');
        }
        $this->webDriver->switchTo()->alert()->dismiss();
    }

    /**
     * Checks that the active JavaScript popup,
     * as created by `window.alert`|`window.confirm`|`window.prompt`, contains the given string.
     *
     * @param $text
     */
    public function seeInPopup($text)
    {
        if ($this->isPhantom()) {
            throw new ModuleException($this, 'PhantomJS does not support working with popups');
        }
        $this->assertContains($text, $this->webDriver->switchTo()->alert()->getText());
    }

    /**
     * Enters text into a native JavaScript prompt popup, as created by `window.prompt`.
     *
     * @param $keys
     */
    public function typeInPopup($keys)
    {
        if ($this->isPhantom()) {
            throw new ModuleException($this, 'PhantomJS does not support working with popups');
        }
        $this->webDriver->switchTo()->alert()->sendKeys($keys);
    }

    /**
     * Reloads the current page.
     */
    public function reloadPage()
    {
        $this->webDriver->navigate()->refresh();
    }

    /**
     * Moves back in history.
     */
    public function moveBack()
    {
        $this->webDriver->navigate()->back();
        $this->debug($this->_getCurrentUri());
    }

    /**
     * Moves forward in history.
     */
    public function moveForward()
    {
        $this->webDriver->navigate()->forward();
        $this->debug($this->_getCurrentUri());
    }

    protected function getSubmissionFormFieldName($name)
    {
        if (substr($name, -2) === '[]') {
            return substr($name, 0, -2);
        }
        return $name;
    }

    /**
     * Submits the given form on the page, optionally with the given form
     * values.  Give the form fields values as an array. Note that hidden fields
     * can't be accessed.
     *
     * Skipped fields will be filled by their values from the page.
     * You don't need to click the 'Submit' button afterwards.
     * This command itself triggers the request to form's action.
     *
     * You can optionally specify what button's value to include
     * in the request with the last parameter as an alternative to
     * explicitly setting its value in the second parameter, as
     * button values are not otherwise included in the request.
     *
     * Examples:
     *
     * ``` php
     * <?php
     * $I->submitForm('#login', [
     *     'login' => 'davert',
     *     'password' => '123456'
     * ]);
     * // or
     * $I->submitForm('#login', [
     *     'login' => 'davert',
     *     'password' => '123456'
     * ], 'submitButtonName');
     *
     * ```
     *
     * For example, given this sample "Sign Up" form:
     *
     * ``` html
     * <form action="/sign_up">
     *     Login:
     *     <input type="text" name="user[login]" /><br/>
     *     Password:
     *     <input type="password" name="user[password]" /><br/>
     *     Do you agree to our terms?
     *     <input type="checkbox" name="user[agree]" /><br/>
     *     Select pricing plan:
     *     <select name="plan">
     *         <option value="1">Free</option>
     *         <option value="2" selected="selected">Paid</option>
     *     </select>
     *     <input type="submit" name="submitButton" value="Submit" />
     * </form>
     * ```
     *
     * You could write the following to submit it:
     *
     * ``` php
     * <?php
     * $I->submitForm(
     *     '#userForm',
     *     [
     *         'user[login]' => 'Davert',
     *         'user[password]' => '123456',
     *         'user[agree]' => true
     *     ],
     *     'submitButton'
     * );
     * ```
     * Note that "2" will be the submitted value for the "plan" field, as it is
     * the selected option.
     *
     * Also note that this differs from PhpBrowser, in that
     * ```'user' => [ 'login' => 'Davert' ]``` is not supported at the moment.
     * Named array keys *must* be included in the name as above.
     *
     * Pair this with seeInFormFields for quick testing magic.
     *
     * ``` php
     * <?php
     * $form = [
     *      'field1' => 'value',
     *      'field2' => 'another value',
     *      'checkbox1' => true,
     *      // ...
     * ];
     * $I->submitForm('//form[@id=my-form]', $form, 'submitButton');
     * // $I->amOnPage('/path/to/form-page') may be needed
     * $I->seeInFormFields('//form[@id=my-form]', $form);
     * ?>
     * ```
     *
     * Parameter values must be set to arrays for multiple input fields
     * of the same name, or multi-select combo boxes.  For checkboxes,
     * either the string value can be used, or boolean values which will
     * be replaced by the checkbox's value in the DOM.
     *
     * ``` php
     * <?php
     * $I->submitForm('#my-form', [
     *      'field1' => 'value',
     *      'checkbox' => [
     *          'value of first checkbox',
     *          'value of second checkbox,
     *      ],
     *      'otherCheckboxes' => [
     *          true,
     *          false,
     *          false
     *      ],
     *      'multiselect' => [
     *          'first option value',
     *          'second option value'
     *      ]
     * ]);
     * ?>
     * ```
     *
     * Mixing string and boolean values for a checkbox's value is not supported
     * and may produce unexpected results.
     *
     * Field names ending in "[]" must be passed without the trailing square
     * bracket characters, and must contain an array for its value.  This allows
     * submitting multiple values with the same name, consider:
     *
     * ```php
     * $I->submitForm('#my-form', [
     *     'field[]' => 'value',
     *     'field[]' => 'another value', // 'field[]' is already a defined key
     * ]);
     * ```
     *
     * The solution is to pass an array value:
     *
     * ```php
     * // this way both values are submitted
     * $I->submitForm('#my-form', [
     *     'field' => [
     *         'value',
     *         'another value',
     *     ]
     * ]);
     * ```
     * @param $selector
     * @param $params
     * @param $button
     */
    public function submitForm($selector, array $params, $button = null)
    {
        $form = $this->match($this->webDriver, $selector);
        if (empty($form)) {
            throw new ElementNotFound($selector, "Form via CSS or XPath");
        }
        $form = reset($form);

        $fields = $form->findElements(
            WebDriverBy::cssSelector('input:enabled,textarea:enabled,select:enabled,input[type=hidden]')
        );
        foreach ($fields as $field) {
            $fieldName = $this->getSubmissionFormFieldName($field->getAttribute('name'));
            if (!isset($params[$fieldName])) {
                continue;
            }
            $value = $params[$fieldName];
            if (is_array($value) && $field->getTagName() !== 'select') {
                if ($field->getAttribute('type') === 'checkbox' || $field->getAttribute('type') === 'radio') {
                    $found = false;
                    foreach ($value as $index => $val) {
                        if (!is_bool($val) && $val === $field->getAttribute('value')) {
                            array_splice($params[$fieldName], $index, 1);
                            $value = $val;
                            $found = true;
                            break;
                        }
                    }
                    if (!$found && !empty($value) && is_bool(reset($value))) {
                        $value = array_pop($params[$fieldName]);
                    }
                } else {
                    $value = array_pop($params[$fieldName]);
                }
            }

            if ($field->getAttribute('type') === 'checkbox' || $field->getAttribute('type') === 'radio') {
                if ($value === true || $value === $field->getAttribute('value')) {
                    $this->checkOption($field);
                } else {
                    $this->uncheckOption($field);
                }
            } elseif ($field->getAttribute('type') === 'button' || $field->getAttribute('type') === 'submit') {
                continue;
            } elseif ($field->getTagName() === 'select') {
                $this->selectOption($field, $value);
            } else {
                $this->fillField($field, $value);
            }
        }

        $this->debugSection(
            'Uri',
            $form->getAttribute('action') ? $form->getAttribute('action') : $this->_getCurrentUri()
        );
        $this->debugSection('Method', $form->getAttribute('method') ? $form->getAttribute('method') : 'GET');
        $this->debugSection('Parameters', json_encode($params));

        $submitted = false;
        if (!empty($button)) {
            $els = $form->findElements(WebDriverBy::name($button));
            if (!empty($els)) {
                $el = reset($els);
                $el->click();
                $submitted = true;
            }
        }

        if (!$submitted) {
            $form->submit();
        }

        $this->debugSection('Page', $this->_getCurrentUri());
    }

    /**
     * Waits up to $timeout seconds for the given element to change.
     * Element "change" is determined by a callback function which is called repeatedly
     * until the return value evaluates to true.
     *
     * ``` php
     * <?php
     * use \Facebook\WebDriver\WebDriverElement
     * $I->waitForElementChange('#menu', function(WebDriverElement $el) {
     *     return $el->isDisplayed();
     * }, 100);
     * ?>
     * ```
     *
     * @param $element
     * @param \Closure $callback
     * @param int $timeout seconds
     * @throws \Codeception\Exception\ElementNotFound
     */
    public function waitForElementChange($element, \Closure $callback, $timeout = 30)
    {
        $el = $this->matchFirstOrFail($this->webDriver, $element);
        $checker = function () use ($el, $callback) {
            return $callback($el);
        };
        $this->webDriver->wait($timeout)->until($checker);
    }

    /**
     * Waits up to $timeout seconds for an element to appear on the page.
     * If the element doesn't appear, a timeout exception is thrown.
     *
     * ``` php
     * <?php
     * $I->waitForElement('#agree_button', 30); // secs
     * $I->click('#agree_button');
     * ?>
     * ```
     *
     * @param $element
     * @param int $timeout seconds
     * @throws \Exception
     */
    public function waitForElement($element, $timeout = 10)
    {
        $condition = WebDriverExpectedCondition::presenceOfElementLocated($this->getLocator($element));
        $this->webDriver->wait($timeout)->until($condition);
    }

    /**
     * Waits up to $timeout seconds for the given element to be visible on the page.
     * If element doesn't appear, a timeout exception is thrown.
     *
     * ``` php
     * <?php
     * $I->waitForElementVisible('#agree_button', 30); // secs
     * $I->click('#agree_button');
     * ?>
     * ```
     *
     * @param $element
     * @param int $timeout seconds
     * @throws \Exception
     */
    public function waitForElementVisible($element, $timeout = 10)
    {
        $condition = WebDriverExpectedCondition::visibilityOfElementLocated($this->getLocator($element));
        $this->webDriver->wait($timeout)->until($condition);
    }

    /**
     * Waits up to $timeout seconds for the given element to become invisible.
     * If element stays visible, a timeout exception is thrown.
     *
     * ``` php
     * <?php
     * $I->waitForElementNotVisible('#agree_button', 30); // secs
     * ?>
     * ```
     *
     * @param $element
     * @param int $timeout seconds
     * @throws \Exception
     */
    public function waitForElementNotVisible($element, $timeout = 10)
    {
        $condition = WebDriverExpectedCondition::invisibilityOfElementLocated($this->getLocator($element));
        $this->webDriver->wait($timeout)->until($condition);
    }

    /**
     * Waits up to $timeout seconds for the given string to appear on the page.
     * Can also be passed a selector to search in.
     * If the given text doesn't appear, a timeout exception is thrown.
     *
     * ``` php
     * <?php
     * $I->waitForText('foo', 30); // secs
     * $I->waitForText('foo', 30, '.title'); // secs
     * ?>
     * ```
     *
     * @param string $text
     * @param int $timeout seconds
     * @param null $selector
     * @throws \Exception
     */
    public function waitForText($text, $timeout = 10, $selector = null)
    {
        if (!$selector) {
            $condition = WebDriverExpectedCondition::textToBePresentInElement(WebDriverBy::xpath('//body'), $text);
            $this->webDriver->wait($timeout)->until($condition);
            return;
        }

        $condition = WebDriverExpectedCondition::textToBePresentInElement($this->getLocator($selector), $text);
        $this->webDriver->wait($timeout)->until($condition);
    }

    /**
     * Wait for $timeout seconds.
     *
     * @param int $timeout secs
     * @throws \Codeception\Exception\TestRuntimeException
     */
    public function wait($timeout)
    {
        if ($timeout >= 1000) {
            throw new TestRuntimeException(
                "
                Waiting for more then 1000 seconds: 16.6667 mins\n
                Please note that wait method accepts number of seconds as parameter."
            );
        }
        sleep($timeout);
    }

    /**
     * Low-level API method.
     * If Codeception commands are not enough, this allows you to use Selenium WebDriver methods directly:
     *
     * ``` php
     * $I->executeInSelenium(function(\Facebook\WebDriver\Remote\RemoteWebDriver $webdriver) {
     *   $webdriver->get('http://google.com');
     * });
     * ```
     *
     * This runs in the context of the
     * [RemoteWebDriver class](https://github.com/facebook/php-webdriver/blob/master/lib/remote/RemoteWebDriver.php).
     * Try not to use this command on a regular basis.
     * If Codeception lacks a feature you need, please implement it and submit a patch.
     *
     * @param callable $function
     */
    public function executeInSelenium(\Closure $function)
    {
        return $function($this->webDriver);
    }

    /**
     * Switch to another window identified by name.
     *
     * The window can only be identified by name. If the $name parameter is blank, the parent window will be used.
     *
     * Example:
     * ``` html
     * <input type="button" value="Open window" onclick="window.open('http://example.com', 'another_window')">
     * ```
     *
     * ``` php
     * <?php
     * $I->click("Open window");
     * # switch to another window
     * $I->switchToWindow("another_window");
     * # switch to parent window
     * $I->switchToWindow();
     * ?>
     * ```
     *
     * If the window has no name, the only way to access it is via the `executeInSelenium()` method, like so:
     *
     * ``` php
     * <?php
     * $I->executeInSelenium(function (\Facebook\WebDriver\Remote\RemoteWebDriver $webdriver) {
     *      $handles=$webdriver->getWindowHandles();
     *      $last_window = end($handles);
     *      $webdriver->switchTo()->window($last_window);
     * });
     * ?>
     * ```
     *
     * @param string|null $name
     */
    public function switchToWindow($name = null)
    {
        $this->webDriver->switchTo()->window($name);
    }

    /**
     * Switch to another frame on the page.
     *
     * Example:
     * ``` html
     * <iframe name="another_frame" src="http://example.com">
     *
     * ```
     *
     * ``` php
     * <?php
     * # switch to iframe
     * $I->switchToIFrame("another_frame");
     * # switch to parent page
     * $I->switchToIFrame();
     *
     * ```
     *
     * @param string|null $name
     */
    public function switchToIFrame($name = null)
    {
        if (is_null($name)) {
            $this->webDriver->switchTo()->defaultContent();
        } else {
            $this->webDriver->switchTo()->frame($name);
        }
    }

    /**
     * Executes JavaScript and waits up to $timeout seconds for it to return true.
     *
     * In this example we will wait up to 60 seconds for all jQuery AJAX requests to finish.
     *
     * ``` php
     * <?php
     * $I->waitForJS("return $.active == 0;", 60);
     * ?>
     * ```
     *
     * @param string $script
     * @param int $timeout seconds
     */
    public function waitForJS($script, $timeout = 5)
    {
        $condition = function ($wd) use ($script) {
            return $wd->executeScript($script);
        };
        $this->webDriver->wait($timeout)->until($condition);
    }

    /**
     * Executes custom JavaScript.
     *
     * This example uses jQuery to get a value and assigns that value to a PHP variable:
     *
     * ```php
     * <?php
     * $myVar = $I->executeJS('return $("#myField").val()');
     * ?>
     * ```
     *
     * @param $script
     * @return mixed
     */
    public function executeJS($script)
    {
        return $this->webDriver->executeScript($script);
    }

    /**
     * Maximizes the current window.
     */
    public function maximizeWindow()
    {
        $this->webDriver->manage()->window()->maximize();
    }

    /**
     * Performs a simple mouse drag-and-drop operation.
     *
     * ``` php
     * <?php
     * $I->dragAndDrop('#drag', '#drop');
     * ?>
     * ```
     *
     * @param string $source (CSS ID or XPath)
     * @param string $target (CSS ID or XPath)
     */
    public function dragAndDrop($source, $target)
    {
        $snodes = $this->matchFirstOrFail($this->webDriver, $source);
        $tnodes = $this->matchFirstOrFail($this->webDriver, $target);

        $action = new WebDriverActions($this->webDriver);
        $action->dragAndDrop($snodes, $tnodes)->perform();
    }

    /**
     * Move mouse over the first element matched by the given locator.
     * If the second and third parameters are given,
     * then the mouse is moved to an offset of the element's top-left corner.
     * Otherwise, the mouse is moved to the center of the element.
     *
     * ``` php
     * <?php
     * $I->moveMouseOver(['css' => '.checkout'], 20, 50);
     * ?>
     * ```
     *
     * @param string $cssOrXPath css or xpath of the web element
     * @param int $offsetX
     * @param int $offsetY
     *
     * @throws \Codeception\Exception\ElementNotFound
     */
    public function moveMouseOver($cssOrXPath, $offsetX = null, $offsetY = null)
    {
        $el = $this->matchFirstOrFail($this->webDriver, $cssOrXPath);
        $this->webDriver->getMouse()->mouseMove($el->getCoordinates(), $offsetX, $offsetY);
    }

    /**
     * Performs contextual click with the right mouse button on an element.
     *
     * @param $cssOrXPath
     * @throws \Codeception\Exception\ElementNotFound
     */
    public function clickWithRightButton($cssOrXPath)
    {
        $el = $this->matchFirstOrFail($this->webDriver, $cssOrXPath);
        $this->webDriver->getMouse()->contextClick($el->getCoordinates());
    }

    /**
     * Pauses test execution in debug mode.
     * To proceed test press "ENTER" in console.
     *
     * This method is useful while writing tests,
     * since it allows you to inspect the current page in the middle of a test case.
     */
    public function pauseExecution()
    {
        Debug::pause();
    }

    /**
     * Performs a double-click on an element matched by CSS or XPath.
     *
     * @param $cssOrXPath
     * @throws \Codeception\Exception\ElementNotFound
     */
    public function doubleClick($cssOrXPath)
    {
        $el = $this->matchFirstOrFail($this->webDriver, $cssOrXPath);
        $this->webDriver->getMouse()->doubleClick($el->getCoordinates());
    }

    /**
     * @param $page
     * @param $selector
     * @param bool $throwMalformed
     * @return array
     */
    protected function match($page, $selector, $throwMalformed = true)
    {
        if (is_array($selector)) {
            try {
                return $page->findElements($this->getStrictLocator($selector));
            } catch (InvalidSelectorException $e) {
                throw new MalformedLocatorException(key($selector) . ' => ' . reset($selector), "Strict locator");
            } catch (InvalidElementStateException $e) {
                if ($this->isPhantom() and $e->getResults()['status'] == 12) {
                    throw new MalformedLocatorException(
                        key($selector) . ' => ' . reset($selector),
                        "Strict locator ".$e->getCode()
                    );
                }
            }
        }
        if ($selector instanceof WebDriverBy) {
            try {
                return $page->findElements($selector);
            } catch (InvalidSelectorException $e) {
                throw new MalformedLocatorException(
                    sprintf(
                        "WebDriverBy::%s('%s')",
                        $selector->getMechanism(),
                        $selector->getValue()
                    ),
                    'WebDriver'
                );
            }
        }
        $isValidLocator = false;
        $nodes = [];
        try {
            if (Locator::isID($selector)) {
                $isValidLocator = true;
                $nodes = $page->findElements(WebDriverBy::id(substr($selector, 1)));
            }
            if (empty($nodes) and Locator::isCSS($selector)) {
                $isValidLocator = true;
                $nodes = $page->findElements(WebDriverBy::cssSelector($selector));
            }
            if (empty($nodes) and Locator::isXPath($selector)) {
                $isValidLocator = true;
                $nodes = $page->findElements(WebDriverBy::xpath($selector));
            }
        } catch (InvalidSelectorException $e) {
            throw new MalformedLocatorException($selector);
        }
        if (!$isValidLocator and $throwMalformed) {
            throw new MalformedLocatorException($selector);
        }
        return $nodes;
    }

    /**
     * @param array $by
     * @return WebDriverBy
     */
    protected function getStrictLocator(array $by)
    {
        $type = key($by);
        $locator = $by[$type];
        switch ($type) {
            case 'id':
                return WebDriverBy::id($locator);
            case 'name':
                return WebDriverBy::name($locator);
            case 'css':
                return WebDriverBy::cssSelector($locator);
            case 'xpath':
                return WebDriverBy::xpath($locator);
            case 'link':
                return WebDriverBy::linkText($locator);
            case 'class':
                return WebDriverBy::className($locator);
            default:
                throw new MalformedLocatorException(
                    "$by => $locator",
                    "Strict locator can be either xpath, css, id, link, class, name: "
                );
        }
    }

    /**
     * @param $page
     * @param $selector
     * @return WebDriverElement
     * @throws \Codeception\Exception\ElementNotFound
     */
    protected function matchFirstOrFail($page, $selector)
    {
        $els = $this->match($page, $selector);
        if (!count($els)) {
            throw new ElementNotFound($selector, "CSS or XPath");
        }
        return reset($els);
    }

    /**
     * Presses the given key on the given element.
     * To specify a character and modifier (e.g. ctrl, alt, shift, meta), pass an array for $char with
     * the modifier as the first element and the character as the second.
     * For special keys use key constants from WebDriverKeys class.
     *
     * ``` php
     * <?php
     * // <input id="page" value="old" />
     * $I->pressKey('#page','a'); // => olda
     * $I->pressKey('#page',array('ctrl','a'),'new'); //=> new
     * $I->pressKey('#page',array('shift','111'),'1','x'); //=> old!!!1x
     * $I->pressKey('descendant-or-self::*[@id='page']','u'); //=> oldu
     * $I->pressKey('#name', array('ctrl', 'a'), \Facebook\WebDriver\WebDriverKeys::DELETE); //=>''
     * ?>
     * ```
     *
     * @param $element
     * @param $char Can be char or array with modifier. You can provide several chars.
     * @throws \Codeception\Exception\ElementNotFound
     */
    public function pressKey($element, $char)
    {
        $el = $this->matchFirstOrFail($this->webDriver, $element);
        $args = func_get_args();
        array_shift($args);
        $keys = [];
        foreach ($args as $key) {
            $keys[] = $this->convertKeyModifier($key);
        }
        $el->sendKeys($keys);
    }

    protected function convertKeyModifier($keys)
    {
        if (!is_array($keys)) {
            return $keys;
        }
        if (!isset($keys[1])) {
            return $keys;
        }
        list($modifier, $key) = $keys;

        switch ($modifier) {
            case 'ctrl':
            case 'control':
                return [WebDriverKeys::CONTROL, $key];
            case 'alt':
                return [WebDriverKeys::ALT, $key];
            case 'shift':
                return [WebDriverKeys::SHIFT, $key];
            case 'meta':
                return [WebDriverKeys::META, $key];
        }
        return $keys;
    }

    protected function assertNodesContain($text, $nodes, $selector = null)
    {
        $this->assertThat($nodes, new WebDriverConstraint($text, $this->_getCurrentUri()), $selector);
    }

    protected function assertNodesNotContain($text, $nodes, $selector = null)
    {
        $this->assertThat($nodes, new WebDriverConstraintNot($text, $this->_getCurrentUri()), $selector);
    }

    protected function assertPageContains($needle, $message = '')
    {
        $this->assertThat(
            htmlspecialchars_decode($this->getVisibleText()),
            new PageConstraint($needle, $this->_getCurrentUri()),
            $message
        );
    }

    protected function assertPageNotContains($needle, $message = '')
    {
        $this->assertThatItsNot(
            htmlspecialchars_decode($this->getVisibleText()),
            new PageConstraint($needle, $this->_getCurrentUri()),
            $message
        );
    }

    protected function assertPageSourceContains($needle, $message = '')
    {
        $this->assertThat(
            $this->webDriver->getPageSource(),
            new PageConstraint($needle, $this->_getCurrentUri()),
            $message
        );
    }

    protected function assertPageSourceNotContains($needle, $message = '')
    {
        $this->assertThatItsNot(
            $this->webDriver->getPageSource(),
            new PageConstraint($needle, $this->_getCurrentUri()),
            $message
        );
    }

    /**
     * Append the given text to the given element.
     * Can also add a selection to a select box.
     *
     * ``` php
     * <?php
     * $I->appendField('#mySelectbox', 'SelectValue');
     * $I->appendField('#myTextField', 'appended');
     * ?>
     * ```
     *
     * @param string $field
     * @param string $value
     * @throws \Codeception\Exception\ElementNotFound
     */
    public function appendField($field, $value)
    {
        $el = $this->findField($field);

        switch ($el->getTagName()) {
            //Multiple select
            case "select":
                $matched = false;
                $wdSelect = new WebDriverSelect($el);
                try {
                    $wdSelect->selectByVisibleText($value);
                    $matched = true;
                } catch (NoSuchElementException $e) {
                    // exception treated at the end
                }

                try {
                    $wdSelect->selectByValue($value);
                    $matched = true;
                } catch (NoSuchElementException $e) {
                    // exception treated at the end
                }
                if ($matched) {
                    return;
                }

                throw new ElementNotFound(json_encode($value), "Option inside $field matched by name or value");
            case "textarea":
                $el->sendKeys($value);
                return;
            case "div": //allows for content editable divs
                $el->sendKeys(WebDriverKeys::END);
                $el->sendKeys($value);
                return;
            //Text, Checkbox, Radio
            case "input":
                $type = $el->getAttribute('type');

                if ($type == 'checkbox') {
                    //Find by value or css,id,xpath
                    $field = $this->findCheckable($this->webDriver, $value, true);
                    if (!$field) {
                        throw new ElementNotFound($value, "Checkbox or Radio by Label or CSS or XPath");
                    }
                    if ($field->isSelected()) {
                        return;
                    }
                    $field->click();
                    return;
                } elseif ($type == 'radio') {
                    $this->selectOption($field, $value);
                    return;
                } else {
                    $el->sendKeys($value);
                    return;
                }
        }

        throw new ElementNotFound($field, "Field by name, label, CSS or XPath");
    }

    /**
     * @param $selector
     * @return array
     */
    protected function matchVisible($selector)
    {
        $els = $this->match($this->webDriver, $selector);
        $nodes = array_filter(
            $els,
            function (WebDriverElement $el) {
                return $el->isDisplayed();
            }
        );
        return $nodes;
    }

    /**
     * @param $selector
     * @return WebDriverBy
     * @throws \InvalidArgumentException
     */
    protected function getLocator($selector)
    {
        if ($selector instanceof WebDriverBy) {
            return $selector;
        }
        if (is_array($selector)) {
            return $this->getStrictLocator($selector);
        }
        if (Locator::isID($selector)) {
            return WebDriverBy::id(substr($selector, 1));
        }
        if (Locator::isCSS($selector)) {
            return WebDriverBy::cssSelector($selector);
        }
        if (Locator::isXPath($selector)) {
            return WebDriverBy::xpath($selector);
        }
        throw new \InvalidArgumentException("Only CSS or XPath allowed");
    }

    /**
     * @param string $name
     */
    public function saveSessionSnapshot($name)
    {
        $this->sessionSnapshots[$name] = [];

        foreach ($this->webDriver->manage()->getCookies() as $cookie) {
            if (in_array(trim($cookie['name']), [LocalServer::COVERAGE_COOKIE, LocalServer::COVERAGE_COOKIE])) {
                continue;
            }

            if ($this->cookieDomainMatchesConfigUrl($cookie)) {
                $this->sessionSnapshots[$name][] = $cookie;
            }
        }

        $this->debugSection('Snapshot', "Saved \"$name\" session snapshot");
    }

    /**
     * @param string $name
     * @return bool
     */
    public function loadSessionSnapshot($name)
    {
        if (!isset($this->sessionSnapshots[$name])) {
            return false;
        }
        foreach ($this->sessionSnapshots[$name] as $cookie) {
            $this->webDriver->manage()->addCookie($cookie);
        }
        $this->debugSection('Snapshot', "Restored \"$name\" session snapshot");
        return true;
    }

    /**
     * Check if the cookie domain matches the config URL.
     *
     * @param array $cookie
     * @return bool
     */
    private function cookieDomainMatchesConfigUrl(array $cookie)
    {
        if (!array_key_exists('domain', $cookie)) {
            return true;
        }

        $setCookie = new SetCookie();
        $setCookie->setDomain($cookie['domain']);

        return $setCookie->matchesDomain(parse_url($this->config['url'], PHP_URL_HOST));
    }

    /**
     * @return bool
     */
    protected function isPhantom()
    {
        return strpos($this->config['browser'], 'phantom') === 0;
    }

    /**
     * Move to the middle of the given element matched by the given locator.
     * Extra shift, calculated from the top-left corner of the element,
     * can be set by passing $offsetX and $offsetY parameters.
     *
     * ``` php
     * <?php
     * $I->scrollTo(['css' => '.checkout'], 20, 50);
     * ?>
     * ```
     *
     * @param $selector
     * @param int $offsetX
     * @param int $offsetY
     */
    public function scrollTo($selector, $offsetX = null, $offsetY = null)
    {
        $el = $this->matchFirstOrFail($this->webDriver, $selector);
        $x = $el->getLocation()->getX() + $offsetX;
        $y = $el->getLocation()->getY() + $offsetY;
        $this->webDriver->executeScript("window.scrollTo($x, $y)");
    }
}<|MERGE_RESOLUTION|>--- conflicted
+++ resolved
@@ -214,14 +214,11 @@
  * 4. Throw an `ElementNotFound` exception.
  *
  * Be warned that fuzzy locators can be significantly slower than strict locators.
-<<<<<<< HEAD
  * Especially if you use Selenium WebDriver with `wait` (aka implicit wait) option.
  * In the example above if you set `wait` to 5 seconds and use XPath string as fuzzy locator,
  * `submitForm` method will wait for 5 seconds at each step.
  * That means 5 seconds finding the form by ID, another 5 seconds finding by CSS
  * until it finally tries to find the form by XPath).
-=======
->>>>>>> e783efa2
  * If speed is a concern, it's recommended you stick with explicitly specifying the locator type via the array syntax.
  *
  * ## Public Properties
@@ -1061,7 +1058,6 @@
 
         $matched = false;
 
-<<<<<<< HEAD
         if (key($option) !== 'value') {
             foreach ($option as $opt) {
                 try {
@@ -1069,21 +1065,12 @@
                     $matched = true;
                 } catch (NoSuchElementException $e) {
                 }
-=======
-        foreach ($option as $opt) {
-            try {
-                $wdSelect->selectByVisibleText($opt);
-                $matched = true;
-            } catch (NoSuchElementException $e) {
-                // exception treated at the end
->>>>>>> e783efa2
             }
         }
 
         if ($matched) {
             return;
         }
-<<<<<<< HEAD
 
         if (key($option) !== 'text') {
             foreach ($option as $opt) {
@@ -1092,14 +1079,6 @@
                     $matched = true;
                 } catch (NoSuchElementException $e) {
                 }
-=======
-        foreach ($option as $opt) {
-            try {
-                $wdSelect->selectByValue($opt);
-                $matched = true;
-            } catch (NoSuchElementException $e) {
-                // exception treated at the end
->>>>>>> e783efa2
             }
         }
 
