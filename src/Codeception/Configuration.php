--- conflicted
+++ resolved
@@ -140,13 +140,7 @@
         $configDistFile = $dir . DIRECTORY_SEPARATOR . 'codeception.dist.yml';
 
         if (!(file_exists($configDistFile) || file_exists($configFile))) {
-<<<<<<< HEAD
             throw new ConfigurationException("Configuration file could not be found.\nRun `bootstrap` to initialize Codeception.", 404);
-=======
-            throw new ConfigurationException(
-                "Configuration file could not be found.\nRun `bootstrap` to initialize Codeception."
-            );
->>>>>>> e783efa2
         }
 
         $config = self::mergeConfigs(self::$defaultConfig, self::getConfFromFile($configDistFile));
@@ -381,7 +375,6 @@
      */
     public static function modules($settings)
     {
-<<<<<<< HEAD
         return array_filter(
             array_map(
                 function ($m) {
@@ -393,14 +386,6 @@
                 }
                 return !in_array($m, $settings['modules']['disabled']);
             }
-=======
-        return array_map(
-            function ($m) {
-                return is_array($m) ? key($m) : $m;
-            },
-            $settings['modules']['enabled'],
-            array_keys($settings['modules']['enabled'])
->>>>>>> e783efa2
         );
     }
 
