<?php

namespace Codeception;

use Codeception\Exception\ConfigurationException;
use Codeception\Lib\ParamsLoader;
use Codeception\Util\Autoload;
use Codeception\Util\Template;
use Symfony\Component\Finder\Finder;
use Symfony\Component\Finder\SplFileInfo;
use Symfony\Component\Yaml\Exception\ParseException;
use Symfony\Component\Yaml\Yaml;

class Configuration
{
    protected static $suites = [];

    /**
     * @var array Current configuration
     */
    protected static $config = null;

    /**
     * @var array environmental files configuration cache
     */
    protected static $envConfig = [];

    /**
     * @var string Directory containing main configuration file.
     * @see self::projectDir()
     */
    protected static $dir = null;

    /**
     * @var string Current project logs directory.
     */
    protected static $outputDir = null;

    /**
     * @var string Current project data directory. This directory is used to hold
     * sql dumps and other things needed for current project tests.
     */
    protected static $dataDir = null;

    /**
     * @var string Directory with test support files like Actors, Helpers, PageObjects, etc
     */
    protected static $supportDir = null;

    /**
     * @var string Directory containing environment configuration files.
     */
    protected static $envsDir = null;

    /**
     * @var string Directory containing tests and suites of the current project.
     */
    protected static $testsDir = null;

    public static $lock = false;

    protected static $di;

    /**
     * @var array Default config
     */
    public static $defaultConfig = [
        'actor_suffix'=> 'Tester',
        'namespace'  => '',
        'include'    => [],
        'paths'      => [],
        'suites'     => [],
        'modules'    => [],
        'extensions' => [
            'enabled'  => [],
            'config'   => [],
            'commands' => [],
        ],
        'reporters'  => [
            'xml'    => 'Codeception\PHPUnit\Log\JUnit',
            'html'   => 'Codeception\PHPUnit\ResultPrinter\HTML',
            'tap'    => 'PHPUnit_Util_Log_TAP',
            'json'   => 'PHPUnit_Util_Log_JSON',
            'report' => 'Codeception\PHPUnit\ResultPrinter\Report',
        ],
        'groups'     => [],
        'settings'   => [
            'colors'                    => false,
            'bootstrap'                 => false,
            'strict_xml'                => false,
            'lint'                      => true,
            'backup_globals'            => true,
            'log_incomplete_skipped'    => false,
            'report_useless_tests'      => false,
            'disallow_test_output'      => false,
            'be_strict_about_changes_to_global_state' => false
        ],
        'coverage'   => [],
        'params'     => [],
        'gherkin'    => []
    ];

    public static $defaultSuiteSettings = [
        'actor'       => null,
        'class_name'  => null, // Codeception <2.3 compatibility
        'modules'     => [
            'enabled' => [],
            'config'  => [],
            'depends' => []
        ],
        'path'        => null,
        'namespace'   => null,
        'groups'      => [],
        'shuffle'     => false,
        'extensions'  => [ // suite extensions
            'enabled' => [],
            'config' => [],
        ],
        'error_level' => 'E_ALL & ~E_STRICT & ~E_DEPRECATED',
    ];

    protected static $params;

    /**
     * Loads global config file which is `codeception.yml` by default.
     * When config is already loaded - returns it.
     *
     * @param null $configFile
     * @return array
     * @throws Exception\ConfigurationException
     */
    public static function config($configFile = null)
    {
        if (!$configFile && self::$config) {
            return self::$config;
        }

        if (self::$config && self::$lock) {
            return self::$config;
        }

        if ($configFile === null) {
            $configFile = getcwd() . DIRECTORY_SEPARATOR . 'codeception.yml';
        }

        if (is_dir($configFile)) {
            $configFile = $configFile . DIRECTORY_SEPARATOR . 'codeception.yml';
        }

        $dir = realpath(dirname($configFile));
        self::$dir = $dir;

        $configDistFile = $dir . DIRECTORY_SEPARATOR . 'codeception.dist.yml';

        if (!(file_exists($configDistFile) || file_exists($configFile))) {
            throw new ConfigurationException("Configuration file could not be found.\nRun `bootstrap` to initialize Codeception.", 404);
        }

        // Preload config to retrieve params such that they are applied to codeception config file below
        $tempConfig = self::$defaultConfig;

        $distConfigContents = "";
        if (file_exists($configDistFile)) {
            $distConfigContents = file_get_contents($configDistFile);
            $tempConfig = self::mergeConfigs($tempConfig, self::getConfFromContents($distConfigContents, $configDistFile));
        }

        $configContents = "";
        if (file_exists($configFile)) {
            $configContents = file_get_contents($configFile);
            $tempConfig = self::mergeConfigs($tempConfig, self::getConfFromContents($configContents, $configFile));
        }
        self::prepareParams($tempConfig);

        // load config using params
        $config = self::mergeConfigs(self::$defaultConfig, self::getConfFromContents($distConfigContents, $configDistFile));
        $config = self::mergeConfigs($config, self::getConfFromContents($configContents, $configFile));

        if ($config == self::$defaultConfig) {
            throw new ConfigurationException("Configuration file is invalid");
        }

        self::$config = $config;

<<<<<<< HEAD
        // compatibility with 1.x, 2.0
        if (!isset($config['paths']['output']) and isset($config['paths']['log'])) {
            $config['paths']['output'] = $config['paths']['log'];
        }

        if (!isset($config['paths']['support']) and isset($config['paths']['helpers'])) {
            $config['paths']['support'] = $config['paths']['helpers'];
        }

        if (!isset($config['paths']['output'])) {
            throw new ConfigurationException('Output path is not defined by key "paths: output"');
=======
        if (isset(self::$config['actor'])) {
            self::$config['actor_suffix'] = self::$config['actor']; // old compatibility
        }

        if (!isset($config['paths']['log'])) {
            throw new ConfigurationException('Log path is not defined by key "paths: log"');
>>>>>>> 19337a9a
        }

        self::$outputDir = $config['paths']['output'];

        // fill up includes with wildcard expansions
        $config['include'] = self::expandWildcardedIncludes($config['include']);

        // config without tests, for inclusion of other configs
        if (count($config['include'])) {
            self::$config = $config;
            if (!isset($config['paths']['tests'])) {
                 return $config;
            }
        }

        if (!isset($config['paths']['tests'])) {
            throw new ConfigurationException(
                'Tests directory is not defined in Codeception config by key "paths: tests:"'
            );
        }

        if (!isset($config['paths']['data'])) {
            throw new ConfigurationException('Data path is not defined Codeception config by key "paths: data"');
        }

        if (!isset($config['paths']['support'])) {
            throw new ConfigurationException('Helpers path is not defined by key "paths: support"');
        }

        self::$dataDir = $config['paths']['data'];
        self::$supportDir = $config['paths']['support'];
        self::$testsDir = $config['paths']['tests'];

        if (isset($config['paths']['envs'])) {
            self::$envsDir = $config['paths']['envs'];
        }

        Autoload::addNamespace(self::$config['namespace'], self::supportDir());
        self::loadBootstrap($config['settings']['bootstrap']);
        self::loadSuites();

        return $config;
    }

    protected static function loadBootstrap($bootstrap)
    {
        if (!$bootstrap) {
            return;
        }
        $bootstrap = self::$dir . DIRECTORY_SEPARATOR . self::$testsDir . DIRECTORY_SEPARATOR . $bootstrap;
        if (file_exists($bootstrap)) {
            include_once $bootstrap;
        }
    }

    protected static function loadSuites()
    {
        $suites = Finder::create()
            ->files()
            ->name('*.{suite,suite.dist}.yml')
            ->in(self::$dir . DIRECTORY_SEPARATOR . self::$testsDir)
            ->depth('< 1')
            ->sortByName();

        self::$suites = [];

        foreach (array_keys(self::$config['suites']) as $suite) {
            self::$suites[$suite] = $suite;
        }

        /** @var SplFileInfo $suite */
        foreach ($suites as $suite) {
            preg_match('~(.*?)(\.suite|\.suite\.dist)\.yml~', $suite->getFilename(), $matches);
            self::$suites[$matches[1]] = $matches[1];
        }
    }

    /**
     * Returns suite configuration. Requires suite name and global config used (Configuration::config)
     *
     * @param string $suite
     * @param array $config
     * @return array
     * @throws \Exception
     */
    public static function suiteSettings($suite, $config)
    {
        // cut namespace name from suite name
        if ($suite != $config['namespace'] && substr($suite, 0, strlen($config['namespace'])) == $config['namespace']) {
            $suite = substr($suite, strlen($config['namespace']));
        }

        if (!in_array($suite, self::$suites)) {
            throw new ConfigurationException("Suite $suite was not loaded");
        }

        // load global config
        $globalConf = $config['settings'];
        foreach (['modules', 'coverage', 'namespace', 'groups', 'env', 'gherkin', 'extensions'] as $key) {
            if (isset($config[$key])) {
                $globalConf[$key] = $config[$key];
            }
        }
        $settings = self::mergeConfigs(self::$defaultSuiteSettings, $globalConf);

        // load suite config
        $settings = self::loadSuiteConfig($suite, $config['paths']['tests'], $settings);
        // load from environment configs
        if (isset($config['paths']['envs'])) {
            $envConf = self::loadEnvConfigs(self::$dir . DIRECTORY_SEPARATOR . $config['paths']['envs']);
            $settings = self::mergeConfigs($settings, $envConf);
        }

        if (!$settings['actor']) {
            // Codeception 2.2 compatibility
            $settings['actor'] = $settings['class_name'];
        }

        if (!$settings['path']) {
            // take a suite path from its name
            $settings['path'] = $suite;
        }

        $settings['path'] = self::$dir . DIRECTORY_SEPARATOR . $config['paths']['tests']
            . DIRECTORY_SEPARATOR . $settings['path'] . DIRECTORY_SEPARATOR;



        return $settings;
    }

    /**
     * Loads environments configuration from set directory
     *
     * @param string $path path to the directory
     * @return array
     */
    protected static function loadEnvConfigs($path)
    {
        if (isset(self::$envConfig[$path])) {
            return self::$envConfig[$path];
        }
        if (!is_dir($path)) {
            self::$envConfig[$path] = [];
            return self::$envConfig[$path];
        }

        $envFiles = Finder::create()
            ->files()
            ->name('*.yml')
            ->in($path)
            ->depth('< 2');

        $envConfig = [];
        /** @var SplFileInfo $envFile */
        foreach ($envFiles as $envFile) {
            $env = str_replace(['.dist.yml', '.yml'], '', $envFile->getFilename());
            $envConfig[$env] = [];
            $envPath = $path;
            if ($envFile->getRelativePath()) {
                $envPath .= DIRECTORY_SEPARATOR . $envFile->getRelativePath();
            }
            foreach (['.dist.yml', '.yml'] as $suffix) {
                $envConf = self::getConfFromFile($envPath . DIRECTORY_SEPARATOR . $env . $suffix, null);
                if ($envConf === null) {
                    continue;
                }
                $envConfig[$env] = self::mergeConfigs($envConfig[$env], $envConf);
            }
        }

        self::$envConfig[$path] = ['env' => $envConfig];
        return self::$envConfig[$path];
    }

    /**
     * Loads configuration from Yaml data
     *
     * @param string $contents Yaml config file contents
     * @param string $filename which is supposed to be loaded
     * @return array
     * @throws ConfigurationException
     */
    protected static function getConfFromContents($contents, $filename = '(.yml)')
    {
        if (self::$params) {
            $template = new Template($contents, '%', '%');
            $template->setVars(self::$params);
            $contents = $template->produce();
        }

        try {
            return Yaml::parse($contents);
        } catch (ParseException $exception) {
            throw new ConfigurationException(
                sprintf(
                    "Error loading Yaml config from `%s`\n \n%s\nRead more about Yaml format https://goo.gl/9UPuEC",
                    $filename,
                    $exception->getMessage()
                )
            );
        }
    }

    /**
     * Loads configuration from Yaml file or returns given value if the file doesn't exist
     *
     * @param string $filename filename
     * @param mixed $nonExistentValue value used if filename is not found
     * @return array
     */
    protected static function getConfFromFile($filename, $nonExistentValue = [])
    {
        if (file_exists($filename)) {
            $yaml = file_get_contents($filename);
            return self::getConfFromContents($yaml, $filename);
        }
        return $nonExistentValue;
    }

    /**
     * Returns all possible suite configurations according environment rules.
     * Suite configurations will contain `current_environment` key which specifies what environment used.
     *
     * @param $suite
     * @return array
     */
    public static function suiteEnvironments($suite)
    {
        $settings = self::suiteSettings($suite, self::config());

        if (!isset($settings['env']) || !is_array($settings['env'])) {
            return [];
        }

        $environments = [];

        foreach ($settings['env'] as $env => $envConfig) {
            $environments[$env] = $envConfig ? self::mergeConfigs($settings, $envConfig) : $settings;
            $environments[$env]['current_environment'] = $env;
        }

        return $environments;
    }

    public static function suites()
    {
        return self::$suites;
    }

    /**
     * Return list of enabled modules according suite config.
     *
     * @param array $settings suite settings
     * @return array
     */
    public static function modules($settings)
    {
        return array_filter(
            array_map(
                function ($m) {
                    return is_array($m) ? key($m) : $m;
                },
                $settings['modules']['enabled'],
                array_keys($settings['modules']['enabled'])
            ),
            function ($m) use ($settings) {
                if (!isset($settings['modules']['disabled'])) {
                    return true;
                }
                return !in_array($m, $settings['modules']['disabled']);
            }
        );
    }

    public static function isExtensionEnabled($extensionName)
    {
        return isset(self::$config['extensions'])
        && isset(self::$config['extensions']['enabled'])
        && in_array($extensionName, self::$config['extensions']['enabled']);
    }

    /**
     * Returns current path to `_data` dir.
     * Use it to store database fixtures, sql dumps, or other files required by your tests.
     *
     * @return string
     */
    public static function dataDir()
    {
        return self::$dir . DIRECTORY_SEPARATOR . self::$dataDir . DIRECTORY_SEPARATOR;
    }

    /**
     * Return current path to `_helpers` dir.
     * Helpers are custom modules.
     *
     * @return string
     */
    public static function supportDir()
    {
        return self::$dir . DIRECTORY_SEPARATOR . self::$supportDir . DIRECTORY_SEPARATOR;
    }

    /**
     * Returns actual path to current `_output` dir.
     * Use it in Helpers or Groups to save result or temporary files.
     *
     * @return string
     * @throws Exception\ConfigurationException
     */
    public static function outputDir()
    {
        if (!self::$outputDir) {
            throw new ConfigurationException("Path for output not specified. Please, set output path in global config");
        }

        $dir = self::$outputDir . DIRECTORY_SEPARATOR;
        if (strcmp(self::$outputDir[0], "/") !== 0) {
            $dir = self::$dir . DIRECTORY_SEPARATOR . $dir;
        }

        if (!is_writable($dir)) {
            @mkdir($dir);
            @chmod($dir, 0777);
        }

        if (!is_writable($dir)) {
            throw new ConfigurationException(
                "Path for output is not writable. Please, set appropriate access mode for output path."
            );
        }

        return $dir;
    }

    /**
     * Compatibility alias to `Configuration::logDir()`
     * @return string
     */
    public static function logDir()
    {
        return self::outputDir();
    }

    /**
     * Returns path to the root of your project.
     * Basically returns path to current `codeception.yml` loaded.
     * Use this method instead of `__DIR__`, `getcwd()` or anything else.
     * @return string
     */
    public static function projectDir()
    {
        return self::$dir . DIRECTORY_SEPARATOR;
    }


    /**
     * Returns path to tests directory
     *
     * @return string
     */
    public static function testsDir()
    {
        return self::$dir . DIRECTORY_SEPARATOR . self::$testsDir . DIRECTORY_SEPARATOR;
    }

    /**
     * Return current path to `_envs` dir.
     * Use it to store environment specific configuration.
     *
     * @return string
     */
    public static function envsDir()
    {
        if (!self::$envsDir) {
            return null;
        }
        return self::$dir . DIRECTORY_SEPARATOR . self::$envsDir . DIRECTORY_SEPARATOR;
    }

    /**
     * Is this a meta-configuration file that just points to other `codeception.yml`?
     * If so, it may have no tests by itself.
     *
     * @return bool
     */
    public static function isEmpty()
    {
        return !(bool)self::$testsDir;
    }

    /**
     * Adds parameters to config
     *
     * @param array $config
     * @return array
     */
    public static function append(array $config = [])
    {
        self::$config = self::mergeConfigs(self::$config, $config);

        if (isset(self::$config['paths']['output'])) {
            self::$outputDir = self::$config['paths']['output'];
        }
        if (isset(self::$config['paths']['data'])) {
            self::$dataDir = self::$config['paths']['data'];
        }
        if (isset(self::$config['paths']['support'])) {
            self::$supportDir = self::$config['paths']['support'];
        }
        if (isset(self::$config['paths']['tests'])) {
            self::$testsDir = self::$config['paths']['tests'];
        }

        return self::$config;
    }

    public static function mergeConfigs($a1, $a2)
    {
        if (!is_array($a1)) {
            return $a2;
        }

        if (!is_array($a2)) {
            return $a1;
        }

        $res = [];

        // for sequential arrays
        if (isset($a1[0]) && isset($a2[0])) {
            return array_merge_recursive($a2, $a1);
        }

        // for associative arrays
        foreach ($a2 as $k2 => $v2) {
            if (!isset($a1[$k2])) { // if no such key
                $res[$k2] = $v2;
                unset($a1[$k2]);
                continue;
            }

            $res[$k2] = self::mergeConfigs($a1[$k2], $v2);
            unset($a1[$k2]);
        }

        foreach ($a1 as $k1 => $v1) { // only single elements here left
            $res[$k1] = $v1;
        }

        return $res;
    }

    /**
     * Loads config from *.dist.suite.yml and *.suite.yml
     *
     * @param $suite
     * @param $path
     * @param $settings
     * @return array
     */
    protected static function loadSuiteConfig($suite, $path, $settings)
    {
        if (isset(self::$config['suites'][$suite])) {
            // bundled config
            return self::mergeConfigs($settings, self::$config['suites'][$suite]);
        }

        $suiteDistConf = self::getConfFromFile(
            self::$dir . DIRECTORY_SEPARATOR . $path . DIRECTORY_SEPARATOR . "$suite.suite.dist.yml"
        );
        $suiteConf = self::getConfFromFile(
            self::$dir . DIRECTORY_SEPARATOR . $path . DIRECTORY_SEPARATOR . "$suite.suite.yml"
        );
        $settings = self::mergeConfigs($settings, $suiteDistConf);
        $settings = self::mergeConfigs($settings, $suiteConf);
        return $settings;
    }

    /**
     * Replaces wildcarded items in include array with real paths.
     *
     * @param $includes
     * @return array
     */
    protected static function expandWildcardedIncludes(array $includes)
    {
        if (empty($includes)) {
            return $includes;
        }
        $expandedIncludes = [];
        foreach ($includes as $include) {
            $expandedIncludes = array_merge($expandedIncludes, self::expandWildcardsFor($include));
        }
        return $expandedIncludes;
    }

    /**
     * Finds config files in given wildcarded include path.
     * Returns the expanded paths or the original if not a wildcard.
     *
     * @param $include
     * @return array
     * @throws ConfigurationException
     */
    protected static function expandWildcardsFor($include)
    {
        if (1 !== preg_match('/[\?\.\*]/', $include)) {
            return [$include,];
        }

        try {
            $configFiles = Finder::create()->files()
                ->name('/codeception(\.dist\.yml|\.yml)/')
                ->in(self::$dir . DIRECTORY_SEPARATOR . $include);
        } catch (\InvalidArgumentException $e) {
            throw new ConfigurationException(
                "Configuration file(s) could not be found in \"$include\"."
            );
        }

        $paths = [];
        foreach ($configFiles as $file) {
            $paths[] = codecept_relative_path($file->getPath());
        }

        return $paths;
    }

    private static function prepareParams($settings)
    {
        self::$params = [];
        $paramsLoader = new ParamsLoader();

        foreach ($settings['params'] as $paramStorage) {
            static::$params = array_merge(self::$params, $paramsLoader->load($paramStorage));
        }
    }
}<|MERGE_RESOLUTION|>--- conflicted
+++ resolved
@@ -182,26 +182,21 @@
 
         self::$config = $config;
 
-<<<<<<< HEAD
         // compatibility with 1.x, 2.0
         if (!isset($config['paths']['output']) and isset($config['paths']['log'])) {
             $config['paths']['output'] = $config['paths']['log'];
         }
 
+        if (isset(self::$config['actor'])) {
+            self::$config['actor_suffix'] = self::$config['actor']; // old compatibility
+        }
+
         if (!isset($config['paths']['support']) and isset($config['paths']['helpers'])) {
             $config['paths']['support'] = $config['paths']['helpers'];
         }
 
         if (!isset($config['paths']['output'])) {
             throw new ConfigurationException('Output path is not defined by key "paths: output"');
-=======
-        if (isset(self::$config['actor'])) {
-            self::$config['actor_suffix'] = self::$config['actor']; // old compatibility
-        }
-
-        if (!isset($config['paths']['log'])) {
-            throw new ConfigurationException('Log path is not defined by key "paths: log"');
->>>>>>> 19337a9a
         }
 
         self::$outputDir = $config['paths']['output'];
