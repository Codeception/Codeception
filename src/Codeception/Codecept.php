--- conflicted
+++ resolved
@@ -1,118 +1,102 @@
-<?php
-namespace Codeception;
-
-use \Symfony\Component\Yaml\Yaml;
-use \Symfony\Component\Finder\Finder;
-use \Symfony\Component\EventDispatcher\EventDispatcher;
-
-class Codecept
-{
-    const VERSION = "0.9.5";
-
-    /**
-     * @var \Codeception\Runner
-     */
-    protected $runner;
-    /**
-     * @var \PHPUnit_Framework_TestResult
-     */
-    protected $result;
-
-    /**
-<<<<<<< HEAD
-     * @var \Monolog\Handler\StreamHandler
-     */
-    protected $logHandler;
-
-    /**
-     * @var \Symfony\Component\EventDispatcher\EventDispatcher
-     */
-    protected $dispatcher;
-
-    /**
-=======
->>>>>>> f675008e
-     * @var array
-     */
-    protected $options = array(
-        'silent' => false,
-        'debug' => false,
-        'steps' => false,
-        'html' => false,
-        'report' => false,
-        'colors' => true
-    );
-
-    public function __construct($options = array()) {
-        $this->result = new \PHPUnit_Framework_TestResult;
-        $this->dispatcher = new EventDispatcher();
-        $this->config = \Codeception\Configuration::config();
-        $this->options = $this->mergeOptions($options);
-        $this->path = $this->config['paths']['tests'];
-<<<<<<< HEAD
-        $this->addSubscribers();
-    }
-
-
-=======
-        $this->output = new Output((bool)$this->options['silent'], (bool)$this->options['colors']);
-    }
-
->>>>>>> f675008e
-    private function mergeOptions($options) {
-        foreach ($options as $option => $value) {
-            if (isset($this->config['settings'][$option])) {
-                if (!$value && $this->config['settings'][$option]) $value = $this->config['settings'][$option];
-            }
-            $options[$option] = $value;
-        }
-        if ($options['report']) {
-            $options['silent'] = true;
-        }
-        $options['verbose'] = !$options['silent'];
-        if ($options['html']) $options['html'] = $this->config['paths']['output'] . '/result.html';
-        return $options;
-    }
-
-    public function addSubscribers() {
-        if (!$this->options['silent']) $this->dispatcher->addSubscriber(new \Codeception\Subscriber\Output($colors, $steps, $debug));
-        $this->dispatcher->addSubscriber(\Codeception\Subscriber\Logger);
-    }
-
-    public function runSuite($suite, $test = null) {
-
-        $settings = \Codeception\Configuration::suiteSettings($suite, $this->config);
-        $suiteManager = new \Codeception\SuiteManager($this->dispatcher, $settings);
-
-        $test ? $suiteManager->loadTest($test) : $suiteManager->loadTests();
-
-        $suiteManager->run($this->result, $this->options);
-
-<<<<<<< HEAD
-=======
-        foreach ($tests as $test) {
-            if (method_exists($test, 'setOutput')) $test->setOutput($this->output);
-        }
-
-        $this->runner->doEnhancedRun($testManager->getCurrentSuite(), $this->result, array_merge(array('convertErrorsToExceptions' => true), $this->options));
->>>>>>> f675008e
-        return $this->result;
-    }
-
-    public static function versionString() {
-   	    return 'Codeception PHP Testing Framework v'.self::VERSION;
-   	}
-
-    /**
-     * @return \PHPUnit_Framework_TestResult
-     */
-    public function getResult()
-    {
-        return $this->result;
-    }
-
-    public function getOptions() {
-        return $this->options;
-    }
-
-}+<?php
+namespace Codeception;
+
+use \Symfony\Component\Yaml\Yaml;
+use \Symfony\Component\Finder\Finder;
+use \Symfony\Component\EventDispatcher\EventDispatcher;
+
+class Codecept
+{
+    const VERSION = "0.9.5";
+
+    /**
+     * @var \Codeception\Runner
+     */
+    protected $runner;
+    /**
+     * @var \PHPUnit_Framework_TestResult
+     */
+    protected $result;
+
+    /**
+     * @var \Monolog\Handler\StreamHandler
+     */
+    protected $logHandler;
+
+    /**
+     * @var \Symfony\Component\EventDispatcher\EventDispatcher
+     */
+    protected $dispatcher;
+
+    /**
+     * @var array
+     */
+    protected $options = array(
+        'silent' => false,
+        'debug' => false,
+        'steps' => false,
+        'html' => false,
+        'report' => false,
+        'colors' => true,
+        'log' => true
+    );
+
+    public function __construct($options = array()) {
+        $this->result = new \PHPUnit_Framework_TestResult;
+        $this->dispatcher = new EventDispatcher();
+        $this->config = \Codeception\Configuration::config();
+        $this->options = $this->mergeOptions($options);
+        $this->path = $this->config['paths']['tests'];
+        $this->addSubscribers();
+    }
+
+
+    private function mergeOptions($options) {
+        foreach ($options as $option => $value) {
+            if (isset($this->config['settings'][$option])) {
+                if (!$value && $this->config['settings'][$option]) $value = $this->config['settings'][$option];
+            }
+            $options[$option] = $value;
+        }
+        if ($options['report']) {
+            $options['silent'] = true;
+        }
+        $options['verbose'] = !$options['silent'];
+        if ($options['html']) $options['html'] = $this->config['paths']['output'] . '/result.html';
+        return $options;
+    }
+
+    public function addSubscribers() {
+        if (!$this->options['silent']) $this->dispatcher->addSubscriber(new \Codeception\Subscriber\Output($colors, $steps, $debug));
+        $this->dispatcher->addSubscriber(\Codeception\Subscriber\Logger);
+    }
+
+    public function runSuite($suite, $test = null) {
+
+        $settings = \Codeception\Configuration::suiteSettings($suite, $this->config);
+        $suiteManager = new \Codeception\SuiteManager($this->dispatcher, $settings);
+
+        $test ? $suiteManager->loadTest($test) : $suiteManager->loadTests();
+
+        $suiteManager->run($this->result, $this->options);
+
+        return $this->result;
+    }
+
+    public static function versionString() {
+   	    return 'Codeception PHP Testing Framework v'.self::VERSION;
+   	}
+
+    /**
+     * @return \PHPUnit_Framework_TestResult
+     */
+    public function getResult()
+    {
+        return $this->result;
+    }
+
+    public function getOptions() {
+        return $this->options;
+    }
+
+}