<?php
namespace Codeception;

use Codeception\Exception\ConfigurationException;
use Codeception\Subscriber\ExtensionLoader;
use Symfony\Component\EventDispatcher\EventDispatcher;

class Codecept
{
<<<<<<< HEAD
    const VERSION = "3.0.1";
=======
    const VERSION = "3.0.0";
>>>>>>> 05b13a06

    /**
     * @var \Codeception\PHPUnit\Runner
     */
    protected $runner;
    /**
     * @var \PHPUnit\Framework\TestResult
     */
    protected $result;

    /**
     * @var \Codeception\CodeCoverage
     */
    protected $coverage;

    /**
     * @var \Symfony\Component\EventDispatcher\EventDispatcher
     */
    protected $dispatcher;

    /**
     * @var ExtensionLoader
     */
    protected $extensionLoader;

    /**
     * @var array
     */
    protected $options = [
        'silent'          => false,
        'debug'           => false,
        'steps'           => false,
        'html'            => false,
        'xml'             => false,
        'phpunit-xml'     => false,
        'json'            => false,
        'tap'             => false,
        'report'          => false,
        'colors'          => false,
        'coverage'        => false,
        'coverage-xml'    => false,
        'coverage-html'   => false,
        'coverage-text'   => false,
        'coverage-crap4j' => false,
        'coverage-phpunit'=> false,
        'groups'          => null,
        'excludeGroups'   => null,
        'filter'          => null,
        'env'             => null,
        'fail-fast'       => false,
        'ansi'            => true,
        'verbosity'       => 1,
        'interactive'     => true,
        'no-rebuild'      => false,
        'quiet'           => false,
    ];

    protected $config = [];

    /**
     * @var array
     */
    protected $extensions = [];

    public function __construct($options = [])
    {
        $this->result = new \PHPUnit\Framework\TestResult;
        $this->dispatcher = new EventDispatcher();
        $this->extensionLoader = new ExtensionLoader($this->dispatcher);

        $baseOptions = $this->mergeOptions($options);
        $this->extensionLoader->bootGlobalExtensions($baseOptions); // extensions may override config

        $this->config = Configuration::config();
        $this->options = $this->mergeOptions($options); // options updated from config

        $this->registerSubscribers();
        $this->registerPHPUnitListeners();
        $this->registerPrinter();
    }

    /**
     * Merges given options with default values and current configuration
     *
     * @param array $options options
     * @return array
     * @throws ConfigurationException
     */
    protected function mergeOptions($options)
    {
        $config = Configuration::config();
        $baseOptions = array_merge($this->options, $config['settings']);
        return array_merge($baseOptions, $options);
    }

    protected function registerPHPUnitListeners()
    {
        $listener = new PHPUnit\Listener($this->dispatcher);
        $this->result->addListener($listener);
    }

    public function registerSubscribers()
    {
        // required
        $this->dispatcher->addSubscriber(new Subscriber\GracefulTermination());
        $this->dispatcher->addSubscriber(new Subscriber\ErrorHandler());
        $this->dispatcher->addSubscriber(new Subscriber\Dependencies());
        $this->dispatcher->addSubscriber(new Subscriber\Bootstrap());
        $this->dispatcher->addSubscriber(new Subscriber\PrepareTest());
        $this->dispatcher->addSubscriber(new Subscriber\Module());
        $this->dispatcher->addSubscriber(new Subscriber\BeforeAfterTest());

        // optional
        if (!$this->options['no-rebuild']) {
            $this->dispatcher->addSubscriber(new Subscriber\AutoRebuild());
        }
        if (!$this->options['silent']) {
            $this->dispatcher->addSubscriber(new Subscriber\Console($this->options));
        }
        if ($this->options['fail-fast']) {
            $this->dispatcher->addSubscriber(new Subscriber\FailFast());
        }

        if ($this->options['coverage']) {
            $this->dispatcher->addSubscriber(new Coverage\Subscriber\Local($this->options));
            $this->dispatcher->addSubscriber(new Coverage\Subscriber\LocalServer($this->options));
            $this->dispatcher->addSubscriber(new Coverage\Subscriber\RemoteServer($this->options));
            $this->dispatcher->addSubscriber(new Coverage\Subscriber\Printer($this->options));
        }
        $this->dispatcher->addSubscriber($this->extensionLoader);
        $this->extensionLoader->registerGlobalExtensions();
    }

    public function run($suite, $test = null, array $config = null)
    {
        ini_set(
            'memory_limit',
            isset($this->config['settings']['memory_limit']) ? $this->config['settings']['memory_limit'] : '1024M'
        );

        $config = $config ?: Configuration::config();

        $settings = Configuration::suiteSettings($suite, $config);

        $selectedEnvironments = $this->options['env'];
        $environments = Configuration::suiteEnvironments($suite);

        if (!$selectedEnvironments or empty($environments)) {
            $this->runSuite($settings, $suite, $test);
            return;
        }

        foreach (array_unique($selectedEnvironments) as $envList) {
            $envArray = explode(',', $envList);
            $config = [];
            foreach ($envArray as $env) {
                if (isset($environments[$env])) {
                    $currentEnvironment = isset($config['current_environment']) ? [$config['current_environment']] : [];
                    $config = Configuration::mergeConfigs($config, $environments[$env]);
                    $currentEnvironment[] = $config['current_environment'];
                    $config['current_environment'] = implode(',', $currentEnvironment);
                }
            }
            if (empty($config)) {
                continue;
            }
            $suiteToRun = $suite;
            if (!empty($envList)) {
                $suiteToRun .= ' (' . implode(', ', $envArray) . ')';
            }
            $this->runSuite($config, $suiteToRun, $test);
        }
    }

    public function runSuite($settings, $suite, $test = null)
    {
        $suiteManager = new SuiteManager($this->dispatcher, $suite, $settings);
        $suiteManager->initialize();
        srand($this->options['seed']);
        $suiteManager->loadTests($test);
        srand();
        $suiteManager->run($this->runner, $this->result, $this->options);
        return $this->result;
    }

    public static function versionString()
    {
        return 'Codeception PHP Testing Framework v' . self::VERSION;
    }

    public function printResult()
    {
        $result = $this->getResult();
        $result->flushListeners();

        $printer = $this->runner->getPrinter();
        $printer->printResult($result);

        $this->dispatcher->dispatch(Events::RESULT_PRINT_AFTER, new Event\PrintResultEvent($result, $printer));
    }

    /**
     * @return \PHPUnit\Framework\TestResult
     */
    public function getResult()
    {
        return $this->result;
    }

    public function getOptions()
    {
        return $this->options;
    }

    /**
     * @return EventDispatcher
     */
    public function getDispatcher()
    {
        return $this->dispatcher;
    }

    protected function registerPrinter()
    {
        $printer = new PHPUnit\ResultPrinter\UI($this->dispatcher, $this->options);
        $this->runner = new PHPUnit\Runner();
        $this->runner->setPrinter($printer);
    }
}<|MERGE_RESOLUTION|>--- conflicted
+++ resolved
@@ -7,11 +7,7 @@
 
 class Codecept
 {
-<<<<<<< HEAD
-    const VERSION = "3.0.1";
-=======
     const VERSION = "3.0.0";
->>>>>>> 05b13a06
 
     /**
      * @var \Codeception\PHPUnit\Runner
