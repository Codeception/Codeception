--- conflicted
+++ resolved
@@ -7,11 +7,7 @@
 
 class Codecept
 {
-<<<<<<< HEAD
     const VERSION = "2.1.0";
-=======
-    const VERSION = "2.0.10";
->>>>>>> 74386535
 
     /**
      * @var \Codeception\PHPUnit\Runner
