--- conflicted
+++ resolved
@@ -9,11 +9,7 @@
 
 class Codecept
 {
-<<<<<<< HEAD
     const VERSION = "1.8.1";
-=======
-    const VERSION = "1.7.4";
->>>>>>> d5e34216
 
     /**
      * @var \Codeception\PHPUnit\Runner
@@ -58,7 +54,6 @@
         'groups' => null,
         'excludeGroups' => null,
         'filter' => null,
-        'env' => null,
     );
 
     public function __construct($options = array()) {
@@ -105,7 +100,6 @@
         $this->dispatcher->addSubscriber(new Subscriber\ErrorHandler());
         $this->dispatcher->addSubscriber(new Subscriber\Module());
         $this->dispatcher->addSubscriber(new Subscriber\Cest());
-        $this->dispatcher->addSubscriber(new Subscriber\BeforeAfterClass());
 
         // optional
         if (!$this->options['silent'])  $this->dispatcher->addSubscriber(new Subscriber\Console($this->options));
@@ -123,31 +117,10 @@
         }
     }
 
-    public function run($suite, $test = null)
-    {
+    public function runSuite($suite, $test = null) {
         ini_set('memory_limit', isset($this->config['settings']['memory_limit']) ? $this->config['settings']['memory_limit'] : '1024M');
+
         $settings = Configuration::suiteSettings($suite, Configuration::config());
-
-        $selectedEnvironments = $this->options['env'];
-        $environments = \Codeception\Configuration::suiteEnvironments($suite);
-
-        if (!$selectedEnvironments or empty($environments)) {
-            $this->runSuite($settings, $suite, $test);
-            return;
-        }
-
-        foreach ($environments as $env => $config) {
-            if (!in_array($env, $selectedEnvironments)) {
-                continue;
-            }
-            if (!is_int($env)) {
-                $suite .= "-$env";
-            }
-            $this->runSuite($config, $suite, $test);
-        }
-    }
-
-    public function runSuite($settings, $suite, $test = null) {
         $suiteManager = new SuiteManager($this->dispatcher, $suite, $settings);
 
         $test
