--- conflicted
+++ resolved
@@ -37,31 +37,6 @@
      * @var array
      */
     protected $options = [
-<<<<<<< HEAD
-        'silent'                            => false,
-        'debug'                             => false,
-        'steps'                             => false,
-        'html'                              => false,
-        'xml'                               => false,
-        'json'                              => false,
-        'tap'                               => false,
-        'report'                            => false,
-        'colors'                            => false,
-        'coverage'                          => false,
-        'coverage-xml'                      => false,
-        'coverage-html'                     => false,
-        'coverage-text'                     => false,
-        'groups'                            => null,
-        'excludeGroups'                     => null,
-        'filter'                            => null,
-        'env'                               => null,
-        'fail-fast'                         => false,
-        'ansi'                              => true,
-        'verbosity'                         => 1,
-        'interactive'                       => true,
-        'no-rebuild'                        => false,
-        'quiet'                             => false,
-=======
         'silent'          => false,
         'debug'           => false,
         'steps'           => false,
@@ -86,7 +61,6 @@
         'interactive'     => true,
         'no-rebuild'      => false,
         'quiet'           => false,
->>>>>>> 41a206e7
     ];
 
     protected $config = [];
