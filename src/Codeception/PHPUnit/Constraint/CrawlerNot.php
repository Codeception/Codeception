--- conflicted
+++ resolved
@@ -10,11 +10,7 @@
         return !parent::matches($nodes);
     }
 
-<<<<<<< HEAD
-    protected function fail(DomCrawler $nodes, $selector, \PHPUnit_Framework_ComparisonFailure $comparisonFailure = NULL)
-=======
     protected function fail($nodes, $selector, \PHPUnit_Framework_ComparisonFailure $comparisonFailure = NULL)
->>>>>>> 6d4d6f6e
     {
         if (!$this->string) {
             throw new \PHPUnit_Framework_ExpectationFailedException("Element '$selector' was found", $comparisonFailure);
