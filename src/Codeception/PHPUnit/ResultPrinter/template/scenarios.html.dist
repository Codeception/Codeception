<html>
 <head>
	<title>Test results</title>
	<meta charset='utf-8'>
	<link href='http://fonts.googleapis.com/css?family=Varela+Round&v2' rel='stylesheet' type='text/css'>

	 <style>
		 .layout {
		 margin: 0 auto;
		 width: 960px;

		 }
		 body { font-family: arial, serif; margin: 0; padding: 0; background: #333; }
		 h1,h2,h3 { font-family: arial, serif; color: white; }
		 h1 { font-size: 2.5em; }
		 h2 { font-size: 1.3em; }
         h3 { font-size: 1em; color: #84BBDD; margin: 0.5em 0; }

		 table { border: none; margin: 0; padding: 0; }
		 .scenarioStepsTable .stepName { padding: 5px; }

		 .scenarioStepsTable td {
		 font-size: 80%;
		 border: 1px solid #ccc;
		 font-family: 'Varela Round', arial;
		 -webkit-border-radius: 5px;
		 -moz-border-radius: 5px;
		 border-radius: 5px;
		 background: rgb(255,255,255); /* Old browsers */
		 background: -moz-linear-gradient(top, rgba(255,255,255,1) 0%, rgba(229,229,229,1) 100%); /* FF3.6+ */
		 background: -webkit-gradient(linear, left top, left bottom, color-stop(0%,rgba(255,255,255,1)), color-stop(100%,rgba(229,229,229,1))); /* Chrome,Safari4+ */
		 background: -webkit-linear-gradient(top, rgba(255,255,255,1) 0%,rgba(229,229,229,1) 100%); /* Chrome10+,Safari5.1+ */
		 background: -o-linear-gradient(top, rgba(255,255,255,1) 0%,rgba(229,229,229,1) 100%); /* Opera11.10+ */
		 background: -ms-linear-gradient(top, rgba(255,255,255,1) 0%,rgba(229,229,229,1) 100%); /* IE10+ */
		 filter: progid:DXImageTransform.Microsoft.gradient( startColorstr='#ffffff', endColorstr='#e5e5e5',GradientType=0 ); /* IE6-9 */
		 background: linear-gradient(top, rgba(255,255,255,1) 0%,rgba(229,229,229,1) 100%); /* W3C */

		 }

		 p {
		    cursor: pointer;
		 padding: 5px;

		 -webkit-border-radius: 5px;
		 -moz-border-radius: 5px;
		 border-radius: 5px;

		 }

		 .header { font-size: large; font-weight: bold; }
		 p.scenarioSuccess {
		 background: rgb(157,213,58); /* Old browsers */
		 background: -moz-linear-gradient(top, rgba(157,213,58,1) 0%, rgba(161,213,79,1) 50%, rgba(124,188,10,1) 100%); /* FF3.6+ */
		 background: -webkit-gradient(linear, left top, left bottom, color-stop(0%,rgba(157,213,58,1)), color-stop(50%,rgba(161,213,79,1)), color-stop(100%,rgba(124,188,10,1))); /* Chrome,Safari4+ */
		 background: -webkit-linear-gradient(top, rgba(157,213,58,1) 0%,rgba(161,213,79,1) 50%,rgba(124,188,10,1) 100%); /* Chrome10+,Safari5.1+ */
		 background: -o-linear-gradient(top, rgba(157,213,58,1) 0%,rgba(161,213,79,1) 50%,rgba(124,188,10,1) 100%); /* Opera11.10+ */
		 background: -ms-linear-gradient(top, rgba(157,213,58,1) 0%,rgba(161,213,79,1) 50%,rgba(124,188,10,1) 100%); /* IE10+ */
		 filter: progid:DXImageTransform.Microsoft.gradient( startColorstr='#9dd53a', endColorstr='#7cbc0a',GradientType=0 ); /* IE6-9 */
		 background: linear-gradient(top, rgba(157,213,58,1) 0%,rgba(161,213,79,1) 50%,rgba(124,188,10,1) 100%); /* W3C */

		 }


		 .scenario { color: black; }
		 p.scenarioFailed { color: black;
		 background: rgb(204,0,0); /* Old browsers */
		 background: -moz-linear-gradient(top, rgba(204,0,0,1) 0%, rgba(119,0,0,1) 100%); /* FF3.6+ */
		 background: -webkit-gradient(linear, left top, left bottom, color-stop(0%,rgba(204,0,0,1)), color-stop(100%,rgba(119,0,0,1))); /* Chrome,Safari4+ */
		 background: -webkit-linear-gradient(top, rgba(204,0,0,1) 0%,rgba(119,0,0,1) 100%); /* Chrome10+,Safari5.1+ */
		 background: -o-linear-gradient(top, rgba(204,0,0,1) 0%,rgba(119,0,0,1) 100%); /* Opera11.10+ */
		 background: -ms-linear-gradient(top, rgba(204,0,0,1) 0%,rgba(119,0,0,1) 100%); /* IE10+ */
		 filter: progid:DXImageTransform.Microsoft.gradient( startColorstr='#cc0000', endColorstr='#770000',GradientType=0 ); /* IE6-9 */
		 background: linear-gradient(top, rgba(204,0,0,1) 0%,rgba(119,0,0,1) 100%); /* W3C */
		 }


		 table.scenarioFailed tr:last-child { font-weight: bold; color: red }

		 td.scenarioSuccess { color: green }
		 td.scenarioFailed { color: red }
		 .scenarioSkipped { color: teal; }
		 .scenarioIncomplete { color: gray; }
		 .scenarioStepsTable { margin-left: 10px; display: none; color: #333; }

		 #stepContainerSummary {
		 background: white;
		 -webkit-border-radius: 5px;
		 -moz-border-radius: 5px;
		 border-radius: 5px;
		 padding: 20px;
		 }
		 ul#toolbar-filter {
<<<<<<< HEAD
			margin: 200px;
=======
>>>>>>> 74386535
			display: inline;
		 }
		 ul#toolbar-filter li {
			display: inline;
		  float: right;
			padding: 20px;
			width: 120px;
			color: black;
			background-color: #9DD53A;
		 }
		 ul#toolbar-filter li.disabled {
			background-color: gray;
		 }
		 ul#toolbar-filter li:hover {
			background-color: white;
		 }
		 ul#toolbar-filter li.disabled:hover {
			background-color: #333;
		 }
	 </style>

  <script type="text/javascript">
  function showHide(nodeId, linkObj)
  {
    var subObj = document.getElementById('stepContainer' + nodeId);

    if (linkObj.innerHTML.indexOf('+')>0) {
      linkObj.innerHTML = linkObj.innerHTML.replace('+','-');
      subObj.style.display='block';
      subObj.style.width = '100%';
    } else {
      linkObj.innerHTML = linkObj.innerHTML.replace('-','+');
      subObj.style.display='none';
    }
  }

  function showAllScenarios() {
    var toolbar = document.getElementById('toolbar-filter');
    for (var i = 0; i < toolbar.children.length; i++) {
      toolbar.children[i].className = '';
    }

    var trs = document.getElementsByTagName('tr');
    for(var z = 0; z < trs.length; z++) {
      trs[z].style.display = '';
    }
  }

  function toogleScenarios(name, linkObj) {
    if (linkObj.className == '') {
      document.getElementById('toolbar-filter').children[0].className = 'disabled';
      linkObj.className = 'disabled';
    } else {
      var toolbar = document.getElementById('toolbar-filter');
      toolbar.children[0].className = '';
      linkObj.className = '';
      for (var i = 1; i < toolbar.children.length; i++) {
        if (toolbar.children[i].classList.contains('disabled')) {
           showAll = false;
           toolbar.children[0].className = 'disabled';
        }
      }
    }

    var rows = document.getElementsByClassName('scenarioRow');
    for (var i = 0; i < rows.length; i++) {
      var row = rows[i];
      if (row.classList.contains(name)) {
        if (row.style.display == '') {
          row.style.display = 'none';
        } else {
          row.style.display = '';
        }
      }
    }
  }
  </script>
 </head>

 <body>
 <div class="layout">
 {header}
  <ul id="toolbar-filter">
    <li onClick="showAllScenarios()">Show all</li>
    <li onClick="toogleScenarios('scenarioSuccess', this)">Success ({successfulScenarios})</li>
    <li onClick="toogleScenarios('scenarioFailed', this)">Failed ({failedScenarios})</li>
    <li onClick="toogleScenarios('scenarioSkipped', this)">Skipped ({skippedScenarios})</li>
    <li onClick="toogleScenarios('scenarioIncomplete', this)">Incomplete ({incompleteScenarios})</li>
  </ul>
	 <table border="0" style="width: 100%;">
		{scenarios}
   <tr>
    <td>
	    <h2>Summary</h2>
     <div id="stepContainerSummary">
      <table border="0">
       <tr>
        <td width="250" class="scenarioSuccess">Successful scenarios:</td>
        <td class="scenarioSuccessValue"><strong>{successfulScenarios}</strong></td>
       </tr>
       <tr>
        <td class="scenarioFailed">Failed scenarios:</td>
        <td class="scenarioFailedValue"><strong>{failedScenarios}</strong></td>
       </tr>
       <tr>
        <td class="scenarioSkipped">Skipped scenarios:</td>
        <td class="scenarioSkippedValue"><strong>{skippedScenarios}</strong></td>
       </tr>
       <tr>
        <td class="scenarioIncomplete">Incomplete scenarios:</td>
        <td class="scenarioIncompleteValue"><strong>{incompleteScenarios}</strong></td>
       </tr>
      </table>
     </div>
    </td>
   </tr>
  </table>
 </div>
 </body>
</html><|MERGE_RESOLUTION|>--- conflicted
+++ resolved
@@ -90,10 +90,6 @@
 		 padding: 20px;
 		 }
 		 ul#toolbar-filter {
-<<<<<<< HEAD
-			margin: 200px;
-=======
->>>>>>> 74386535
 			display: inline;
 		 }
 		 ul#toolbar-filter li {
