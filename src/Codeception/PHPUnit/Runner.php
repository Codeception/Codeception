<?php
namespace Codeception\PHPUnit;

use Codeception\Configuration;
use Codeception\Exception\ConfigurationException;

class Runner extends \PHPUnit_TextUI_TestRunner
{
    public static $persistentListeners = [];

    protected $defaultListeners = [
        'xml'  => false,
        'html' => false,
        'tap'  => false,
        'json' => false,
        'report' => false
    ];

    protected $config = [];

    protected $logDir = null;

    public function __construct()
    {
        $this->config = Configuration::config();
        $this->logDir = Configuration::outputDir(); // prepare log dir
        $this->phpUnitOverriders();
        parent::__construct();
    }

    public function phpUnitOverriders()
    {
        require_once __DIR__ . DIRECTORY_SEPARATOR . 'Overrides/Filter.php';
    }

    /**
     * @return null|\PHPUnit_TextUI_ResultPrinter
     */
    public function getPrinter()
    {
        return $this->printer;
    }

    public function prepareSuite(\PHPUnit_Framework_Test $suite, array &$arguments)
    {
        $this->handleConfiguration($arguments);
<<<<<<< HEAD
=======
        $result->convertErrorsToExceptions(false);

        if (empty(self::$persistentListeners)) {
            $this->applyReporters($result, $arguments);
        }

        if (class_exists('\Symfony\Bridge\PhpUnit\SymfonyTestsListener')) {
            $arguments['listeners'] = isset($arguments['listeners']) ? $arguments['listeners'] : array();
            $arguments['listeners'][] = new \Symfony\Bridge\PhpUnit\SymfonyTestsListener();
        }
        $arguments['listeners'][] = $this->printer;

        // clean up listeners between suites
        foreach ($arguments['listeners'] as $listener) {
            $result->addListener($listener);
        }
>>>>>>> 1cc5375d

        $filterFactory = new \PHPUnit_Runner_Filter_Factory();
        if ($arguments['groups']) {
            $filterFactory->addFilter(
                new \ReflectionClass('PHPUnit_Runner_Filter_Group_Include'),
                $arguments['groups']
            );
        }

        if ($arguments['excludeGroups']) {
            $filterFactory->addFilter(
                new \ReflectionClass('PHPUnit_Runner_Filter_Group_Exclude'),
                $arguments['excludeGroups']
            );
        }

        if ($arguments['filter']) {
            $filterFactory->addFilter(
                new \ReflectionClass('Codeception\PHPUnit\FilterTest'),
                $arguments['filter']
            );
        }

        $suite->injectFilter($filterFactory);
    }

    public function doEnhancedRun(
        \PHPUnit_Framework_Test $suite,
        \PHPUnit_Framework_TestResult $result,
        array $arguments = []
    ) {
        unset($GLOBALS['app']); // hook for not to serialize globals

        $result->convertErrorsToExceptions(false);

        if (empty(self::$persistentListeners)) {
            $this->applyReporters($result, $arguments);
        }

        $arguments['listeners'][] = $this->printer;

        // clean up listeners between suites
        foreach ($arguments['listeners'] as $listener) {
            $result->addListener($listener);
        }

        $suite->run($result);
        unset($suite);

        foreach ($arguments['listeners'] as $listener) {
            $result->removeListener($listener);
        }

        return $result;
    }

    /**
     * @param \PHPUnit_Framework_TestResult $result
     * @param array $arguments
     *
     * @return array
     */
    protected function applyReporters(\PHPUnit_Framework_TestResult $result, array $arguments)
    {
        foreach ($this->defaultListeners as $listener => $value) {
            if (!isset($arguments[$listener])) {
                $arguments[$listener] = $value;
            }
        }

        if ($arguments['report']) {
            self::$persistentListeners[] = $this->instantiateReporter('report');
        }

        if ($arguments['html']) {
            codecept_debug('Printing HTML report into ' . $arguments['html']);
            self::$persistentListeners[] = $this->instantiateReporter('html', [$this->absolutePath($arguments['html'])]);
        }
        if ($arguments['xml']) {
            codecept_debug('Printing JUNIT report into ' . $arguments['xml']);
            self::$persistentListeners[] = $this->instantiateReporter('xml', [$this->absolutePath($arguments['xml']), false]);
        }
        if ($arguments['tap']) {
            codecept_debug('Printing TAP report into ' . $arguments['tap']);
            self::$persistentListeners[] = $this->instantiateReporter('tap', [$this->absolutePath($arguments['tap'])]);
        }
        if ($arguments['json']) {
            codecept_debug('Printing JSON report into ' . $arguments['json']);
            self::$persistentListeners[] = $this->instantiateReporter('json', [$this->absolutePath($arguments['json'])]);
        }
        
        foreach (self::$persistentListeners as $listener) {
            if ($listener instanceof ConsolePrinter) {
                $this->printer = $listener;
                continue;
            }
            $result->addListener($listener);
        }
    }

    protected function instantiateReporter($name, $args = [])
    {
        if (!isset($this->config['reporters'][$name])) {
            throw new ConfigurationException("Reporter $name not defined");
        }
        return (new \ReflectionClass($this->config['reporters'][$name]))->newInstanceArgs($args);

    }

    private function absolutePath($path)
    {
        if ((strpos($path, '/') === 0) or (strpos($path, ':') === 1)) { // absolute path
            return $path;
        }
        return $this->logDir . $path;
    }
}<|MERGE_RESOLUTION|>--- conflicted
+++ resolved
@@ -44,25 +44,6 @@
     public function prepareSuite(\PHPUnit_Framework_Test $suite, array &$arguments)
     {
         $this->handleConfiguration($arguments);
-<<<<<<< HEAD
-=======
-        $result->convertErrorsToExceptions(false);
-
-        if (empty(self::$persistentListeners)) {
-            $this->applyReporters($result, $arguments);
-        }
-
-        if (class_exists('\Symfony\Bridge\PhpUnit\SymfonyTestsListener')) {
-            $arguments['listeners'] = isset($arguments['listeners']) ? $arguments['listeners'] : array();
-            $arguments['listeners'][] = new \Symfony\Bridge\PhpUnit\SymfonyTestsListener();
-        }
-        $arguments['listeners'][] = $this->printer;
-
-        // clean up listeners between suites
-        foreach ($arguments['listeners'] as $listener) {
-            $result->addListener($listener);
-        }
->>>>>>> 1cc5375d
 
         $filterFactory = new \PHPUnit_Runner_Filter_Factory();
         if ($arguments['groups']) {
@@ -100,6 +81,11 @@
 
         if (empty(self::$persistentListeners)) {
             $this->applyReporters($result, $arguments);
+        }
+
+        if (class_exists('\Symfony\Bridge\PhpUnit\SymfonyTestsListener')) {
+            $arguments['listeners'] = isset($arguments['listeners']) ? $arguments['listeners'] : array();
+            $arguments['listeners'][] = new \Symfony\Bridge\PhpUnit\SymfonyTestsListener();
         }
 
         $arguments['listeners'][] = $this->printer;
