<?php
namespace Codeception\PHPUnit;

use Codeception\Configuration;
use Codeception\Exception\ConfigurationException;

class Runner extends \PHPUnit_TextUI_TestRunner
{
    public static $persistentListeners = [];

    protected $defaultListeners = [
        'xml'  => false,
        'html' => false,
        'tap'  => false,
        'json' => false,
        'report' => false
    ];

    protected $config = [];

    protected $logDir = null;

    public function __construct()
    {
        $this->config = Configuration::config();
        $this->logDir = Configuration::outputDir(); // prepare log dir
        $this->phpUnitOverriders();
        parent::__construct();
    }

    public function phpUnitOverriders()
    {
        require_once __DIR__ . DIRECTORY_SEPARATOR . 'Overrides/Filter.php';
    }

    /**
     * @return null|\PHPUnit_TextUI_ResultPrinter
     */
    public function getPrinter()
    {
        return $this->printer;
    }

    public function prepareSuite(\PHPUnit_Framework_Test $suite, array &$arguments)
    {
        $this->handleConfiguration($arguments);
<<<<<<< HEAD
=======
        $result->convertErrorsToExceptions(false);

        if (empty(self::$persistentListeners)) {
            $this->applyReporters($result, $arguments);
        }

        if (class_exists('\Symfony\Bridge\PhpUnit\SymfonyTestsListener')) {
            $arguments['listeners'] = isset($arguments['listeners']) ? $arguments['listeners'] : array();
            $arguments['listeners'][] = new \Symfony\Bridge\PhpUnit\SymfonyTestsListener();
        }
        $arguments['listeners'][] = $this->printer;

        // clean up listeners between suites
        foreach ($arguments['listeners'] as $listener) {
            $result->addListener($listener);
        }
>>>>>>> 5ad928c1

        $filterFactory = new \PHPUnit_Runner_Filter_Factory();
        if ($arguments['groups']) {
            $filterFactory->addFilter(
                new \ReflectionClass('PHPUnit_Runner_Filter_Group_Include'),
                $arguments['groups']
            );
        }

        if ($arguments['excludeGroups']) {
            $filterFactory->addFilter(
                new \ReflectionClass('PHPUnit_Runner_Filter_Group_Exclude'),
                $arguments['excludeGroups']
            );
        }

        if ($arguments['filter']) {
            $filterFactory->addFilter(
                new \ReflectionClass('Codeception\PHPUnit\FilterTest'),
                $arguments['filter']
            );
        }

        $suite->injectFilter($filterFactory);
    }

    public function doEnhancedRun(
        \PHPUnit_Framework_Test $suite,
        \PHPUnit_Framework_TestResult $result,
        array $arguments = []
    ) {
        unset($GLOBALS['app']); // hook for not to serialize globals

        $result->convertErrorsToExceptions(false);

        if (empty(self::$persistentListeners)) {
            $this->applyReporters($result, $arguments);
        }

        $arguments['listeners'][] = $this->printer;

        // clean up listeners between suites
        foreach ($arguments['listeners'] as $listener) {
            $result->addListener($listener);
        }

        $suite->run($result);
        unset($suite);

        foreach ($arguments['listeners'] as $listener) {
            $result->removeListener($listener);
        }

        return $result;
    }

    /**
     * @param \PHPUnit_Framework_TestResult $result
     * @param array $arguments
     *
     * @return array
     */
    protected function applyReporters(\PHPUnit_Framework_TestResult $result, array $arguments)
    {
        foreach ($this->defaultListeners as $listener => $value) {
            if (!isset($arguments[$listener])) {
                $arguments[$listener] = $value;
            }
        }

        if ($arguments['report']) {
            self::$persistentListeners[] = $this->instantiateReporter('report');
        }

        if ($arguments['html']) {
            codecept_debug('Printing HTML report into ' . $arguments['html']);
            self::$persistentListeners[] = $this->instantiateReporter('html', [$this->absolutePath($arguments['html'])]);
        }
        if ($arguments['xml']) {
            codecept_debug('Printing JUNIT report into ' . $arguments['xml']);
            self::$persistentListeners[] = $this->instantiateReporter('xml', [$this->absolutePath($arguments['xml']), false]);
        }
        if ($arguments['tap']) {
            codecept_debug('Printing TAP report into ' . $arguments['tap']);
            self::$persistentListeners[] = $this->instantiateReporter('tap', [$this->absolutePath($arguments['tap'])]);
        }
        if ($arguments['json']) {
            codecept_debug('Printing JSON report into ' . $arguments['json']);
            self::$persistentListeners[] = $this->instantiateReporter('json', [$this->absolutePath($arguments['json'])]);
        }
        
        foreach (self::$persistentListeners as $listener) {
            if ($listener instanceof ConsolePrinter) {
                $this->printer = $listener;
                continue;
            }
            $result->addListener($listener);
        }
    }

    protected function instantiateReporter($name, $args = [])
    {
        if (!isset($this->config['reporters'][$name])) {
            throw new ConfigurationException("Reporter $name not defined");
        }
        return (new \ReflectionClass($this->config['reporters'][$name]))->newInstanceArgs($args);

    }

    private function absolutePath($path)
    {
        if ((strpos($path, '/') === 0) or (strpos($path, ':') === 1)) { // absolute path
            return $path;
        }
        return $this->logDir . $path;
    }
}<|MERGE_RESOLUTION|>--- conflicted
+++ resolved
@@ -44,25 +44,18 @@
     public function prepareSuite(\PHPUnit_Framework_Test $suite, array &$arguments)
     {
         $this->handleConfiguration($arguments);
-<<<<<<< HEAD
-=======
         $result->convertErrorsToExceptions(false);
 
         if (empty(self::$persistentListeners)) {
             $this->applyReporters($result, $arguments);
         }
 
-        if (class_exists('\Symfony\Bridge\PhpUnit\SymfonyTestsListener')) {
-            $arguments['listeners'] = isset($arguments['listeners']) ? $arguments['listeners'] : array();
-            $arguments['listeners'][] = new \Symfony\Bridge\PhpUnit\SymfonyTestsListener();
-        }
         $arguments['listeners'][] = $this->printer;
 
         // clean up listeners between suites
         foreach ($arguments['listeners'] as $listener) {
             $result->addListener($listener);
         }
->>>>>>> 5ad928c1
 
         $filterFactory = new \PHPUnit_Runner_Filter_Factory();
         if ($arguments['groups']) {
@@ -101,6 +94,11 @@
         if (empty(self::$persistentListeners)) {
             $this->applyReporters($result, $arguments);
         }
+        
+        if (class_exists('\Symfony\Bridge\PhpUnit\SymfonyTestsListener')) {
+            $arguments['listeners'] = isset($arguments['listeners']) ? $arguments['listeners'] : array();
+            $arguments['listeners'][] = new \Symfony\Bridge\PhpUnit\SymfonyTestsListener();
+        }        
 
         $arguments['listeners'][] = $this->printer;
 
