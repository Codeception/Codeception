<?php
namespace Codeception\Event;

use Codeception\Step;
use Codeception\TestInterface;
<<<<<<< HEAD
=======
use Symfony\Component\EventDispatcher\Event;
>>>>>>> 8ab258d7

class StepEvent extends Event
{
    /**
     * @var Step
     */
    protected $step;

<<<<<<< HEAD
    public function __construct($test, Step $step)
=======
    /**
     * @var TestInterface
     */
    protected $test;

    public function __construct(TestInterface $test, Step $step)
>>>>>>> 8ab258d7
    {
        $this->test = $test;
        $this->step = $step;
    }

    public function getStep()
    {
        return $this->step;
    }

    /**
     * @return TestInterface
     */
    public function getTest()
    {
        return $this->test;
    }
}<|MERGE_RESOLUTION|>--- conflicted
+++ resolved
@@ -3,10 +3,7 @@
 
 use Codeception\Step;
 use Codeception\TestInterface;
-<<<<<<< HEAD
-=======
 use Symfony\Component\EventDispatcher\Event;
->>>>>>> 8ab258d7
 
 class StepEvent extends Event
 {
@@ -15,16 +12,12 @@
      */
     protected $step;
 
-<<<<<<< HEAD
-    public function __construct($test, Step $step)
-=======
     /**
      * @var TestInterface
      */
     protected $test;
 
     public function __construct(TestInterface $test, Step $step)
->>>>>>> 8ab258d7
     {
         $this->test = $test;
         $this->step = $step;
