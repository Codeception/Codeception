--- conflicted
+++ resolved
@@ -1,179 +1,156 @@
-<?php
-
-namespace Codeception;
-
-use Symfony\Component\EventDispatcher\EventDispatcher;
-
-abstract class TestCase extends \PHPUnit_Framework_TestCase implements \PHPUnit_Framework_SelfDescribing
-{
-
-    protected $testfile = null;
-    protected $output;
-    protected $debug;
-    protected $features = array();
-    protected $scenario;
-    protected $bootstrap = null;
-    protected $stopped = false;
-    protected $trace = array();
-
-    protected $dispatcher;
-
-
-    public function __construct(EventDispatcher $dispatcher, array $data = array(), $dataName = '')
-    {
-        parent::__construct('testCodecept', $data, $dataName);
-        $this->dispatcher = $dispatcher;
-
-        if (!isset($data['file'])) throw new \Exception('File with test scenario not set. Use array(file => filepath) to set a scenario');
-
-        $this->name = $data['name'];
-        $this->scenario = new \Codeception\Scenario($this);
-        $this->testfile = $data['file'];
-        $this->bootstrap = isset($data['bootstrap']) ? $data['bootstrap'] : null;
-<<<<<<< HEAD
-    }
-
-    public function setDispatcher(EventDispatcher $dispatcher) {
-        $this->dispatcher = $dispatcher;
-=======
-        $this->debug = isset($data['debug']) ? $data['debug'] : false;
-        $this->output = new Output(false); // no output by default
->>>>>>> fc166648
-    }
-
-
-    public function getFileName()
-    {
-        return $this->name;
-    }
-
-    public function getSpecName() {
-        return $this->name;
-    }
-
-    /**
-     * @return \Codeception\Scenario
-     */
-    public function getScenario()
-    {
-        return $this->scenario;
-    }
-
-    public function getScenarioText()
-    {
-        $text = implode("\r\n", $this->scenario->getSteps());
-        $text = str_replace(array('((', '))'), array('...', ''), $text);
-        return $text = strtoupper('I want to ' . $this->scenario->getFeature()) . "\n\n" . $text;
-    }
-
-    public function __call($command, $args)
-    {
-        if (strrpos('Test', $command) !== 0) return;
-        $this->testCodecept();
-    }
-    
-    public function setUp() {
-        if (file_exists($this->bootstrap)) require $this->bootstrap;
-<<<<<<< HEAD
-        $this->dispatcher->dispatch('test.before', new \Codeception\Event\Test($this));
-        $this->loadScenario();
-=======
-        $this->loadScenario();
-
-        foreach (\Codeception\SuiteManager::$modules as $module) {
-            $module->_before($this);
-        }
-
->>>>>>> fc166648
-    }
-
-    abstract public function loadScenario();
-
-    /**
-     * @test
-     */
-    public function testCodecept()
-    {
-        $this->output->writeln("Trying to [[{$this->scenario->getFeature()}]] (" . basename($this->testfile) . ") ");
-        if ($this->debug && count($this->scenario->getSteps())) $this->output->writeln("Scenario:\n");
-
-        try {
-            $this->scenario->run();
-        } catch (\PHPUnit_Framework_ExpectationFailedException $fail) {
-            foreach (\Codeception\SuiteManager::$modules as $module) {
-                $module->_failed($this, $fail);
-            }
-            throw $fail;
-        }
-    }
-
-    public function tearDown() {
-        $this->dispatcher->dispatch('test.after', new \Codeception\Event\Test($this));
-    }
-
-
-
-    public function runStep(\Codeception\Step $step)
-    {
-        if ($this->debug) $this->output->put("\n* " . $step->__toString());
-        if ($step->getName() == 'Comment') return;
-
-        $this->trace[] = $step;
-        $action = $step->getAction();
-        $arguments = array_merge($step->getArguments());
-        if (!isset(\Codeception\SuiteManager::$methods[$action])) {
-            $this->stopped = true;
-            $this->fail("Action $action not defined");
-            return;
-        }
-
-        $this->dispatcher->dispatch('step.before', new \Codeception\Event\Step($this, $step));
-
-        $activeModule = \Codeception\SuiteManager::$modules[\Codeception\SuiteManager::$methods[$action]];
-
-        try {
-            if (is_callable(array($activeModule, $action))) {
-                call_user_func_array(array($activeModule, $action), $arguments);
-
-            } else {
-                throw new \RuntimeException("Action can't be called");
-            }
-        } catch (\PHPUnit_Framework_ExpectationFailedException $fail) {
-            if ($activeModule->_getDebugOutput() && $this->debug) $this->output->debug($activeModule->_getDebugOutput());
-            throw $fail;
-<<<<<<< HEAD
-=======
-            // TODO: put normal handling of errors
-        } catch (\Exception $e) {
-            throw $e;
-
->>>>>>> fc166648
-        }
-
-        $this->dispatcher->dispatch('step.before', new \Codeception\Event\Step($this, $step));
-
-        $output = $activeModule->_getDebugOutput();
-        if ($output) {
-            if ($this->debug) $this->output->debug($output);
-        }
-    }
-
-    public function toString()
-    {
-        return $this->scenario->getFeature() . ' (' . $this->getFileName() . ')';
-    }
-
-    public function getTrace()
-    {
-        return $this->trace;
-    }
-
-<<<<<<< HEAD
-=======
-    public function setOutput(Output $output) {
-        $this->output = $output;
-    }
-
->>>>>>> fc166648
-
-}+<?php
+
+namespace Codeception;
+
+use Symfony\Component\EventDispatcher\EventDispatcher;
+
+abstract class TestCase extends \PHPUnit_Framework_TestCase implements \PHPUnit_Framework_SelfDescribing
+{
+
+    protected $testfile = null;
+    protected $output;
+    protected $debug;
+    protected $features = array();
+    protected $scenario;
+    protected $bootstrap = null;
+    protected $stopped = false;
+    protected $trace = array();
+
+    protected $dispatcher;
+
+
+    public function __construct(EventDispatcher $dispatcher, array $data = array(), $dataName = '')
+    {
+        parent::__construct('testCodecept', $data, $dataName);
+        $this->dispatcher = $dispatcher;
+
+        if (!isset($data['file'])) throw new \Exception('File with test scenario not set. Use array(file => filepath) to set a scenario');
+
+        $this->name = $data['name'];
+        $this->scenario = new \Codeception\Scenario($this);
+        $this->testfile = $data['file'];
+        $this->bootstrap = isset($data['bootstrap']) ? $data['bootstrap'] : null;
+    }
+
+    public function setDispatcher(EventDispatcher $dispatcher) {
+        $this->dispatcher = $dispatcher;
+    }
+
+
+    public function getFileName()
+    {
+        return $this->name;
+    }
+
+    public function getSpecName() {
+        return $this->name;
+    }
+
+    /**
+     * @return \Codeception\Scenario
+     */
+    public function getScenario()
+    {
+        return $this->scenario;
+    }
+
+    public function getScenarioText()
+    {
+        $text = implode("\r\n", $this->scenario->getSteps());
+        $text = str_replace(array('((', '))'), array('...', ''), $text);
+        return $text = strtoupper('I want to ' . $this->scenario->getFeature()) . "\n\n" . $text;
+    }
+
+    public function __call($command, $args)
+    {
+        if (strrpos('Test', $command) !== 0) return;
+        $this->testCodecept();
+    }
+    
+    public function setUp() {
+        if (file_exists($this->bootstrap)) require $this->bootstrap;
+        $this->dispatcher->dispatch('test.before', new \Codeception\Event\Test($this));
+        $this->loadScenario();
+    }
+
+    abstract public function loadScenario();
+
+    /**
+     * @test
+     */
+    public function testCodecept()
+    {
+        $this->output->writeln("Trying to [[{$this->scenario->getFeature()}]] (" . basename($this->testfile) . ") ");
+        if ($this->debug && count($this->scenario->getSteps())) $this->output->writeln("Scenario:\n");
+
+        try {
+            $this->scenario->run();
+        } catch (\PHPUnit_Framework_ExpectationFailedException $fail) {
+            foreach (\Codeception\SuiteManager::$modules as $module) {
+                $module->_failed($this, $fail);
+            }
+            $this->logger->alert("*** last command failed ***");
+            $this->logger->alert($fail->getMessage());
+            throw $fail;
+        }
+    }
+
+    public function tearDown() {
+        $this->dispatcher->dispatch('test.after', new \Codeception\Event\Test($this));
+    }
+
+
+
+    public function runStep(\Codeception\Step $step)
+    {
+        $this->logger->info($step);
+        if ($this->debug) $this->output->put("\n* " . $step->__toString());
+        if ($step->getName() == 'Comment') return;
+
+        $this->trace[] = $step;
+        $action = $step->getAction();
+        $arguments = array_merge($step->getArguments());
+        if (!isset(\Codeception\SuiteManager::$methods[$action])) {
+            $this->logger->crit("Action $action not defined");
+            $this->stopped = true;
+            $this->fail("Action $action not defined");
+            return;
+        }
+
+        $this->dispatcher->dispatch('step.before', new \Codeception\Event\Step($this, $step));
+
+        $activeModule = \Codeception\SuiteManager::$modules[\Codeception\SuiteManager::$methods[$action]];
+
+        try {
+            if (is_callable(array($activeModule, $action))) {
+                call_user_func_array(array($activeModule, $action), $arguments);
+
+            } else {
+                throw new \RuntimeException("Action can't be called");
+            }
+        } catch (\PHPUnit_Framework_ExpectationFailedException $fail) {
+            $this->logger->alert($fail->getMessage());
+            if ($activeModule->_getDebugOutput() && $this->debug) $this->output->debug($activeModule->_getDebugOutput());
+            throw $fail;
+        }
+
+        $this->dispatcher->dispatch('step.before', new \Codeception\Event\Step($this, $step));
+
+        $output = $activeModule->_getDebugOutput();
+        if ($output) {
+            if ($this->debug) $this->output->debug($output);
+        }
+    }
+
+    public function toString()
+    {
+        return $this->scenario->getFeature() . ' (' . $this->getFileName() . ')';
+    }
+
+    public function getTrace()
+    {
+        return $this->trace;
+    }
+
+
+}