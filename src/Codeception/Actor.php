--- conflicted
+++ resolved
@@ -2,21 +2,13 @@
 namespace Codeception;
 
 use Codeception\Lib\Actor\Shared\Comment;
-<<<<<<< HEAD
-=======
-use Codeception\Lib\Actor\Shared\Friend;
+use Codeception\Step\Executor;
 use Codeception\Lib\Actor\Shared\Pause;
->>>>>>> d5cf5378
-use Codeception\Step\Executor;
 
 abstract class Actor
 {
     use Comment;
-<<<<<<< HEAD
-=======
-    use Friend;
     use Pause;
->>>>>>> d5cf5378
 
     /**
      * @var \Codeception\Scenario
