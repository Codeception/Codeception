--- conflicted
+++ resolved
@@ -14,8 +14,6 @@
         }
         return $sequence;
     }
-<<<<<<< HEAD
-=======
 }
 
 if (!function_exists('sqs')) {
@@ -31,5 +29,4 @@
         }
         return $sequence;
     }
->>>>>>> 46775d0b
 }