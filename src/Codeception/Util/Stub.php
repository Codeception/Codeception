<?php
namespace Codeception\Util;

class Stub
{
    public static $magicMethods = ['__isset', '__get', '__set'];

    /**
     * Instantiates a class without executing a constructor.
     * Properties and methods can be set as a second parameter.
     * Even protected and private properties can be set.
     *
     * ``` php
     * <?php
     * Stub::make('User');
     * Stub::make('User', array('name' => 'davert'));
     * ?>
     * ```
     *
     * Accepts either name of class or object of that class
     *
     * ``` php
     * <?php
     * Stub::make(new User, array('name' => 'davert'));
     * ?>
     * ```
     *
     * To replace method provide it's name as a key in second parameter and it's return value or callback function as parameter
     *
     * ``` php
     * <?php
     * Stub::make('User', array('save' => function () { return true; }));
     * Stub::make('User', array('save' => true }));
     * ?>
     * ```
     *
     * @param mixed $class - A class to be mocked
     * @param array $params - properties and methods to set
     * @param bool|\PHPUnit_Framework_TestCase $testCase
     *
     * @return object - mock
     * @throws \RuntimeException when class does not exist
     */
    public static function make($class, $params = [], $testCase = false)
    {
        $class = self::getClassname($class);
        if (!class_exists($class)) {
            if (interface_exists($class)) {
                throw new \RuntimeException("Stub::make can't mock interfaces, please use Stub::makeEmpty instead.");
            }
            throw new \RuntimeException("Stubbed class $class doesn't exist.");
        }

        $reflection = new \ReflectionClass($class);
        $callables = self::getMethodsToReplace($reflection, $params);
        if ($reflection->isAbstract()) {
            $arguments = empty($callables) ? [] : array_keys($callables);
            $mock = self::generateMockForAbstractClass($class, $arguments, '', false, $testCase);
        } else {
            $arguments = empty($callables) ? null : array_keys($callables);
            $mock = self::generateMock($class, $arguments, [], '', false, $testCase);
        }

        self::bindParameters($mock, $params);

        return self::markAsMock($mock, $reflection);
    }

    /**
     * Set __mock flag, if at all possible
     *
     * @param object $mock
     * @param \ReflectionClass $reflection
     * @return object
     */
    private static function markAsMock($mock, \ReflectionClass $reflection)
    {
        if (!$reflection->hasMethod('__set')) {
            $mock->__mocked = $reflection->getName();
        }
        return $mock;
    }

    /**
     * Creates $num instances of class through `Stub::make`.
     *
     * @param mixed $class
     * @param int $num
     * @param array $params
     *
     * @return array
     */
    public static function factory($class, $num = 1, $params = [])
    {
        $objects = [];
        for ($i = 0; $i < $num; $i++) {
            $objects[] = self::make($class, $params);
        }

        return $objects;
    }

    /**
     * Instantiates class having all methods replaced with dummies except one.
     * Constructor is not triggered.
     * Properties and methods can be replaced.
     * Even protected and private properties can be set.
     *
     * ``` php
     * <?php
     * Stub::makeEmptyExcept('User', 'save');
     * Stub::makeEmptyExcept('User', 'save', array('name' => 'davert'));
     * ?>
     * ```
     *
     * Accepts either name of class or object of that class
     *
     * ``` php
     * <?php
     * * Stub::makeEmptyExcept(new User, 'save');
     * ?>
     * ```
     *
     * To replace method provide it's name as a key in second parameter and it's return value or callback function as parameter
     *
     * ``` php
     * <?php
     * Stub::makeEmptyExcept('User', 'save', array('isValid' => function () { return true; }));
     * Stub::makeEmptyExcept('User', 'save', array('isValid' => true }));
     * ?>
     * ```
     *
     * @param mixed $class
     * @param string $method
     * @param array $params
     * @param bool|\PHPUnit_Framework_TestCase $testCase
     *
     * @return object
     */
    public static function makeEmptyExcept($class, $method, $params = [], $testCase = false)
    {
        $class = self::getClassname($class);
        $reflectionClass = new \ReflectionClass($class);

        $methods = $reflectionClass->getMethods();

        $methods = array_filter(
            $methods,
            function ($m) {
                return !in_array($m->name, Stub::$magicMethods);
            }
        );

        $methods = array_filter(
            $methods,
            function ($m) use ($method) {
                return $method != $m->name;
            }
        );

        $methods = array_map(
            function ($m) {
                return $m->name;
            },
            $methods
        );

        $methods = count($methods) ? $methods : null;
        $mock = self::generateMock($class, $methods, [], '', false, $testCase);
        self::bindParameters($mock, $params);

        return self::markAsMock($mock, $reflectionClass);
    }

    /**
     * Instantiates class having all methods replaced with dummies.
     * Constructor is not triggered.
     * Properties and methods can be set as a second parameter.
     * Even protected and private properties can be set.
     *
     * ``` php
     * <?php
     * Stub::makeEmpty('User');
     * Stub::makeEmpty('User', array('name' => 'davert'));
     * ?>
     * ```
     *
     * Accepts either name of class or object of that class
     *
     * ``` php
     * <?php
     * Stub::makeEmpty(new User, array('name' => 'davert'));
     * ?>
     * ```
     *
     * To replace method provide it's name as a key in second parameter and it's return value or callback function as parameter
     *
     * ``` php
     * <?php
     * Stub::makeEmpty('User', array('save' => function () { return true; }));
     * Stub::makeEmpty('User', array('save' => true }));
     * ?>
     * ```
     *
     * @param mixed $class
     * @param array $params
     * @param bool|\PHPUnit_Framework_TestCase $testCase
     *
     * @return object
     */
    public static function makeEmpty($class, $params = [], $testCase = false)
    {
        $class = self::getClassname($class);
        $reflection = new \ReflectionClass($class);

        $methods = get_class_methods($class);
        $methods = array_filter(
            $methods,
            function ($i) {
                return !in_array($i, Stub::$magicMethods);
            }
        );
        $mock = self::generateMock($class, $methods, [], '', false, $testCase);
        self::bindParameters($mock, $params);

        return self::markAsMock($mock, $reflection);
    }

    /**
     * Clones an object and redefines it's properties (even protected and private)
     *
     * @param       $obj
     * @param array $params
     *
     * @return mixed
     */
    public static function copy($obj, $params = [])
    {
        $copy = clone($obj);
        self::bindParameters($copy, $params);

        return $copy;
    }

    /**
     * Instantiates a class instance by running constructor.
     * Parameters for constructor passed as second argument
     * Properties and methods can be set in third argument.
     * Even protected and private properties can be set.
     *
     * ``` php
     * <?php
     * Stub::construct('User', array('autosave' => false));
     * Stub::construct('User', array('autosave' => false), array('name' => 'davert'));
     * ?>
     * ```
     *
     * Accepts either name of class or object of that class
     *
     * ``` php
     * <?php
     * Stub::construct(new User, array('autosave' => false), array('name' => 'davert'));
     * ?>
     * ```
     *
     * To replace method provide it's name as a key in third parameter and it's return value or callback function as parameter
     *
     * ``` php
     * <?php
     * Stub::construct('User', array(), array('save' => function () { return true; }));
     * Stub::construct('User', array(), array('save' => true }));
     * ?>
     * ```
     *
     * @param mixed $class
     * @param array $constructorParams
     * @param array $params
     * @param bool|\PHPUnit_Framework_TestCase $testCase
     *
     * @return object
     */
    public static function construct($class, $constructorParams = [], $params = [], $testCase = false)
    {
        $class = self::getClassname($class);
        $reflection = new \ReflectionClass($class);

        $callables = self::getMethodsToReplace($reflection, $params);

        $arguments = empty($callables) ? null : array_keys($callables);
        $mock = self::generateMock($class, $arguments, $constructorParams, $testCase);
        self::bindParameters($mock, $params);

        return self::markAsMock($mock, $reflection);
    }

    /**
     * Instantiates a class instance by running constructor with all methods replaced with dummies.
     * Parameters for constructor passed as second argument
     * Properties and methods can be set in third argument.
     * Even protected and private properties can be set.
     *
     * ``` php
     * <?php
     * Stub::constructEmpty('User', array('autosave' => false));
     * Stub::constructEmpty('User', array('autosave' => false), array('name' => 'davert'));
     * ?>
     * ```
     *
     * Accepts either name of class or object of that class
     *
     * ``` php
     * <?php
     * Stub::constructEmpty(new User, array('autosave' => false), array('name' => 'davert'));
     * ?>
     * ```
     *
     * To replace method provide it's name as a key in third parameter and it's return value or callback function as parameter
     *
     * ``` php
     * <?php
     * Stub::constructEmpty('User', array(), array('save' => function () { return true; }));
     * Stub::constructEmpty('User', array(), array('save' => true }));
     * ?>
     * ```
     *
     * @param mixed $class
     * @param array $constructorParams
     * @param array $params
     * @param bool|\PHPUnit_Framework_TestCase $testCase
     *
     * @return object
     */
    public static function constructEmpty($class, $constructorParams = [], $params = [], $testCase = false)
    {
        $class = self::getClassname($class);
        $reflection = new \ReflectionClass($class);

        $methods = get_class_methods($class);
        $methods = array_filter(
            $methods,
            function ($i) {
                return !in_array($i, Stub::$magicMethods);
            }
        );
        $mock = self::generateMock($class, $methods, $constructorParams, $testCase);
        self::bindParameters($mock, $params);

        return self::markAsMock($mock, $reflection);
    }

    /**
     * Instantiates a class instance by running constructor with all methods replaced with dummies, except one.
     * Parameters for constructor passed as second argument
     * Properties and methods can be set in third argument.
     * Even protected and private properties can be set.
     *
     * ``` php
     * <?php
     * Stub::constructEmptyExcept('User', 'save');
     * Stub::constructEmptyExcept('User', 'save', array('autosave' => false), array('name' => 'davert'));
     * ?>
     * ```
     *
     * Accepts either name of class or object of that class
     *
     * ``` php
     * <?php
     * Stub::constructEmptyExcept(new User, 'save', array('autosave' => false), array('name' => 'davert'));
     * ?>
     * ```
     *
     * To replace method provide it's name as a key in third parameter and it's return value or callback function as parameter
     *
     * ``` php
     * <?php
     * Stub::constructEmptyExcept('User', 'save', array(), array('save' => function () { return true; }));
     * Stub::constructEmptyExcept('User', 'save', array(), array('save' => true }));
     * ?>
     * ```
     *
     * @param mixed $class
     * @param string $method
     * @param array $constructorParams
     * @param array $params
     * @param bool|\PHPUnit_Framework_TestCase $testCase
     *
     * @return object
     */
    public static function constructEmptyExcept(
        $class,
        $method,
        $constructorParams = [],
        $params = [],
        $testCase = false
    ) {
        $class = self::getClassname($class);
        $reflectionClass = new \ReflectionClass($class);
        $methods = $reflectionClass->getMethods();
        $methods = array_filter(
            $methods,
            function ($m) {
                return !in_array($m->name, Stub::$magicMethods);
            }
        );
        $methods = array_filter(
            $methods,
            function ($m) use ($method) {
                return $method != $m->name;
            }
        );
        $methods = array_map(
            function ($m) {
                return $m->name;
            },
            $methods
        );
        $methods = count($methods) ? $methods : null;
        $mock = self::generateMock($class, $methods, $constructorParams, $testCase);
        self::bindParameters($mock, $params);

        return self::markAsMock($mock, $reflectionClass);
    }

    private static function generateMock()
    {
        return self::doGenerateMock(func_get_args());
    }

    /**
     * Returns a mock object for the specified abstract class with all abstract
     * methods of the class mocked. Concrete methods to mock can be specified with
     * the last parameter
     *
     * @param  string $originalClassName
     * @param  array $arguments
     * @param  string $mockClassName
     * @param  boolean $callOriginalConstructor
     * @param  boolean $callOriginalClone
     * @param  boolean $callAutoload
     * @param  array $mockedMethods
     * @param  boolean $cloneArguments
     *
     * @return object
     * @since  Method available since Release 1.0.0
     * @throws \InvalidArgumentException
     */
    private static function generateMockForAbstractClass()
    {
        return self::doGenerateMock(func_get_args(), true);
    }

    private static function doGenerateMock($args, $isAbstract = false)
    {
        $testCase = self::extractTestCaseFromArgs($args);
<<<<<<< HEAD
        $class = $testCase instanceof \PHPUnit_Framework_TestCase
            ? $testCase
            : new \PHPUnit_Framework_MockObject_Generator;
=======
>>>>>>> 3e0a451c
        $methodName = $isAbstract ? 'getMockForAbstractClass' : 'getMock';
        $generatorClass = new \PHPUnit_Framework_MockObject_Generator;

        // using PHPUnit 5.4 mocks registration
        if (version_compare(\PHPUnit_Runner_Version::series(), '5.4', '>=') and $testCase instanceof \PHPUnit_Framework_TestCase) {
            $mock = call_user_func_array([$generatorClass, $methodName], $args);
            $testCase->registerMockObject($mock);
            return $mock;
        }

        if ($testCase instanceof  \PHPUnit_Framework_TestCase) {
            $generatorClass = $testCase;
        }

        return call_user_func_array([$generatorClass, $methodName], $args);
    }

    private static function extractTestCaseFromArgs(&$args)
    {
        $argsLength = count($args) - 1;
        $testCase = $args[$argsLength];

        unset($args[$argsLength]);

        return $testCase;
    }

    /**
     * Replaces properties of current stub
     *
     * @param \PHPUnit_Framework_MockObject_MockObject $mock
     * @param array $params
     *
     * @return mixed
     * @throws \LogicException
     */
    public static function update($mock, array $params)
    {
        //do not rely on __mocked property, check typ eof $mock
        if (!$mock instanceof \PHPUnit_Framework_MockObject_MockObject) {
            throw new \LogicException('You can update only stubbed objects');
        }

        self::bindParameters($mock, $params);

        return $mock;
    }

    /**
     * @param \PHPUnit_Framework_MockObject_MockObject $mock
     * @param array $params
     */
    protected static function bindParameters($mock, $params)
    {
        $reflectionClass = new \ReflectionClass($mock);
        if ($mock instanceof \PHPUnit_Framework_MockObject_MockObject) {
            $parentClass = $reflectionClass->getParentClass();
            if ($parentClass !== false) {
                $reflectionClass = $reflectionClass->getParentClass();
            }
        }
        

        foreach ($params as $param => $value) {
            // redefine method
            if ($reflectionClass->hasMethod($param)) {
                if ($value instanceof StubMarshaler) {
                    $marshaler = $value;
                    $mock->
                    expects($marshaler->getMatcher())->
                    method($param)->
                    will(new \PHPUnit_Framework_MockObject_Stub_ReturnCallback($marshaler->getValue()));
                } elseif ($value instanceof \Closure) {
                    $mock->
                    expects(new \PHPUnit_Framework_MockObject_Matcher_AnyInvokedCount)->
                    method($param)->
                    will(new \PHPUnit_Framework_MockObject_Stub_ReturnCallback($value));
                } elseif ($value instanceof ConsecutiveMap) {
                    $consecutiveMap = $value;
                    $mock->
                    expects(new \PHPUnit_Framework_MockObject_Matcher_AnyInvokedCount)->
                    method($param)->
                    will(new \PHPUnit_Framework_MockObject_Stub_ConsecutiveCalls($consecutiveMap->getMap()));
                } else {
                    $mock->
                    expects(new \PHPUnit_Framework_MockObject_Matcher_AnyInvokedCount)->
                    method($param)->
                    will(new \PHPUnit_Framework_MockObject_Stub_Return($value));
                }
            } elseif ($reflectionClass->hasProperty($param)) {
                $reflectionProperty = $reflectionClass->getProperty($param);
                $reflectionProperty->setAccessible(true);
                $reflectionProperty->setValue($mock, $value);
                continue;
            } else {
                if ($reflectionClass->hasMethod('__set')) {
                    try {
                        $mock->{$param} = $value;
                    } catch (\Exception $e) {
                        throw new \PHPUnit_Framework_Exception(
                            sprintf(
                                'Could not add property %1$s, class %2$s implements __set method, '
                                . 'and no %1$s property exists',
                                $param,
                                $reflectionClass->getName()
                            ),
                            $e->getCode(),
                            $e
                        );
                    }
                } else {
                    $mock->{$param} = $value;
                }
                continue;
            }
        }
    }

    /**
     * @todo should be simplified
     */
    protected static function getClassname($object)
    {
        if (is_object($object)) {
            return get_class($object);
        }

        if (is_callable($object)) {
            return call_user_func($object);
        }

        return $object;
    }

    /**
     * @param \ReflectionClass $reflection
     * @param $params
     * @return array
     */
    protected static function getMethodsToReplace(\ReflectionClass $reflection, $params)
    {
        $callables = [];
        foreach ($params as $method => $value) {
            if ($reflection->hasMethod($method)) {
                $callables[$method] = $value;
            }
        }

        return $callables;
    }

    /**
     * Checks if a method never has been invoked
     *
     * If method invoked, it will immediately throw an
     * exception.
     *
     * ``` php
     * <?php
     * $user = Stub::make('User', array('getName' => Stub::never(), 'someMethod' => function() {}));
     * $user->someMethod();
     * ?>
     * ```
     *
     * @param mixed $params
     *
     * @return StubMarshaler
     */
    public static function never($params = null)
    {
        return new StubMarshaler(
            new \PHPUnit_Framework_MockObject_Matcher_InvokedCount(0),
            self::closureIfNull($params)
        );
    }

    /**
     * Checks if a method has been invoked exactly one
     * time.
     *
     * If the number is less or greater it will later be checked in verify() and also throw an
     * exception.
     *
     * ``` php
     * <?php
     * $user = Stub::make('User', array('getName' => Stub::once(function() { return 'Davert';}), 'someMethod' => function() {}));
     * $userName = $user->getName();
     * $this->assertEquals('Davert', $userName);
     * ?>
     * ```
     *
     * @param mixed $params
     *
     * @return StubMarshaler
     */
    public static function once($params = null)
    {
        return new StubMarshaler(
            new \PHPUnit_Framework_MockObject_Matcher_InvokedCount(1),
            self::closureIfNull($params)
        );
    }

    /**
     * Checks if a method has been invoked at least one
     * time.
     *
     * If the number of invocations is 0 it will throw an exception in verify.
     *
     * ``` php
     * <?php
     * $user = Stub::make('User', array('getName' => Stub::atLeastOnce(function() { return 'Davert';}), 'someMethod' => function() {}));
     * $user->getName();
     * $user->getName();
     * ?>
     * ```
     *
     * @param mixed $params
     *
     * @return StubMarshaler
     */
    public static function atLeastOnce($params = null)
    {
        return new StubMarshaler(
            new \PHPUnit_Framework_MockObject_Matcher_InvokedAtLeastOnce,
            self::closureIfNull($params)
        );
    }

    /**
     * Checks if a method has been invoked a certain amount
     * of times.
     * If the number of invocations exceeds the value it will immediately throw an
     * exception,
     * If the number is less it will later be checked in verify() and also throw an
     * exception.
     *
     * ``` php
     * <?php
     * $user = Stub::make('User', array('getName' => Stub::exactly(3, function() { return 'Davert';}), 'someMethod' => function() {}));
     * $user->getName();
     * $user->getName();
     * $user->getName();
     * ?>
     * ```
     *
     * @param int $count
     * @param mixed $params
     *
     * @return StubMarshaler
     */
    public static function exactly($count, $params = null)
    {
        return new StubMarshaler(
            new \PHPUnit_Framework_MockObject_Matcher_InvokedCount($count),
            self::closureIfNull($params)
        );
    }

    private static function closureIfNull($params)
    {
        if ($params == null) {
            return function () {
            };
        } else {
            return $params;
        }
    }

    /**
     * Stubbing a method call to return a list of values in the specified order.
     *
     * ``` php
     * <?php
     * $user = Stub::make('User', array('getName' => Stub::consecutive('david', 'emma', 'sam', 'amy')));
     * $user->getName(); //david
     * $user->getName(); //emma
     * $user->getName(); //sam
     * $user->getName(); //amy
     * ?>
     * ```
     *
     * @return ConsecutiveMap
     */
    public static function consecutive()
    {
        return new ConsecutiveMap(func_get_args());
    }
}

/**
 * Holds matcher and value of mocked method
 */
class StubMarshaler
{
    private $methodMatcher;

    private $methodValue;

    public function __construct(\PHPUnit_Framework_MockObject_Matcher_InvokedRecorder $matcher, $value)
    {
        $this->methodMatcher = $matcher;
        $this->methodValue = $value;
    }

    public function getMatcher()
    {
        return $this->methodMatcher;
    }

    public function getValue()
    {
        return $this->methodValue;
    }
}

/**
 * Holds the Consecutive Map for matching
 */
class ConsecutiveMap
{
    private $consecutiveMap = [];

    public function __construct(array $consecutiveMap)
    {
        $this->consecutiveMap = $consecutiveMap;
    }

    public function getMap()
    {
        return $this->consecutiveMap;
    }
}<|MERGE_RESOLUTION|>--- conflicted
+++ resolved
@@ -452,12 +452,6 @@
     private static function doGenerateMock($args, $isAbstract = false)
     {
         $testCase = self::extractTestCaseFromArgs($args);
-<<<<<<< HEAD
-        $class = $testCase instanceof \PHPUnit_Framework_TestCase
-            ? $testCase
-            : new \PHPUnit_Framework_MockObject_Generator;
-=======
->>>>>>> 3e0a451c
         $methodName = $isAbstract ? 'getMockForAbstractClass' : 'getMock';
         $generatorClass = new \PHPUnit_Framework_MockObject_Generator;
 
@@ -515,7 +509,7 @@
         $reflectionClass = new \ReflectionClass($mock);
         if ($mock instanceof \PHPUnit_Framework_MockObject_MockObject) {
             $parentClass = $reflectionClass->getParentClass();
-            if ($parentClass !== false) {
+            if ($parentClass !== FALSE) {
                 $reflectionClass = $reflectionClass->getParentClass();
             }
         }
@@ -559,8 +553,7 @@
                     } catch (\Exception $e) {
                         throw new \PHPUnit_Framework_Exception(
                             sprintf(
-                                'Could not add property %1$s, class %2$s implements __set method, '
-                                . 'and no %1$s property exists',
+                                'Could not add property %1$s, class %2$s implements __set method, and no %1$s property exists',
                                 $param,
                                 $reflectionClass->getName()
                             ),
