<?php
namespace Codeception\Test\Loader;

use Behat\Gherkin\Filter\RoleFilter;
use Behat\Gherkin\Keywords\ArrayKeywords as GherkinKeywords;
use Behat\Gherkin\Lexer as GherkinLexer;
use Behat\Gherkin\Node\ExampleNode;
use Behat\Gherkin\Node\OutlineNode;
use Behat\Gherkin\Node\ScenarioInterface;
use Behat\Gherkin\Node\ScenarioNode;
use Behat\Gherkin\Parser as GherkinParser;
use Codeception\Configuration;
use Codeception\Exception\ParseException;
use Codeception\Exception\TestParseException;
use Codeception\Test\Gherkin as GherkinFormat;
use Codeception\Util\Annotation;

class Gherkin implements LoaderInterface
{
    protected static $defaultSettings = [
        'namespace' => '',
        'class_name' => '',
        'gherkin' => [
            'contexts' => [
                'default' => [],
                'tag' => [],
                'role' => []
            ]
        ]
    ];

    protected $tests = [];

    /**
     * @var GherkinParser
     */
    protected $parser;

    protected $settings = [];

    protected $steps = [];

    public function __construct($settings = [])
    {
        $this->settings = Configuration::mergeConfigs(self::$defaultSettings, $settings);
        if (!class_exists('Behat\Gherkin\Keywords\ArrayKeywords')) {
            throw new TestParseException('Feature file can only be parsed with Behat\Gherkin library. Please install `behat/gherkin` with Composer');
        }
        $gherkin = new \ReflectionClass('Behat\Gherkin\Gherkin');
        $gherkinClassPath = dirname($gherkin->getFileName());
        $i18n = require $gherkinClassPath . '/../../../i18n.php';
        $keywords = new GherkinKeywords($i18n);
        $lexer = new GherkinLexer($keywords);
        $this->parser = new GherkinParser($lexer);
        $this->fetchGherkinSteps();
    }

    protected function fetchGherkinSteps()
    {
        $contexts = $this->settings['gherkin']['contexts'];

        foreach ($contexts['tag'] as $tag => $tagContexts) {
            $this->addSteps($tagContexts, "tag:$tag");
        }
        foreach ($contexts['role'] as $role => $roleContexts) {
            $this->addSteps($roleContexts, "role:$role");
        }

        if (empty($this->steps) and empty($contexts['default'])) { // if no context is set, actor to be a context
            $actorContext = $this->settings['namespace']
                ? rtrim($this->settings['namespace'] . '\\' . $this->settings['class_name'], '\\')
                : $this->settings['class_name'];
            if ($actorContext) {
                $contexts['default'][] = $actorContext;
            }
        }

        $this->addSteps($contexts['default']);
    }

    protected function addSteps(array $contexts, $group = 'default')
    {
        $this->steps[$group] = [];
        foreach ($contexts as $context) {
            $methods = get_class_methods($context);
            if (!$methods) {
                continue;
            }
            foreach ($methods as $method) {
                $annotation = Annotation::forMethod($context, $method);
                foreach (['Given', 'When', 'Then'] as $type) {
                    $pattern = $annotation->fetch($type);
                    if (!$pattern) {
                        continue;
                    }
                    $this->validatePattern($pattern);
                    $pattern = $this->makePlaceholderPattern($pattern);
                    $this->steps[$group][$pattern] = [$context, $method];
                }
            }
        }
    }

    public function makePlaceholderPattern($pattern)
    {
        if (isset($this->settings['describe_steps'])) {
            return $pattern;
        }
        if (strpos($pattern, '/') !== 0) {
            $pattern = preg_quote($pattern);

            $pattern = preg_replace('~(\w+)\/(\w+)~', '(?:$1|$2)', $pattern); // or
            $pattern = preg_replace('~\\\\\((\w)\\\\\)~', '$1?', $pattern); // (s)

<<<<<<< HEAD
            // params
            $pattern = preg_replace('~"?\\\:(\w+)"?~', '(?|\"([^"]*?)\"|(\d+))', $pattern);
            $pattern = "/^$pattern$/"; // validating this pattern is slow, so we skip it now
=======
            // pattern to match integers or escaped string
            $replacePattern = sprintf('(?|\"%s\"|%s)', "((?|[^\"\\\\\\]|\\\\\\.)*?)", '(\d+)');
            // params converting from :param to match 11 and "aaa" and "aaa\"aaa"
            $pattern = preg_replace('~"?\\\:(\w+)"?~', $replacePattern, $pattern);
            $pattern = "/^$pattern$/";
>>>>>>> 55afb8e7
        }
        return $pattern;
    }

    private function validatePattern($pattern)
    {
        if (strpos($pattern, '/') !== 0) {
            return; // not a user-regex but a string with placeholder
        }
        if (@preg_match($pattern, ' ') === false) {
            throw new ParseException("Loading Gherkin step with regex\n \n$pattern\n \nfailed. This regular expression is invalid.");
        }
    }

    public function loadTests($filename)
    {
        $featureNode = $this->parser->parse(file_get_contents($filename), $filename);

        if (!$featureNode) {
            return;
        }

        foreach ($featureNode->getScenarios() as $scenarioNode) {
            /** @var $scenarioNode ScenarioInterface  **/
            $steps = $this->steps['default']; // load default context

            foreach (array_merge($scenarioNode->getTags(), $featureNode->getTags()) as $tag) { // load tag contexts
                if (isset($this->steps["tag:$tag"])) {
                    $steps = array_merge($steps, $this->steps["tag:$tag"]);
                }
            }

            $roles = $this->settings['gherkin']['contexts']['role']; // load role contexts
            foreach ($roles as $role => $context) {
                $filter = new RoleFilter($role);
                if ($filter->isFeatureMatch($featureNode)) {
                    $steps = array_merge($steps, $this->steps["role:$role"]);
                    break;
                }
            }

            if ($scenarioNode instanceof OutlineNode) {
                foreach ($scenarioNode->getExamples() as $example) {
                    /** @var $example ExampleNode  **/
                    $params = implode(', ', $example->getTokens());
                    $exampleNode = new ScenarioNode($scenarioNode->getTitle() . " | $params", $scenarioNode->getTags(), $example->getSteps(), $example->getKeyword(), $example->getLine());
                    $this->tests[] = new GherkinFormat($featureNode, $exampleNode, $steps);
                }
                continue;
            }
            $this->tests[] = new GherkinFormat($featureNode, $scenarioNode, $steps);
        }
    }

    public function getTests()
    {
        return $this->tests;
    }

    public function getPattern()
    {
        return '~\.feature$~';
    }

    /**
     * @return array
     */
    public function getSteps()
    {
        return $this->steps;
    }
}<|MERGE_RESOLUTION|>--- conflicted
+++ resolved
@@ -112,17 +112,12 @@
             $pattern = preg_replace('~(\w+)\/(\w+)~', '(?:$1|$2)', $pattern); // or
             $pattern = preg_replace('~\\\\\((\w)\\\\\)~', '$1?', $pattern); // (s)
 
-<<<<<<< HEAD
-            // params
-            $pattern = preg_replace('~"?\\\:(\w+)"?~', '(?|\"([^"]*?)\"|(\d+))', $pattern);
-            $pattern = "/^$pattern$/"; // validating this pattern is slow, so we skip it now
-=======
             // pattern to match integers or escaped string
             $replacePattern = sprintf('(?|\"%s\"|%s)', "((?|[^\"\\\\\\]|\\\\\\.)*?)", '(\d+)');
             // params converting from :param to match 11 and "aaa" and "aaa\"aaa"
             $pattern = preg_replace('~"?\\\:(\w+)"?~', $replacePattern, $pattern);
             $pattern = "/^$pattern$/";
->>>>>>> 55afb8e7
+            // validating this pattern is slow, so we skip it now
         }
         return $pattern;
     }
