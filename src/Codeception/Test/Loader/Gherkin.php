--- conflicted
+++ resolved
@@ -121,14 +121,8 @@
             $pattern = preg_replace('~\\\\\((\w)\\\\\)~', '$1?', $pattern); // (s)
 
             // params
-<<<<<<< HEAD
-            $pattern = preg_replace('~"?\\\:(\w+)"?~', '(?|\"([\w\s]+?)\"|(\d+))', $pattern);
-
-            $pattern = "/$pattern/";
-=======
             $pattern = preg_replace('~"?\\\:(\w+)"?~', '(?|\"([^"]*?)\"|(\d+))', $pattern);
             $pattern = "/^$pattern$/";
->>>>>>> d618cb18
         }
         return $pattern;
     }
@@ -159,7 +153,6 @@
                     break;
                 }
             }
-            codecept_debug($steps);
 
             if ($scenarioNode instanceof OutlineNode) {
                 foreach ($scenarioNode->getExamples() as $example) {
