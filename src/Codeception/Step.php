<?php
namespace Codeception;

use Codeception\Lib\ModuleContainer;
use Codeception\Step\Meta as MetaStep;
use Codeception\Util\Locator;

abstract class Step
{
    const STACK_POSITION = 3;
    /**
     * @var    string
     */
    protected $action;

    /**
     * @var    array
     */
    protected $arguments;

    protected $debugOutput;

    public $executed = false;

    protected $line = null;
    protected $file = null;
    protected $prefix = 'I';

    /**
     * @var MetaStep
     */
    protected $metaStep = null;

    protected $failed = false;

    public function __construct($action, array $arguments = [])
    {
        $this->action = $action;
        $this->arguments = $arguments;
    }

    public function saveTrace()
    {
        if (!function_exists('xdebug_get_function_stack')) {
            return;
        }
        ini_set('xdebug.collect_params', '1');
        $stack = xdebug_get_function_stack();
        ini_set('xdebug.collect_params', 0);
        if (count($stack) <= self::STACK_POSITION) {
            return;
        }
        $traceLine = $stack[count($stack) - self::STACK_POSITION];

        if (!isset($traceLine['file'])) {
            return;
        }
        $this->file = $traceLine['file'];
        $this->line = $traceLine['line'];

        $this->addMetaStep($traceLine, $stack);
    }

    private function isTestFile($file)
    {
        return preg_match('~[^\\'.DIRECTORY_SEPARATOR.'](Cest|Cept|Test).php$~', $file);
    }

    public function getName()
    {
        $class = explode('\\', __CLASS__);
        return end($class);
    }

    public function getAction()
    {
        return $this->action;
    }

    public function getLine()
    {
        if ($this->line && $this->file) {
            return codecept_relative_path($this->file) . ':' . $this->line;
        }
    }

    public function hasFailed()
    {
        return $this->failed;
    }

    public function getArguments($asString = false)
    {
        return $asString ? $this->getArgumentsAsString($this->arguments) : $this->arguments;
    }

    protected function getArgumentsAsString(array $arguments)
    {
        $argumentsAsJson = [];
        foreach ($arguments as $key => $argument) {
            $argumentsAsJson []= stripcslashes(json_encode($this->parseArgumentAsString($argument), JSON_UNESCAPED_UNICODE));
        }
<<<<<<< HEAD
        return stripcslashes(trim(json_encode($arguments, JSON_UNESCAPED_UNICODE), '[]'));
=======

        return implode(',', $argumentsAsJson);
>>>>>>> b38b5192
    }

    protected function parseArgumentAsString($argument)
    {
        if (is_object($argument)) {
            if (method_exists($argument, '__toString')) {
                return (string)$argument;
            }
            if (get_class($argument) == 'Facebook\WebDriver\WebDriverBy') {
                return Locator::humanReadableString($argument);
            }
            return $this->getClassName($argument);
        }

        if (is_array($argument)) {
            foreach ($argument as $key => $value) {
                if (is_object($value)) {
                    $argument[$key] = $this->getClassName($value);
                }
            }
            return $argument;
        }

        if (is_resource($argument)) {
            return (string)$argument;
        }

        return $argument;
    }


    protected function getClassName($argument)
    {
        if ($argument instanceof \Closure) {
            return 'Closure';
        } elseif ((isset($argument->__mocked))) {
            return $this->formatClassName($argument->__mocked);
        } else {
            return $this->formatClassName(get_class($argument));
        }
    }

    protected function formatClassName($classname)
    {
        return trim($classname, "\\");
    }

    public function getPhpCode()
    {
        return "\${$this->prefix}->" . $this->getAction() . '(' . $this->getHumanizedArguments() .')';
    }

    /**
     * @return Meta
     */
    public function getMetaStep()
    {
        return $this->metaStep;
    }

    public function __toString()
    {
        return $this->humanize($this->getAction()) . ' ' . $this->getHumanizedArguments();
    }

    public function getHtml($highlightColor = '#732E81')
    {
        if (empty($this->arguments)) {
            return sprintf('%s %s', ucfirst($this->prefix), $this->humanize($this->getAction()));
        }

        return sprintf('%s %s <span style="color: %s">%s</span>', ucfirst($this->prefix), $this->humanize($this->getAction()), $highlightColor, $this->getHumanizedArguments());
    }

    public function getHumanizedActionWithoutArguments()
    {
        return $this->humanize($this->getAction());
    }

    public function getHumanizedArguments()
    {
        return $this->clean($this->getArguments(true));
    }

    protected function clean($text)
    {
        return str_replace('\/', '', $text);
    }

    protected function humanize($text)
    {
        $text = preg_replace('/([A-Z]+)([A-Z][a-z])/', '\\1 \\2', $text);
        $text = preg_replace('/([a-z\d])([A-Z])/', '\\1 \\2', $text);
        $text = preg_replace('~\bdont\b~', 'don\'t', $text);
        return strtolower($text);
    }

    public function run(ModuleContainer $container = null)
    {
        $this->executed = true;
        if (!$container) {
            return null;
        }
        $activeModule = $container->moduleForAction($this->action);

        if (!is_callable([$activeModule, $this->action])) {
            throw new \RuntimeException("Action '{$this->action}' can't be called");
        }

        try {
            $res = call_user_func_array([$activeModule, $this->action], $this->arguments);
        } catch (\Exception $e) {
            $this->failed = true;
            throw $e;
        }
        return $res;
    }

    /**
     * If steps are combined into one method they can be reproduced as meta-step.
     * We are using stack trace to analyze if steps were called from test, if not - they were called from meta-step.
     *
     * @param $step
     * @param $stack
     */
    protected function addMetaStep($step, $stack)
    {
        if (($this->isTestFile($this->file)) || ($step['class'] == 'Codeception\Scenario')) {
            return;
        }

        $i = count($stack) - self::STACK_POSITION - 1;

        // get into test file and retrieve its actual call
        while (isset($stack[$i])) {
            $step = $stack[$i];
            $i--;
            if (!isset($step['file']) or !isset($step['function'])) {
                continue;
            }

            if (!$this->isTestFile($step['file'])) {
                continue;
            }

            $this->metaStep = new Step\Meta($step['function'], array_values($step['params']));
            $this->metaStep->setTraceInfo($step['file'], $step['line']);

            // pageobjects or other classes should not be included with "I"
            if (!in_array('Codeception\Actor', class_parents($step['class']))) {
                $this->metaStep->setPrefix($step['class'] . ':');
            }
            return;
        }
    }

    /**
     * @param MetaStep $metaStep
     */
    public function setMetaStep($metaStep)
    {
        $this->metaStep = $metaStep;
    }

    /**
     * @return string
     */
    public function getPrefix()
    {
        return $this->prefix . ' ';
    }
}<|MERGE_RESOLUTION|>--- conflicted
+++ resolved
@@ -100,12 +100,7 @@
         foreach ($arguments as $key => $argument) {
             $argumentsAsJson []= stripcslashes(json_encode($this->parseArgumentAsString($argument), JSON_UNESCAPED_UNICODE));
         }
-<<<<<<< HEAD
         return stripcslashes(trim(json_encode($arguments, JSON_UNESCAPED_UNICODE), '[]'));
-=======
-
-        return implode(',', $argumentsAsJson);
->>>>>>> b38b5192
     }
 
     protected function parseArgumentAsString($argument)
