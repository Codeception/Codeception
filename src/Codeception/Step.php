--- conflicted
+++ resolved
@@ -87,39 +87,31 @@
         return $this->action;
     }
 
-<<<<<<< HEAD
+    /**
+     * @deprecated To be removed in Codeception 5.0
+     */
     public function getLine(): string
-=======
-    /**
-     * @deprecated To be removed in Codeception 5.0
-     */
-    public function getLine()
->>>>>>> 2d9a11e6
     {
         if ($this->line && $this->file) {
             return codecept_relative_path($this->file) . ':' . $this->line;
         }
     }
 
-<<<<<<< HEAD
-    public function hasFailed(): bool
-=======
-    public function getFilePath()
+    public function getFilePath(): ?string
     {
         if ($this->file) {
             return codecept_relative_path($this->file);
         }
     }
 
-    public function getLineNumber()
+    public function getLineNumber(): ?int
     {
         if ($this->line) {
             return $this->line;
         }
     }
 
-    public function hasFailed()
->>>>>>> 2d9a11e6
+    public function hasFailed(): bool
     {
         return $this->failed;
     }
