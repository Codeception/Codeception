<?php
namespace Shire\Codeception\Module;

// here you can define custom functions for CodeGuy 

class EmulateModuleHelper extends \Codeception\Module
{
    public $assertions = 0;

    public function seeEquals($expected, $actual)
    {
        \PHPUnit_Framework_Assert::assertEquals($expected, $actual);
        $this->assertions++;
    }
    
    public function seeFeaturesEquals($expected)
    {
        \PHPUnit_Framework_Assert::assertEquals($expected, $this->scenario->getFeature());
    }

<<<<<<< HEAD
    public function _before(\Codeception\TestInterface $test) {
=======
    public function _before(\Codeception\TestCase $test)
    {
>>>>>>> e783efa2
        $this->scenario = $test->getScenario();
    }
}<|MERGE_RESOLUTION|>--- conflicted
+++ resolved
@@ -18,12 +18,7 @@
         \PHPUnit_Framework_Assert::assertEquals($expected, $this->scenario->getFeature());
     }
 
-<<<<<<< HEAD
     public function _before(\Codeception\TestInterface $test) {
-=======
-    public function _before(\Codeception\TestCase $test)
-    {
->>>>>>> e783efa2
         $this->scenario = $test->getScenario();
     }
 }