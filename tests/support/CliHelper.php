<?php
namespace Codeception\Module;

// here you can define custom functions for CliGuy 

class CliHelper extends \Codeception\Module
{
    public function _beforeSuite($settings = [])
    {
        $this->debug('Building actor classes for claypit');
        $this->getModule('Cli')->runShellCommand('php ' . codecept_root_dir() . 'codecept build -c ' . codecept_data_dir() . 'claypit');
    }
    
    public function _before(\Codeception\TestInterface $test)
    {
        codecept_debug('creating dirs');
        $this->getModule('Filesystem')->copyDir(codecept_data_dir() . 'claypit', codecept_data_dir() . 'sandbox');
    }

    public function _after(\Codeception\TestInterface $test)
    {
        codecept_debug('deleting dirs');
        $this->getModule('Filesystem')->deleteDir(codecept_data_dir() . 'sandbox');
        chdir(\Codeception\Configuration::projectDir());
    }

    public function executeCommand($command, $fail = true)
    {
<<<<<<< HEAD
        $this->getModule('Cli')->runShellCommand('php ' . codecept_root_dir() . 'codecept ' . $command . ' -n');
=======
        $this->getModule('Cli')->runShellCommand('php ' . \Codeception\Configuration::projectDir() . 'codecept ' . $command . ' -n', $fail);
>>>>>>> 56aafd11
    }

    public function executeFailCommand($command)
    {
        $this->getModule('Cli')->runShellCommand('php '.\Codeception\Configuration::projectDir().'codecept '.$command.' -n', false);
    }

    public function seeDirFound($dir)
    {
        $this->assertTrue(is_dir($dir) && file_exists($dir), "Directory does not exist");
    }
}<|MERGE_RESOLUTION|>--- conflicted
+++ resolved
@@ -10,7 +10,7 @@
         $this->debug('Building actor classes for claypit');
         $this->getModule('Cli')->runShellCommand('php ' . codecept_root_dir() . 'codecept build -c ' . codecept_data_dir() . 'claypit');
     }
-    
+
     public function _before(\Codeception\TestInterface $test)
     {
         codecept_debug('creating dirs');
@@ -26,11 +26,7 @@
 
     public function executeCommand($command, $fail = true)
     {
-<<<<<<< HEAD
-        $this->getModule('Cli')->runShellCommand('php ' . codecept_root_dir() . 'codecept ' . $command . ' -n');
-=======
         $this->getModule('Cli')->runShellCommand('php ' . \Codeception\Configuration::projectDir() . 'codecept ' . $command . ' -n', $fail);
->>>>>>> 56aafd11
     }
 
     public function executeFailCommand($command)
