<?php
class SomeErrorClass {


    public function some_method()
    {
        $a = [];

        $a .= 'test';

    }

}


<<<<<<< HEAD
class ErrorTest extends \Codeception\Test\TestCase
=======
class ErrorTest extends \Codeception\Test\Unit
>>>>>>> 8ab258d7
{

    /**
     * @var \UnitTester
     */
    protected $tester;

    /**
     * @group error
     */
    function testGetError()
    {

        $test = new SomeErrorClass;

        $test->some_method();

    }

}<|MERGE_RESOLUTION|>--- conflicted
+++ resolved
@@ -13,11 +13,7 @@
 }
 
 
-<<<<<<< HEAD
-class ErrorTest extends \Codeception\Test\TestCase
-=======
 class ErrorTest extends \Codeception\Test\Unit
->>>>>>> 8ab258d7
 {
 
     /**
