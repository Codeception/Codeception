<?php

<<<<<<< HEAD
class DataProvidersTest extends \Codeception\Test\TestCase
=======
class DataProvidersTest extends \Codeception\Test\Unit
>>>>>>> 8ab258d7
{
   /**
    * @var \CodeGuy
    */
    protected $codeGuy;

    /**
     * @dataProvider triangles
     */
    public function testIsTriangle($a, $b, $c)
    {
        $this->assertTrue($a + $b > $c and $c+$b > $a and $a + $c > $b);
    }

    public function triangles()
    {
        return array(
            'real triangle' => array(3,4,5),
            array(10,12,5),
            array(7,10,15)
        );
    }

}<|MERGE_RESOLUTION|>--- conflicted
+++ resolved
@@ -1,10 +1,6 @@
 <?php
 
-<<<<<<< HEAD
-class DataProvidersTest extends \Codeception\Test\TestCase
-=======
 class DataProvidersTest extends \Codeception\Test\Unit
->>>>>>> 8ab258d7
 {
    /**
     * @var \CodeGuy
