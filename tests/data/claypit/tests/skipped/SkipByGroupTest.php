<?php

<<<<<<< HEAD
class SkipByGroupTest extends \Codeception\Test\TestCase
=======
class SkipByGroupTest extends \Codeception\Test\Unit
>>>>>>> 8ab258d7
{
    /**
     * @group abc
     */
    public function testSkip()
    {
        $this->assertTrue(true);
    }

}<|MERGE_RESOLUTION|>--- conflicted
+++ resolved
@@ -1,10 +1,6 @@
 <?php
 
-<<<<<<< HEAD
-class SkipByGroupTest extends \Codeception\Test\TestCase
-=======
 class SkipByGroupTest extends \Codeception\Test\Unit
->>>>>>> 8ab258d7
 {
     /**
      * @group abc
