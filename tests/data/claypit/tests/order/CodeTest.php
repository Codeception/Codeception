<?php
use Codeception\Module\OrderHelper;

<<<<<<< HEAD
class CodeTest extends \Codeception\Test\TestCase
=======
class CodeTest extends \Codeception\Test\Unit
>>>>>>> 8ab258d7
{
    public function testThis()
    {
        OrderHelper::appendToFile('C');
    }

    public static function setUpBeforeClass()
    {
        OrderHelper::appendToFile('{');
    }

    public static function tearDownAfterClass()
    {
        OrderHelper::appendToFile('}');
    }

    /**
     * @before
     */
    public function before()
    {
        OrderHelper::appendToFile('<');
    }

    /**
     * @after
     */
    public function after()
    {
        OrderHelper::appendToFile('>');
    }

    /**
     * @beforeClass
     */
    public static function beforeClass()
    {
        OrderHelper::appendToFile('{');
    }

    /**
     * @afterClass
     */
    public static function afterClass()
    {
        OrderHelper::appendToFile('}');
    }
}<|MERGE_RESOLUTION|>--- conflicted
+++ resolved
@@ -1,11 +1,7 @@
 <?php
 use Codeception\Module\OrderHelper;
 
-<<<<<<< HEAD
-class CodeTest extends \Codeception\Test\TestCase
-=======
 class CodeTest extends \Codeception\Test\Unit
->>>>>>> 8ab258d7
 {
     public function testThis()
     {
