<?php

use Codeception\Attribute\Env;

class MageGuildCest
{
<<<<<<< HEAD
    #[Env('magic')]
    #[Env('dark')]
=======
    #[Env('magic', 'dark')]
>>>>>>> 66b304df
    public function darkPower(PowerGuy $I)
    {
        $I->castFireball();
    }

<<<<<<< HEAD
    #[Env('magic')]
    #[Env('white')]
=======
    #[Env('magic', 'white')]
>>>>>>> 66b304df
    public function whitePower(PowerGuy $I)
    {
        $I->castFireball();
    }

<<<<<<< HEAD
    #[Env('magic')]
    #[Env('green')]
=======
    #[Env('magic', 'green')]
>>>>>>> 66b304df
    public function greenPower(PowerGuy $I)
    {
        $I->castFireball();
    }

<<<<<<< HEAD
    #[Env('whisky')]
    #[Env('red')]
=======
    #[Env('whisky', 'red')]
>>>>>>> 66b304df
    public function redLabel(PowerGuy $I)
    {
        $I->castFireball();
    }

<<<<<<< HEAD
    #[Env('dark')]
    #[Env('whisky')]
=======
    #[Env('dark', 'whisky')]
>>>>>>> 66b304df
    public function blackLabel(PowerGuy $I)
    {
        $I->castFireball();
    }

    public function powerOfTheUniverse(PowerGuy $I)
    {
        $I->castFireball();
    }
}<|MERGE_RESOLUTION|>--- conflicted
+++ resolved
@@ -4,56 +4,35 @@
 
 class MageGuildCest
 {
-<<<<<<< HEAD
     #[Env('magic')]
     #[Env('dark')]
-=======
-    #[Env('magic', 'dark')]
->>>>>>> 66b304df
     public function darkPower(PowerGuy $I)
     {
         $I->castFireball();
     }
 
-<<<<<<< HEAD
-    #[Env('magic')]
-    #[Env('white')]
-=======
     #[Env('magic', 'white')]
->>>>>>> 66b304df
     public function whitePower(PowerGuy $I)
     {
         $I->castFireball();
     }
 
-<<<<<<< HEAD
     #[Env('magic')]
     #[Env('green')]
-=======
-    #[Env('magic', 'green')]
->>>>>>> 66b304df
     public function greenPower(PowerGuy $I)
     {
         $I->castFireball();
     }
 
-<<<<<<< HEAD
     #[Env('whisky')]
     #[Env('red')]
-=======
-    #[Env('whisky', 'red')]
->>>>>>> 66b304df
     public function redLabel(PowerGuy $I)
     {
         $I->castFireball();
     }
 
-<<<<<<< HEAD
     #[Env('dark')]
     #[Env('whisky')]
-=======
-    #[Env('dark', 'whisky')]
->>>>>>> 66b304df
     public function blackLabel(PowerGuy $I)
     {
         $I->castFireball();
