<?php
namespace Codeception\Module;

class OtherHelper extends \Codeception\Module
{
<<<<<<< HEAD
    public function _before(\Codeception\TestInterface $test)
    {
        if (strpos(PHP_VERSION, '5.3')===0) $test->markTestSkipped();
    }

=======
>>>>>>> 8ab258d7
}<|MERGE_RESOLUTION|>--- conflicted
+++ resolved
@@ -3,12 +3,4 @@
 
 class OtherHelper extends \Codeception\Module
 {
-<<<<<<< HEAD
-    public function _before(\Codeception\TestInterface $test)
-    {
-        if (strpos(PHP_VERSION, '5.3')===0) $test->markTestSkipped();
-    }
-
-=======
->>>>>>> 8ab258d7
 }