--- conflicted
+++ resolved
@@ -1,11 +1,7 @@
 <?php
 namespace AcmePack\Test;
 
-<<<<<<< HEAD
-class BasicTest extends \Codeception\Test\TestCase
-=======
 class BasicTest extends \Codeception\Test\Unit
->>>>>>> 8ab258d7
 {
     function testAssert()
     {
