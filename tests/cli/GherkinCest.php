<?php
/**
 * @group gherkin
 */
class GherkinCest
{
    public function _before(CliGuy $I)
    {
        $I->amInPath('tests/data/sandbox');
    }

    public function steps(CliGuy $I)
    {
        $I->executeCommand('gherkin:steps scenario');
        $I->seeInShellOutput('I have terminal opened');
        $I->seeInShellOutput('ScenarioGuy::terminal');
        $I->seeInShellOutput('there is a file :name');
        $I->seeInShellOutput('I see file :name');
        $I->seeInShellOutput('ScenarioGuy::matchFile');
    }

    public function snippets(CliGuy $I)
    {
        $I->executeCommand('gherkin:snippets scenario');
        $I->seeInShellOutput('@Given I have only idea of what\'s going on here');
        $I->seeInShellOutput('public function iHaveOnlyIdeaOfWhatsGoingOnHere');
    }

    public function snippetsScenarioFile(CliGuy $I)
    {
        $I->executeCommand('gherkin:snippets scenario FileExamples.feature');
        $I->dontSeeInShellOutput('@Given I have only idea of what\'s going on here');
        $I->dontSeeInShellOutput('public function iHaveOnlyIdeaOfWhatsGoingOnHere');
    }

    public function snippetsScenarioFolder(CliGuy $I)
    {
        $I->executeCommand('gherkin:snippets scenario subfolder');
        $I->seeInShellOutput('Given I have a feature in a subfolder');
        $I->seeInShellOutput('public function iHaveAFeatureInASubfolder');
        $I->dontSeeInShellOutput('@Given I have only idea of what\'s going on here');
        $I->dontSeeInShellOutput('public function iHaveOnlyIdeaOfWhatsGoingOnHere');
    }

<<<<<<< HEAD
    public function snippetsScenarioUtf8(CliGuy $I)
    {
        $I->executeCommand('gherkin:snippets scenario Utf8Example.feature');
        $I->seeInShellOutput('@Given я написал сценарий на языке :arg1');
        $I->seeInShellOutput('public function step_62e20dc62($arg1)');
=======
    public function snippetsPyStringArgument(CliGuy $I)
    {
        $I->executeCommand('gherkin:snippets scenario PyStringArgumentExample.feature');
        $I->seeInShellOutput('@Given I have PyString argument :arg1');
        $I->seeInShellOutput('public function iHavePyStringArgument($arg1)');
        $I->dontSeeInShellOutput('public function iSeeOutput($arg1)');
    }

    public function runIncompletedStepWithPyStringArgument(CliGuy $I)
    {
        $I->executeCommand('run scenario "PyStringArgumentExample.feature:PyString argument" --steps');
        $I->seeInShellOutput('Step definition for `I have PyString argument ""` not found in contexts');
        $I->dontSeeInShellOutput('Step definition for `I see output` not found in contexts');
    }

    public function runSameStepWithInlineAndPyStringArgument(CliGuy $I)
    {
        $I->executeCommand('run scenario "InlineArgumentExample.feature:Running step with inline argument" --steps');
        $I->seeInShellOutput("Argument: test");

        $I->executeCommand('run scenario "PyStringArgumentExample.feature:Running step with PyString argument" --steps');
        $I->seeInShellOutput("Argument: First line\nSecond line");
>>>>>>> ece88ff4
    }
}<|MERGE_RESOLUTION|>--- conflicted
+++ resolved
@@ -42,13 +42,6 @@
         $I->dontSeeInShellOutput('public function iHaveOnlyIdeaOfWhatsGoingOnHere');
     }
 
-<<<<<<< HEAD
-    public function snippetsScenarioUtf8(CliGuy $I)
-    {
-        $I->executeCommand('gherkin:snippets scenario Utf8Example.feature');
-        $I->seeInShellOutput('@Given я написал сценарий на языке :arg1');
-        $I->seeInShellOutput('public function step_62e20dc62($arg1)');
-=======
     public function snippetsPyStringArgument(CliGuy $I)
     {
         $I->executeCommand('gherkin:snippets scenario PyStringArgumentExample.feature');
@@ -71,6 +64,12 @@
 
         $I->executeCommand('run scenario "PyStringArgumentExample.feature:Running step with PyString argument" --steps');
         $I->seeInShellOutput("Argument: First line\nSecond line");
->>>>>>> ece88ff4
+    }
+
+    public function snippetsScenarioUtf8(CliGuy $I)
+    {
+        $I->executeCommand('gherkin:snippets scenario Utf8Example.feature');
+        $I->seeInShellOutput('@Given я написал сценарий на языке :arg1');
+        $I->seeInShellOutput('public function step_62e20dc62($arg1)');
     }
 }