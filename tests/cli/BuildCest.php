--- conflicted
+++ resolved
@@ -35,11 +35,7 @@
         $I->seeInThisFile('public function assertSame($expected, $actual, string $message = "") {');
     }
 
-<<<<<<< HEAD
-    public function usesTypehintsWherePossible(CliGuy $I, Scenario $scenario): void
-=======
-    public function usesLiteralTypesOnPHP7(CliGuy $I, Scenario $scenario)
->>>>>>> 15524571
+    public function usesLiteralTypes(CliGuy $I, Scenario $scenario): void
     {
         $I->wantToTest('generate typehints with generated actions');
 
