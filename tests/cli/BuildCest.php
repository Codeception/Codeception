<?php

declare(strict_types=1);
// @group core

use Codeception\Scenario;

final class BuildCest
{
    /** @var string */
    private $originalCliHelperContents;

    public function _before()
    {
        $this->originalCliHelperContents = file_get_contents(codecept_root_dir('tests/support/CliHelper.php'));
    }

    public function _after()
    {
        file_put_contents(codecept_root_dir('tests/support/CliHelper.php'), $this->originalCliHelperContents);
    }

    public function buildsActionsForAClass(CliGuy $I)
    {
        $I->wantToTest('build command');
        $I->runShellCommand('php codecept build');
        $I->seeInShellOutput('generated successfully');
        $I->seeInSupportDir('CodeGuy.php');
        $I->seeInSupportDir('CliGuy.php');
        $I->seeInThisFile('class CliGuy extends \Codeception\Actor');
        $I->seeInThisFile('use _generated\CliGuyActions');
        $I->seeFileFound('CliGuyActions.php', 'tests/support/_generated');
        $I->seeInThisFile('seeFileFound(');
        $I->seeInThisFile('public function assertSame($expected, $actual, $message = "") {');
    }

    public function usesTypehintsWherePossible(CliGuy $I, Scenario $scenario)
    {
        $I->wantToTest('generate typehints with generated actions');

        $cliHelperContents = file_get_contents(codecept_root_dir('tests/support/CliHelper.php'));
        $cliHelperContents = str_replace('public function grabFromOutput($regex)', 'public function grabFromOutput(string $regex): int', $cliHelperContents);
        file_put_contents(codecept_root_dir('tests/support/CliHelper.php'), $cliHelperContents);

        $I->runShellCommand('php codecept build');
        $I->seeInShellOutput('generated successfully');
        $I->seeInSupportDir('CliGuy.php');
        $I->seeInThisFile('class CliGuy extends \Codeception\Actor');
        $I->seeInThisFile('use _generated\CliGuyActions');
        $I->seeFileFound('CliGuyActions.php', 'tests/support/_generated');
        $I->seeInThisFile('public function grabFromOutput(string $regex): int');
    }

    public function generatedUnionReturnTypeOnPhp8(CliGuy $I, Scenario $scenario)
    {
        if (PHP_MAJOR_VERSION < 8) {
            $scenario->skip('Does not work in PHP < 8');
        }

        $I->wantToTest('generate action with union return type');

        $cliHelperContents = file_get_contents(codecept_root_dir('tests/support/CliHelper.php'));
        $cliHelperContents = str_replace('public function grabFromOutput($regex)', 'public function grabFromOutput(array|string $param): int|string', $cliHelperContents);
        file_put_contents(codecept_root_dir('tests/support/CliHelper.php'), $cliHelperContents);

        $I->runShellCommand('php codecept build');
        $I->seeInShellOutput('generated successfully');
        $I->seeInSupportDir('CliGuy.php');
        $I->seeInThisFile('class CliGuy extends \Codeception\Actor');
        $I->seeInThisFile('use _generated\CliGuyActions');
        $I->seeFileFound('CliGuyActions.php', 'tests/support/_generated');
        $I->seeInThisFile('public function grabFromOutput(array|string $param): string|int');
    }

    public function noReturnForVoidType(CliGuy $I, Scenario $scenario)
    {
<<<<<<< HEAD
=======
        if (PHP_VERSION_ID < 70100) {
            $scenario->skip('Does not work in PHP < 7.1');
        }

>>>>>>> 31878925
        $I->wantToTest('no return keyword generated for void typehint');

        $cliHelperContents = file_get_contents(codecept_root_dir('tests/support/CliHelper.php'));
        $cliHelperContents = str_replace('public function seeDirFound($dir)', 'public function seeDirFound($dir): void', $cliHelperContents);
        file_put_contents(codecept_root_dir('tests/support/CliHelper.php'), $cliHelperContents);

        $I->runShellCommand('php codecept build');
        $I->seeInShellOutput('generated successfully');
        $I->seeInSupportDir('CliGuy.php');
        $I->seeInThisFile('class CliGuy extends \Codeception\Actor');
        $I->seeInThisFile('use _generated\CliGuyActions');
        $I->seeFileFound('CliGuyActions.php', 'tests/support/_generated');
        $I->seeInThisFile('public function seeDirFound($dir): void');
    }
}<|MERGE_RESOLUTION|>--- conflicted
+++ resolved
@@ -74,13 +74,6 @@
 
     public function noReturnForVoidType(CliGuy $I, Scenario $scenario)
     {
-<<<<<<< HEAD
-=======
-        if (PHP_VERSION_ID < 70100) {
-            $scenario->skip('Does not work in PHP < 7.1');
-        }
-
->>>>>>> 31878925
         $I->wantToTest('no return keyword generated for void typehint');
 
         $cliHelperContents = file_get_contents(codecept_root_dir('tests/support/CliHelper.php'));
