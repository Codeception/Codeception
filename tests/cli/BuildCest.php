<?php

declare(strict_types=1);
// @group core

use Codeception\Scenario;

final class BuildCest
{
    /** @var string */
    private string $originalCliHelperContents;

    public function _before()
    {
        $this->originalCliHelperContents = file_get_contents(codecept_root_dir('tests/support/CliHelper.php'));
    }

    public function _after()
    {
        file_put_contents(codecept_root_dir('tests/support/CliHelper.php'), $this->originalCliHelperContents);
    }

    public function buildsActionsForAClass(CliGuy $I)
    {
        $I->wantToTest('build command');
        $I->runShellCommand('php codecept build');
        $I->seeInShellOutput('generated successfully');
        $I->seeInSupportDir('CodeGuy.php');
        $I->seeInSupportDir('CliGuy.php');
        $I->seeInThisFile('class CliGuy extends \Codeception\Actor');
        $I->seeInThisFile('use _generated\CliGuyActions');
        $I->seeFileFound('CliGuyActions.php', 'tests/support/_generated');
        $I->seeInThisFile('seeFileFound(');
<<<<<<< HEAD
        $I->seeInThisFile('public function assertSame($expected, $actual, $message = "") {');
=======
        if (PHP_VERSION_ID < 70400) {
            $I->seeInThisFile('public function assertEquals($expected, $actual, $message = "") {');
        } else {
            $I->seeInThisFile('public function assertEquals($expected, $actual, string $message = "") {');
        }
>>>>>>> 2d9a11e6
    }

    public function usesTypehintsWherePossible(CliGuy $I, Scenario $scenario)
    {
        $I->wantToTest('generate typehints with generated actions');

        $cliHelperContents = file_get_contents(codecept_root_dir('tests/support/CliHelper.php'));
        $cliHelperContents = str_replace('public function grabFromOutput($regex)', 'public function grabFromOutput(string $regex): int', $cliHelperContents);
        file_put_contents(codecept_root_dir('tests/support/CliHelper.php'), $cliHelperContents);

        $I->runShellCommand('php codecept build');
        $I->seeInShellOutput('generated successfully');
        $I->seeInSupportDir('CliGuy.php');
        $I->seeInThisFile('class CliGuy extends \Codeception\Actor');
        $I->seeInThisFile('use _generated\CliGuyActions');
        $I->seeFileFound('CliGuyActions.php', 'tests/support/_generated');
        $I->seeInThisFile('public function grabFromOutput(string $regex): int');
    }

    public function generatedUnionReturnTypeOnPhp8(CliGuy $I, Scenario $scenario)
    {
        if (PHP_MAJOR_VERSION < 8) {
            $scenario->skip('Does not work in PHP < 8');
        }

        $I->wantToTest('generate action with union return type');

        $cliHelperContents = file_get_contents(codecept_root_dir('tests/support/CliHelper.php'));
        $cliHelperContents = str_replace('public function grabFromOutput($regex)', 'public function grabFromOutput(array|string $param): int|string', $cliHelperContents);
        file_put_contents(codecept_root_dir('tests/support/CliHelper.php'), $cliHelperContents);

        $I->runShellCommand('php codecept build');
        $I->seeInShellOutput('generated successfully');
        $I->seeInSupportDir('CliGuy.php');
        $I->seeInThisFile('class CliGuy extends \Codeception\Actor');
        $I->seeInThisFile('use _generated\CliGuyActions');
        $I->seeFileFound('CliGuyActions.php', 'tests/support/_generated');
        $I->seeInThisFile('public function grabFromOutput(array|string $param): string|int');
    }

    public function noReturnForVoidType(CliGuy $I, Scenario $scenario)
    {
        $I->wantToTest('no return keyword generated for void typehint');

        $cliHelperContents = file_get_contents(codecept_root_dir('tests/support/CliHelper.php'));
        $cliHelperContents = str_replace('public function seeDirFound($dir)', 'public function seeDirFound($dir): void', $cliHelperContents);
        file_put_contents(codecept_root_dir('tests/support/CliHelper.php'), $cliHelperContents);

        $I->runShellCommand('php codecept build');
        $I->seeInShellOutput('generated successfully');
        $I->seeInSupportDir('CliGuy.php');
        $I->seeInThisFile('class CliGuy extends \Codeception\Actor');
        $I->seeInThisFile('use _generated\CliGuyActions');
        $I->seeFileFound('CliGuyActions.php', 'tests/support/_generated');
        $I->seeInThisFile('public function seeDirFound($dir): void');
    }

    public function generateNullableParameters(CliGuy $I, Scenario $scenario)
    {
        $cliHelperContents = file_get_contents(codecept_root_dir('tests/support/CliHelper.php'));
        $cliHelperContents = str_replace('public function seeDirFound($dir)', 'public function seeDirFound(\Directory $dir = null): ?bool', $cliHelperContents);
        file_put_contents(codecept_root_dir('tests/support/CliHelper.php'), $cliHelperContents);

        $I->runShellCommand('php codecept build');
        $I->seeInShellOutput('generated successfully');
        $I->seeInSupportDir('CliGuy.php');
        $I->seeInThisFile('class CliGuy extends \Codeception\Actor');
        $I->seeInThisFile('use _generated\CliGuyActions');
        $I->seeFileFound('CliGuyActions.php', 'tests/support/_generated');
        $I->seeInThisFile('public function seeDirFound(?\Directory $dir = NULL): ?bool');
    }
}<|MERGE_RESOLUTION|>--- conflicted
+++ resolved
@@ -31,15 +31,7 @@
         $I->seeInThisFile('use _generated\CliGuyActions');
         $I->seeFileFound('CliGuyActions.php', 'tests/support/_generated');
         $I->seeInThisFile('seeFileFound(');
-<<<<<<< HEAD
-        $I->seeInThisFile('public function assertSame($expected, $actual, $message = "") {');
-=======
-        if (PHP_VERSION_ID < 70400) {
-            $I->seeInThisFile('public function assertEquals($expected, $actual, $message = "") {');
-        } else {
-            $I->seeInThisFile('public function assertEquals($expected, $actual, string $message = "") {');
-        }
->>>>>>> 2d9a11e6
+        $I->seeInThisFile('public function assertSame($expected, $actual, string $message = "") {');
     }
 
     public function usesTypehintsWherePossible(CliGuy $I, Scenario $scenario)
