<?php

<<<<<<< HEAD
declare(strict_types=1);

final class DryRunCest
=======
class DryRunCest
>>>>>>> e646d160
{
    public function _before(CliGuy $I)
    {
        $I->amInPath('tests/data/sandbox');
    }

    public function runCestWithExamples(CliGuy $I)
    {
        $I->executeCommand('dry-run scenario ExamplesCest --no-ansi');
        $I->seeInShellOutput('ExamplesCest: Files exists annotation');
        $I->seeInShellOutput('I see file found "scenario.suite.yml"');
        $I->seeInShellOutput('I see file found "dummy.suite.yml"');
    }

    public function runFeature(CliGuy $I)
    {
        $I->executeCommand('dry-run scenario File.feature --no-ansi');
        $I->seeInShellOutput('Run gherkin: Check file exists');
        $I->seeInShellOutput('In order to test a feature');
        $I->seeInShellOutput('As a user');
        $I->seeInShellOutput('Given i have terminal opened');
        $I->seeInShellOutput('INCOMPLETE');
        $I->seeInShellOutput("Step definition for `I have only idea of what's going on here` not found");
    }

    public function runTestsWithTypedHelper(CliGuy $I)
    {
        if (PHP_VERSION_ID < 80100) {
            $I->markTestSkipped('Requires PHP 8.1');
        }

        $I->amInPath(\codecept_data_dir('typed_helper'));
        $I->executeCommand('build');
        $I->executeCommand('dry-run unit --no-ansi');
        $I->seeInShellOutput('print comment');
        $I->seeInShellOutput('I get int');
        $I->seeInShellOutput('I get dom document');
        $I->seeInShellOutput('I see something');
    }
}<|MERGE_RESOLUTION|>--- conflicted
+++ resolved
@@ -1,12 +1,8 @@
 <?php
 
-<<<<<<< HEAD
 declare(strict_types=1);
 
 final class DryRunCest
-=======
-class DryRunCest
->>>>>>> e646d160
 {
     public function _before(CliGuy $I)
     {
