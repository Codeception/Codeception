<?php

class OrderCest
{
    public function checkOneFile(CliGuy $I)
    {
        $I->amInPath('tests/data/sandbox');
        $I->executeCommand('run order LoadingOrderCept.php');
        $I->expect('global bootstrap, initialization, beforeSuite, before, bootstrap(B), test(T), after, afterSuite');
        $I->seeFileFound('order.txt','tests/_output');
        $I->seeFileContentsEqual("BIB([ST])");
    }

    public function checkForFails(CliGuy $I)
    {
        $I->amInPath('tests/data/sandbox');
        $I->executeCommand('run order FailedCept.php --no-exit');
        $I->seeFileFound('order.txt','tests/_output');
        $I->expect('global bootstrap, initialization, beforeSuite, before, bootstrap, test, fail, after, afterSuite');
        $I->seeFileContentsEqual("BIB([STF])");
    }

    public function checkForCanCantFails(CliGuy $I)
    {
        $I->amInPath('tests/data/sandbox');
        $I->executeCommand('run order CanCantFailCept.php --no-exit');
        $I->seeFileFound('order.txt','tests/_log');
        $I->expect('global bootstrap, initialization, beforeSuite, before, bootstrap, test, fail, fail, test, after, afterSuite');
        $I->seeFileContentsEqual("BIB([STFFT])");
    }

    public function checkSimpleFiles(CliGuy $I)
    {
        $I->amInPath('tests/data/sandbox');
        $I->executeCommand('run order --no-exit --group simple');
<<<<<<< HEAD
        $I->seeFileFound('order.txt','tests/_output');
        $I->seeFileContentsEqual("BIB({{{[ST][STF][ST])}}}");
=======
        $I->seeFileFound('order.txt','tests/_log');
        $I->seeFileContentsEqual("BIB({{{[ST][STFFT][STF][ST])}}}");
>>>>>>> 324f14b6
    }

    public function checkCestOrder(CliGuy $I)
    {
        $I->amInPath('tests/data/sandbox');
        $I->executeCommand('run tests/order/ReorderCest.php --no-exit');
        $I->seeFileFound('order.txt','tests/_output');
        $I->seeFileContentsEqual("BIB([0123456])");
    }

    public function checkFailingCestOrder(CliGuy $I)
    {
        $I->amInPath('tests/data/sandbox');
        $I->executeCommand('run tests/order/FailedCest.php --no-exit -vvv');
        $I->seeFileFound('order.txt','tests/_output');
        $I->seeFileContentsEqual("BIB([a%F])");
    }

    public function checkCodeceptionTest(CliGuy $I)
    {
        $I->amInPath('tests/data/sandbox');
        $I->executeCommand('run order CodeTest.php --no-exit');
        $I->seeFileFound('order.txt','tests/_output');
        $I->expect('
            global bootstrap,
            initialization,
            beforeSuite,
            beforeClass,
            @beforeClass,
            bootstrap,
            before,
            @before
            test,
            after,
            @after,
            afterSuite,
            afterClass,
            @afterClass');
        $I->seeFileContentsEqual("BIB({{[<C]>)}}");
    }

    public function checkAfterBeforeClassInTests(CliGuy $I)
    {
        $I->amInPath('tests/data/sandbox');
        $I->executeCommand('run order BeforeAfterClassTest.php');
        $I->seeFileFound('order.txt', 'tests/_output');
        $I->seeInThisFile('BIB({[1][2])}');
    }
}<|MERGE_RESOLUTION|>--- conflicted
+++ resolved
@@ -33,13 +33,8 @@
     {
         $I->amInPath('tests/data/sandbox');
         $I->executeCommand('run order --no-exit --group simple');
-<<<<<<< HEAD
         $I->seeFileFound('order.txt','tests/_output');
         $I->seeFileContentsEqual("BIB({{{[ST][STF][ST])}}}");
-=======
-        $I->seeFileFound('order.txt','tests/_log');
-        $I->seeFileContentsEqual("BIB({{{[ST][STFFT][STF][ST])}}}");
->>>>>>> 324f14b6
     }
 
     public function checkCestOrder(CliGuy $I)
