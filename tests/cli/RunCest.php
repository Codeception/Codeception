<?php

use Codeception\Scenario;

final class RunCest
{
    public function _before(CliGuy $I)
    {
        $I->amInPath('tests/data/sandbox');
    }

    public function runOneFile(CliGuy $I)
    {
        $I->wantTo('execute one test');
        $I->executeCommand('run tests/dummy/FileExistsCept.php');
        $I->seeInShellOutput("OK (");
    }

    public function runOneFileWithColors(CliGuy $I)
    {
        $I->wantTo('execute one test');
        $I->executeCommand('run --colors tests/dummy/FileExistsCept.php');
        $I->seeInShellOutput("OK (");
        $I->seeInShellOutput("\033[35;1mFileExistsCept:\033[39;22m Check config exists");
    }

    /**
     * https://github.com/Codeception/Codeception/issues/6103
     */
    public function runSuiteWhenNameMatchesExistingDirectory(CliGuy $I)
    {
        $I->amInPath(codecept_data_dir('dir_matches_suite'));
        $I->executeCommand('run api');
        $I->seeInShellOutput('SuccessCest');
    }

    public function runTestsDoesntFail(CliGuy $I)
    {
        $I->amInPath(codecept_data_dir('dir_matches_suite'));
        $I->executeCommand('run tests');
        $I->seeInShellOutput('SuccessCest');
    }

    public function runTestsWithFilterDoesntFail(CliGuy $I)
    {
        $I->amInPath(codecept_data_dir('dir_matches_suite'));
        $I->executeCommand('run tests:^success');
        $I->seeInShellOutput('SuccessCest');

        $I->executeCommand('run tests/:^success');
        $I->seeInShellOutput('SuccessCest');
    }

    public function filterTestsWithoutSpecifyingSuite(CliGuy $I)
    {
        $I->amInPath(codecept_data_dir('dir_matches_suite'));
        $I->executeCommand('run :^success');
        $I->seeInShellOutput('SuccessCest');
    }

    /**
     * @group reports
     * @group core
     *
     * @param CliGuy $I
     */
    public function runHtml(CliGuy $I)
    {
        $I->wantTo('execute tests with html output');
        $I->executeCommand('run dummy --html');
        $I->seeFileFound('report.html', 'tests/_output');
    }


    /**
     * @group reports
     *
     * @param CliGuy $I
     */
    public function runXmlReport(CliGuy $I)
    {
        $I->wantTo('check xml reports');
        $I->executeCommand('run dummy --xml');
        $I->seeFileFound('report.xml', 'tests/_output');
        $I->seeInThisFile('<?xml');
        $I->seeInThisFile('<testsuite name="dummy"');
        $I->seeInThisFile('<testcase name="FileExists"');
        $I->seeInThisFile('feature="');
    }

    /**
     * @group reports
     * @param CliGuy $I
     */
    public function runXmlReportsInStrictMode(CliGuy $I)
    {
        $I->wantTo('check xml in strict mode');
        $I->executeCommand('run dummy --xml -c codeception_strict_xml.yml');
        $I->seeFileFound('report.xml', 'tests/_output');
        $I->seeInThisFile('<?xml');
        $I->seeInThisFile('<testsuite name="dummy"');
        $I->seeInThisFile('<testcase name="FileExists"');
        $I->dontSeeInThisFile('feature="');
    }

    /**
     * @group reports
     *
     * @param CliGuy $I
     */
    public function runPhpUnitXmlReport(CliGuy $I)
    {
        $I->wantTo('check phpunit xml reports');
        $I->executeCommand('run dummy --phpunit-xml');
        $I->seeInShellOutput('PHPUNIT-XML report generated in');
        $I->seeFileFound('phpunit-report.xml', 'tests/_output');
        $I->seeInThisFile('<?xml');
        $I->seeInThisFile('<testsuite name="dummy" tests="6" assertions="3" errors="0" failures="0" skipped="0" time=');
        $I->seeThisFileMatches('/<testsuite name="AnotherCest" file=".*?AnotherCest.php"/');
        $I->seeThisFileMatches('/<testsuite name="AnotherTest" file=".*?AnotherTest.php"/');
        $I->seeThisFileMatches('/<testsuite name="AnotherTest" file=".*?AnotherTest.php" tests="2" assertions="2" errors="0" failures="0" skipped="0" time=/');
        //FileExistsCept file
        $I->seeInThisFile('<testsuite name="FileExists"');
        $I->seeInThisFile('<testcase name="FileExists"');
        $I->seeInThisFile('feature="');
    }

    /**
     * @group reports
     * @param CliGuy $I
     */
    public function runPhpUnitXmlReportsInStrictMode(CliGuy $I)
    {
        $I->wantTo('check phpunit xml in strict mode');
        $I->executeCommand('run dummy --phpunit-xml -c codeception_strict_xml.yml');
        $I->seeInShellOutput('PHPUNIT-XML report generated in');
        $I->seeFileFound('phpunit-report.xml', 'tests/_output');
        $I->seeInThisFile('<?xml');
        $I->seeInThisFile('<testsuite name="dummy" tests="6" assertions="3" errors="0" failures="0" skipped="0" time=');
        $I->seeThisFileMatches('/<testsuite name="AnotherCest" file=".*?AnotherCest.php"/');
        $I->seeThisFileMatches('/<testsuite name="AnotherTest" file=".*?AnotherTest.php"/');
        $I->seeThisFileMatches('/<testsuite name="AnotherTest" file=".*?AnotherTest.php" tests="2" assertions="2" errors="0" failures="0" skipped="0" time=/');
        //FileExistsCept file
        $I->seeInThisFile('<testsuite name="FileExists"');
        $I->seeInThisFile('<testcase name="FileExists"');
        $I->dontSeeInThisFile('feature="');
    }

    /**
     * @group reports
     *
     * @param CliGuy $I
     */
    public function runCustomReport(CliGuy $I)
    {
        $I->executeCommand('run dummy --report -c codeception_custom_report.yml');
        $I->seeInShellOutput('FileExistsCept: Check config exists');
        $I->dontSeeInShellOutput('Ok');
    }

    /**
     * @group reports
     *
     * @param CliGuy $I
     */
    public function runCompactReport(CliGuy $I)
    {
        $I->executeCommand('run dummy --report');
        $I->seeInShellOutput('FileExistsCept: Check config exists........................................Ok');
    }

    public function runOneGroup(CliGuy $I)
    {
        $I->executeCommand('run skipped -g notorun');
        $I->seeInShellOutput('Skipped Tests (1)');
        $I->seeInShellOutput("IncompleteMeCept");
        $I->dontSeeInShellOutput("SkipMeCept");
    }

    public function skipRunOneGroup(CliGuy $I)
    {
        $I->executeCommand('run skipped --skip-group notorun');
        $I->seeInShellOutput('Skipped Tests (2)');
        $I->seeInShellOutput("SkipMeCept");
        $I->dontSeeInShellOutput("IncompleteMeCept");
    }

    public function skipGroupOfCest(CliGuy $I)
    {
        $I->executeCommand('run dummy');
        $I->seeInShellOutput('Optimistic');
        $I->seeInShellOutput('Dummy Tests (6)');
        $I->executeCommand('run dummy --skip-group ok');
        $I->seeInShellOutput('Pessimistic');
        $I->seeInShellOutput('Dummy Tests (5)');
        $I->dontSeeInShellOutput('Optimistic');
    }

    public function runTwoSuites(CliGuy $I)
    {
        $I->executeCommand('run skipped,dummy --no-exit');
        $I->seeInShellOutput("Skipped Tests (3)");
        $I->seeInShellOutput("Dummy Tests (6)");
        $I->dontSeeInShellOutput("Remote Tests");
    }

    public function skipSuites(CliGuy $I)
    {
        $I->executeCommand(
            'run dummy --skip skipped --skip remote --skip remote_server --skip order --skip unit '
            . '--skip powers --skip math --skip messages'
        );
        $I->seeInShellOutput("Dummy Tests");
        $I->dontSeeInShellOutput("Remote Tests");
        $I->dontSeeInShellOutput("Remote_server Tests");
        $I->dontSeeInShellOutput("Order Tests");
    }

    public function runOneTestFromUnit(CliGuy $I)
    {
        $I->executeCommand('run tests/dummy/AnotherTest.php:testFirst');
        $I->seeInShellOutput("AnotherTest: First");
        $I->seeInShellOutput('OK');
        $I->dontSeeInShellOutput('AnotherTest: Second');
    }

    public function runOneTestFromCest(CliGuy $I)
    {
        $I->executeCommand('run tests/dummy/AnotherCest.php:optimistic');
        $I->seeInShellOutput("Optimistic");
        $I->dontSeeInShellOutput('Pessimistic');
    }

    public function runTestWithDataProviders(CliGuy $I)
    {
        $I->executeCommand('run tests/unit/DataProvidersTest.php');
        $I->seeInShellOutput('Is triangle | "real triangle"');
        $I->seeInShellOutput('Is triangle | #0');
        $I->seeInShellOutput('Is triangle | #1');
        $I->seeInShellOutput('DataProvidersTest');
        $I->seeInShellOutput("OK");
    }

    public function runOneGroupWithDataProviders(CliGuy $I)
    {
        $I->executeCommand('run unit -g data-providers');
        $I->seeInShellOutput('Is triangle | "real triangle"');
        $I->seeInShellOutput('Is triangle | #0');
        $I->seeInShellOutput('Is triangle | #1');
        $I->seeInShellOutput('DataProvidersTest');
        $I->seeInShellOutput("OK");
    }

    public function runTestWithFailFast(CliGuy $I)
    {
        $I->executeCommand('run unit --skip-group error --no-exit');
        $I->seeInShellOutput('FailingTest: Me');
        $I->seeInShellOutput("PassingTest: Me");
        $I->executeCommand('run unit --fail-fast --skip-group error --no-exit');
        $I->seeInShellOutput('There was 1 failure');
        $I->dontSeeInShellOutput("PassingTest: Me");
    }

    public function runWithCustomOutputPath(CliGuy $I)
    {
        $I->executeCommand('run dummy --xml myverycustom.xml --html myownhtmlreport.html');
        $I->seeFileFound('myverycustom.xml', 'tests/_output');
        $I->seeInThisFile('<?xml');
        $I->seeInThisFile('<testsuite name="dummy"');
        $I->seeInThisFile('<testcase name="FileExists"');
        $I->seeFileFound('myownhtmlreport.html', 'tests/_output');
        $I->dontSeeFileFound('report.xml', 'tests/_output');
        $I->dontSeeFileFound('report.html', 'tests/_output');
    }

    public function runTestsWithDependencyInjections(CliGuy $I)
    {
        $I->executeCommand('run math');
        $I->seeInShellOutput('MathCest: Test addition');
        $I->seeInShellOutput('MathCest: Test subtraction');
        $I->seeInShellOutput('MathCest: Test square');
        $I->seeInShellOutput('MathTest: All');
        $I->seeInShellOutput('OK (');
        $I->dontSeeInShellOutput('fail');
        $I->dontSeeInShellOutput('error');
    }

    public function runErrorTest(CliGuy $I)
    {
        $I->executeCommand('run unit ErrorTest --no-exit');
        $I->seeInShellOutput('There was 1 error');
        $I->seeInShellOutput('Array to string conversion');
        $I->seeInShellOutput('ErrorTest.php');
    }

    public function runTestWithException(CliGuy $I)
    {
        $I->executeCommand('run unit ExceptionTest --no-exit -v');
        $I->seeInShellOutput('There was 1 error');
        $I->seeInShellOutput('Helllo!');
        $I->expect('Exceptions are not wrapped into ExceptionWrapper');
        $I->dontSeeInShellOutput('PHPUnit_Framework_ExceptionWrapper');
        $I->seeInShellOutput('RuntimeException');
    }

    public function runTestsWithSteps(CliGuy $I)
    {
        $I->executeCommand('run scenario SuccessCept --steps');
        $I->seeInShellOutput(<<<EOF
Scenario --
 I am in path "."
 I see file found "scenario.suite.yml"
 PASSED
EOF
        );
    }

    /**
     * @param CliGuy $I
     */
    public function runTestWithFailedScenario(CliGuy $I, $scenario)
    {
        if (!extension_loaded('xdebug')) {
            $scenario->skip("Xdebug not loaded");
        }
        $I->executeCommand('run scenario FailedCept --steps --no-exit');
        $I->seeInShellOutput(<<<EOF
FailedCept: Fail when file is not found
Signature: FailedCept
Test: tests/scenario/FailedCept.php
Scenario --
 I am in path "."
 I see file found "games.zip"
 FAIL
EOF
        );
        $I->expect('to see scenario trace');
        $I->seeInShellOutput(<<<EOF
Scenario Steps:

 2. \$I->seeFileFound("games.zip") at tests/scenario/FailedCept.php:5
 1. \$I->amInPath(".") at tests/scenario/FailedCept.php:4

EOF
        );
    }

    public function runTestWithSubSteps(CliGuy $I, Scenario $scenario)
    {
        if (!extension_loaded('xdebug')) {
            $scenario->skip("Xdebug not loaded");
        }

        $file = "codeception" . DIRECTORY_SEPARATOR . "c3";
        $I->executeCommand('run scenario SubStepsCept --steps');
        $I->seeInShellOutput(<<<EOF
Scenario --
 I am in path "."
 I see code coverage files are present
   I see file found "c3.php"
   I see file found "composer.json"
   I see in this file "$file"
EOF
        );
    }

    public function runDependentCest(CliGuy $I)
    {
        $I->executeCommand('run order DependentCest --no-exit');
        $I->seeInShellOutput('Skipped: 1');
    }

    public function runDependentTest(CliGuy $I)
    {
        $I->executeCommand('run unit DependsTest --no-exit');
        $I->seeInShellOutput('Skipped: 1');
        $I->executeCommand('run unit --no-exit');
        $I->seeInShellOutput('Skipped: 1');
    }

    public function runGherkinTest(CliGuy $I)
    {
        $I->executeCommand('run scenario File.feature --steps');
        $I->seeInShellOutput(<<<EOF
 In order to test a feature
 As a user
 I need to be able to see output
EOF
        );
        $I->seeInShellOutput('Given i have terminal opened');
        $I->seeInShellOutput('When i am in current directory');
        $I->seeInShellOutput('Then there is a file "scenario.suite.yml"');
        $I->seeInShellOutput('And there are keywords in "scenario.suite.yml"');
        $I->seeInShellOutput(<<<EOF
   | class_name | ScenarioGuy |
   | enabled    | Filesystem  |
EOF
        );
        $I->seeInShellOutput('PASSED');
    }

    public function reportsCorrectFailedStep(CliGuy $I)
    {
        $I->executeCommand('run scenario File.feature -v');
        $I->seeInShellOutput('OK, but incomplete');
        $I->seeInShellOutput('Step definition for `I have only idea of what\'s going on here` not found in contexts');
    }

    public function runFailingGherkinTest(CliGuy $I)
    {
        $I->executeCommand('run scenario Fail.feature -v --no-exit');
        $I->seeInShellOutput('Step  I see file "games.zip"');
        $I->seeInShellOutput('Step  I see file "tools.zip"');
    }

    public function runGherkinScenarioWithMultipleStepDefinitions(CliGuy $I)
    {
        $I->executeCommand('run scenario "File.feature:Check file once more" --steps');
        $I->seeInShellOutput('When there is a file "scenario.suite.yml"');
        $I->seeInShellOutput('Then i see file "scenario.suite.yml"');
        $I->dontSeeInShellOutput('Step definition for `I see file "scenario.suite.yml"` not found in contexts');
        $I->seeInShellOutput('PASSED');
    }

    public function runGherkinScenarioOutline(CliGuy $I)
    {
        $I->executeCommand('run scenario FileExamples.feature -v');
        $I->seeInShellOutput('OK (3 tests');
    }

    /**
     * @param CliGuy $I
     * @after checkExampleFiles
     */
    public function runTestWithAnnotationExamples(CliGuy $I)
    {
        $I->executeCommand('run scenario ExamplesCest:filesExistsAnnotation --steps');
    }

    /**
     * @param CliGuy $I
     * @after checkExampleFiles
     */
    public function runTestWithJsonExamples(CliGuy $I)
    {
        $I->executeCommand('run scenario ExamplesCest:filesExistsByJson --steps');
    }

    /**
     * @param CliGuy $I
     * @after checkExampleFiles
     */
    public function runTestWithArrayExamples(CliGuy $I)
    {
        $I->executeCommand('run scenario ExamplesCest:filesExistsByArray --steps');
    }

    private function checkExampleFiles(CliGuy $I)
    {
        $I->seeInShellOutput('OK (3 tests');
        $I->seeInShellOutput('I see file found "scenario.suite.yml"');
        $I->seeInShellOutput('I see file found "dummy.suite.yml"');
        $I->seeInShellOutput('I see file found "unit.suite.yml"');
    }

    public function runTestWithComplexExample(CliGuy $I)
    {
        $I->executeCommand('run scenario ExamplesCest:filesExistsComplexJson --debug');
        $I->seeInShellOutput('Files exists complex json | {"path":"."');
        $I->seeInShellOutput('OK (1 test');
        $I->seeInShellOutput('I see file found "scenario.suite.yml"');
        $I->seeInShellOutput('I see file found "dummy.suite.yml"');
        $I->seeInShellOutput('I see file found "unit.suite.yml"');
    }

    public function overrideConfigOptionsToChangeReporter(CliGuy $I)
    {
        if (!class_exists('PHPUnit_Util_Log_TeamCity')) {
            throw new \PHPUnit\Framework\SkippedTestError('Reporter does not exist for this PHPUnit version');
        }
        $I->executeCommand('run scenario --report -o "reporters: report: PHPUnit_Util_Log_TeamCity" --no-exit');
        $I->seeInShellOutput('##teamcity[testStarted');
        $I->dontSeeInShellOutput('............Ok');
    }

    public function overrideModuleOptions(CliGuy $I)
    {
        $I->executeCommand('run powers PowerIsRisingCept --no-exit');
        $I->seeInShellOutput('FAILURES');
        $I->executeCommand('run powers PowerIsRisingCept -o "modules: config: PowerHelper: has_power: true" --no-exit');
        $I->dontSeeInShellOutput('FAILURES');
    }

    public function runTestWithAnnotationExamplesFromGroupFileTest(CliGuy $I)
    {
        $I->executeCommand('run scenario -g groupFileTest1 --steps');
        $I->seeInShellOutput('OK (3 tests');
    }

    public function testsWithConditionalFails(CliGuy $I)
    {
        $I->executeCommand('run scenario ConditionalCept --no-exit');
        $I->seeInShellOutput('There were 3 failures');
        $I->seeInShellOutput('Fail  File "not-a-file" not found');
        $I->seeInShellOutput('Fail  File "not-a-dir" not found');
        $I->seeInShellOutput('Fail  File "nothing" not found');
    }

    public function runTestWithAnnotationDataprovider(CliGuy $I)
    {
        $I->executeCommand('run scenario -g dataprovider --steps');
        $I->seeInShellOutput('OK (18 tests');
    }

    public function runFailedTestAndCheckOutput(CliGuy $I)
    {
        $I->executeCommand('run scenario FailedCept', false);
        $testPath = implode(DIRECTORY_SEPARATOR, ['tests', 'scenario', 'FailedCept.php']);
        $I->seeInShellOutput('1) FailedCept: Fail when file is not found');
        $I->seeInShellOutput('Test  ' . $testPath);
        $I->seeInShellOutput('Step  See file found "games.zip"');
        $I->seeInShellOutput('Fail  File "games.zip" not found at ""');
    }

    public function runTestWithCustomSetupMethod(CliGuy $I)
    {
        $I->executeCommand('run powers PowerUpCest');
        $I->dontSeeInShellOutput('FAILURES');
    }

    public function runCestWithTwoFailedTest(CliGuy $I)
    {
        $I->executeCommand('run scenario PartialFailedCest', false);
        $I->seeInShellOutput('See file found "testcasetwo.txt"');
        $I->seeInShellOutput('See file found "testcasethree.txt"');
        $I->seeInShellOutput('Tests: 3,');
        $I->seeInShellOutput('Failures: 2.');
    }

    /**
     * @group shuffle
     * @param CliGuy $I
     */
    public function showSeedNumberOnShuffle(CliGuy $I)
    {
        $I->executeCommand('run unit -o "settings: shuffle: true"', false);
        $I->seeInShellOutput('Seed');
        $I->executeCommand('run unit', false);
        $I->dontSeeInShellOutput('Seed');
    }

    /**
     * @group shuffle
     * @param CliGuy $I
     * @param Scenario $scenario
     */
    public function showSameOrderOfFilesOnSeed(CliGuy $I, Scenario $scenario)
    {
        if (DIRECTORY_SEPARATOR === '\\') {
            $scenario->skip('Failing on Windows. Need to investigate');
        }
        $I->executeCommand('run unit -o "settings: shuffle: true"', false);
        $I->seeInShellOutput('Seed');
        $output = $I->grabFromOutput('/---\n((.|\n)*?)---/m');
        $output = preg_replace('~\(\d\.\d+s\)~m', '', $output);
        $seed = $I->grabFromOutput('~\[Seed\] (.*)~');

        $I->executeCommand('run unit -o "settings: shuffle: true" --seed ' . $seed, false);
        $newOutput = $I->grabFromOutput('/---\n((.|\n)*?)---/m');
        $newOutput = preg_replace('~\(\d\.\d+s\)~m', '', $newOutput);

        $I->assertSame($output, $newOutput, 'order of tests is the same');

        $I->executeCommand('run unit -o "settings: shuffle: true"', false);
        $newOutput = $I->grabFromOutput('/---\n((.|\n)*?)---/m');
        $newOutput = preg_replace('~\(\d\.\d+s\)~m', '', $newOutput);

        $I->assertNotSame($output, $newOutput, 'order of tests is the same');
    }

    public function runCustomBootstrap(CliGuy $I)
    {
        $I->wantTo('execute one test');
        $I->executeCommand('run dummy --bootstrap tests/_init.php');
        $I->seeInShellOutput('--INIT--');
        $I->seeInShellOutput("'hello' => 'world'");
        $I->seeInShellOutput("OK (");
    }

    public function throwErrorIfBootstrapNotFound(CliGuy $I)
    {
        $I->wantTo('execute one test');
        $I->executeCommand('run dummy --bootstrap tests/init.php --no-exit 2>&1', false);
        $I->dontSeeInShellOutput('--INIT--');
        $I->seeInShellOutput("can't be loaded");
        $I->dontSeeInShellOutput("OK (");
    }

    public function runBootstrapInGlobalConfig(CliGuy $I)
    {
        $I->wantTo('execute one test');
        $I->executeCommand('run dummy -c codeception.bootstrap.yml');
        $I->seeInShellOutput('--INIT--');
        $I->seeInShellOutput("'hello' => 'world'");
        $I->seeInShellOutput("OK (");
    }

    public function runBootstrapInSuiteConfig(CliGuy $I)
    {
        $I->wantTo('execute one test');
        $I->executeCommand('run dummy.bootstrap');
        $I->seeInShellOutput('--INIT--');
        $I->seeInShellOutput("'hello' => 'world'");
        $I->seeInShellOutput("OK (");
    }

    /**
     * @group reports
     *
     * @param CliGuy $I
     */
    public function runHtmlWithPhpBrowserCheckReport(CliGuy $I)
    {
        $I->wantTo('execute tests with PhpBrowser with html output and check html');
        $I->executeFailCommand('run phpbrowser_html_report --html');
        $I->seeResultCodeIsNot(0);
        $expectedRelReportPath     = 'tests/_output';
        $expectedReportFilename    = 'CodeceptionIssue5568Cest.failureShouldCreateHtmlSnapshot.fail.html';
        $expectedReportAbsFilename = join(DIRECTORY_SEPARATOR, [
            getcwd(),
            $expectedRelReportPath,
            $expectedReportFilename
        ]);
        $I->seeInShellOutput('Html: ' . $expectedReportAbsFilename);
        $I->seeInShellOutput('Response: ' . $expectedReportAbsFilename);
        $I->seeFileFound('report.html', $expectedRelReportPath);
        $I->seeInThisFile("See <a href='" . $expectedReportFilename . "' target='_blank'>HTML snapshot</a> of a failed page");
    }

<<<<<<< HEAD
    private function htmlReportRegexCheckProvider(): array
    {
        return [
            [
                'testHtmlReportRegexBuilder' => (new TestHtmlReportRegexBuilder('CodeceptionIssue4413Cest', 'twoCommentStepsInARow'))
                    ->addStep('no metaStep')
                    ->addStep('no metaStep')
            ],
            [
                'testHtmlReportRegexBuilder' => (new TestHtmlReportRegexBuilder('CodeceptionIssue4413Cest', 'twoCommentStepsInARowViaPageObjectActor'))
                    ->addStep('no metaStep')
                    ->addStep('no metaStep')
            ],
            [
                'testHtmlReportRegexBuilder' => (new TestHtmlReportRegexBuilder('CodeceptionIssue4413Cest', 'twoCommentStepsWithOneSubStepInBetween'))
                    ->addStep('no metaStep')
                    ->addMetaStep('Page\DemoPageObject: demo action1')
                    ->addStep("I don&#039;t see file found", 'thisFileDoesNotExist')
                    ->addStep("I don&#039;t see file found", 'thisFileAlsoDoesNotExist')
                    ->addStep('no metaStep')
            ],
            [
                'testHtmlReportRegexBuilder' => (new TestHtmlReportRegexBuilder('CodeceptionIssue4413Cest', 'commentStepsWithDifferentSubStepsInBetweenAndAfter'))
                    ->addStep('no metaStep')
                    ->addMetaStep('Page\DemoPageObject: demo action1')
                    ->addStep("I don&#039;t see file found", 'thisFileDoesNotExist')
                    ->addStep("I don&#039;t see file found", 'thisFileAlsoDoesNotExist')
                    ->addStep('no metaStep')
                    ->addMetaStep('Page\DemoPageObject: demo action2')
                    ->addStep("I don&#039;t see file found", 'thisFileAgainDoesNotExist')
            ],
            [
                'testHtmlReportRegexBuilder' => (new TestHtmlReportRegexBuilder('CodeceptionIssue4413Cest', 'differentSubSteps'))
                    ->addMetaStep('Page\DemoPageObject: demo action1')
                    ->addStep("I don&#039;t see file found", 'thisFileDoesNotExist')
                    ->addStep("I don&#039;t see file found", 'thisFileAlsoDoesNotExist')
                    ->addMetaStep('Page\DemoPageObject: demo action2')
                    ->addStep("I don&#039;t see file found", 'thisFileAgainDoesNotExist')
            ],
            [
                'testHtmlReportRegexBuilder' => (new TestHtmlReportRegexBuilder('CodeceptionIssue4413Cest', 'commentStepsWithDifferentSubStepsOnceNestedInBetweenAndAfter'))
                    ->addStep('no metaStep')
                    ->addMetaStep('Page\DemoPageObject: demo action1 with nested no metastep')
                    ->addStep("I don&#039;t see file found", 'thisFileDoesNotExist')
                    ->addStep("I don&#039;t see file found", 'thisFileAlsoDoesNotExist')
                    ->addStep('no metaStep inside a method')
                    ->addStep('no metaStep')
                    ->addMetaStep('Page\DemoPageObject: demo action2')
                    ->addStep("I don&#039;t see file found", 'thisFileAgainDoesNotExist')
            ],
            [
                'testHtmlReportRegexBuilder' => (new TestHtmlReportRegexBuilder('CodeceptionIssue4413Cest', 'commentStepsWithDifferentSubStepsOnceNestedInBetweenAndAfter2'))
                    ->addStep('no metaStep')
                    ->addMetaStep('Page\DemoPageObject: demo action1 with nested no metastep2')
                    ->addStep("I don&#039;t see file found", 'thisFileDoesNotExist')
                    ->addStep("I don&#039;t see file found", 'thisFileAlsoDoesNotExist')
                    ->addStep('no metaStep inside a private internal method')
                    ->addStep('no metaStep')
                    ->addMetaStep('Page\DemoPageObject: demo action2')
                    ->addStep("I don&#039;t see file found", 'thisFileAgainDoesNotExist')
            ],
            [
                'testHtmlReportRegexBuilder' => (new TestHtmlReportRegexBuilder('CodeceptionIssue4413Cest', 'nestedSubStepFollowedByOtherSubStep'))
                    ->addMetaStep('Page\DemoPageObject: demo action1 with nested no metastep')
                    ->addStep("I don&#039;t see file found", 'thisFileDoesNotExist')
                    ->addStep("I don&#039;t see file found", 'thisFileAlsoDoesNotExist')
                    ->addStep('no metaStep inside a method')
                    ->addMetaStep('Page\DemoPageObject: demo action2')
                    ->addStep("I don&#039;t see file found", 'thisFileAgainDoesNotExist')
            ],
            [
                'testHtmlReportRegexBuilder' => (new TestHtmlReportRegexBuilder('CodeceptionIssue4413Cest', 'nestedSubStepFollowedByOtherSubStep2'))
                    ->addMetaStep('Page\DemoPageObject: demo action1 with nested no metastep2')
                    ->addStep("I don&#039;t see file found", 'thisFileDoesNotExist')
                    ->addStep("I don&#039;t see file found", 'thisFileAlsoDoesNotExist')
                    ->addStep('no metaStep inside a private internal method')
                    ->addMetaStep('Page\DemoPageObject: demo action2')
                    ->addStep("I don&#039;t see file found", 'thisFileAgainDoesNotExist')
            ],
            [
                'testHtmlReportRegexBuilder' => (new TestHtmlReportRegexBuilder('CodeceptionIssue4413Cest', 'twoIdentialSubStepsInARow'))
                    ->addMetaStep('Page\DemoPageObject: demo action1')
                    ->addStep("I don&#039;t see file found", 'thisFileDoesNotExist')
                    ->addStep("I don&#039;t see file found", 'thisFileAlsoDoesNotExist')
                    ->addMetaStep('Page\DemoPageObject: demo action1')
                    ->addStep("I don&#039;t see file found", 'thisFileDoesNotExist')
                    ->addStep("I don&#039;t see file found", 'thisFileAlsoDoesNotExist')
            ],
            [
                'testHtmlReportRegexBuilder' => (new TestHtmlReportRegexBuilder('CodeceptionIssue4413Cest', 'twoIdentialSubStepsInARowFollowedByAnotherSubStep'))
                    ->addMetaStep('Page\DemoPageObject: demo action1')
                    ->addStep("I don&#039;t see file found", 'thisFileDoesNotExist')
                    ->addStep("I don&#039;t see file found", 'thisFileAlsoDoesNotExist')
                    ->addMetaStep('Page\DemoPageObject: demo action1')
                    ->addStep("I don&#039;t see file found", 'thisFileDoesNotExist')
                    ->addStep("I don&#039;t see file found", 'thisFileAlsoDoesNotExist')
                    ->addMetaStep('Page\DemoPageObject: demo action2')
                    ->addStep("I don&#039;t see file found", 'thisFileAgainDoesNotExist')
            ],
            [
                'testHtmlReportRegexBuilder' => (new TestHtmlReportRegexBuilder('CodeceptionIssue4413Cest', 'twoIdentialSubStepsWithAnotherSubStepInBetween'))
                    ->addMetaStep('Page\DemoPageObject: demo action1')
                    ->addStep("I don&#039;t see file found", 'thisFileDoesNotExist')
                    ->addStep("I don&#039;t see file found", 'thisFileAlsoDoesNotExist')
                    ->addMetaStep('Page\DemoPageObject: demo action2')
                    ->addStep("I don&#039;t see file found", 'thisFileAgainDoesNotExist')
                    ->addMetaStep('Page\DemoPageObject: demo action1')
                    ->addStep("I don&#039;t see file found", 'thisFileDoesNotExist')
                    ->addStep("I don&#039;t see file found", 'thisFileAlsoDoesNotExist')
            ],
            [
                'testHtmlReportRegexBuilder' => (new TestHtmlReportRegexBuilder('CodeceptionIssue4413Cest', 'subStepFollowedByTwoIdentialSubSteps'))
                    ->addMetaStep('Page\DemoPageObject: demo action2')
                    ->addStep("I don&#039;t see file found", 'thisFileAgainDoesNotExist')
                    ->addMetaStep('Page\DemoPageObject: demo action1')
                    ->addStep("I don&#039;t see file found", 'thisFileDoesNotExist')
                    ->addStep("I don&#039;t see file found", 'thisFileAlsoDoesNotExist')
                    ->addMetaStep('Page\DemoPageObject: demo action1')
                    ->addStep("I don&#039;t see file found", 'thisFileDoesNotExist')
                    ->addStep("I don&#039;t see file found", 'thisFileAlsoDoesNotExist')
            ]
        ];
    }

    /**
     * @group reports
     *
     * @dataProvider htmlReportRegexCheckProvider
     *
     * @param CliGuy               $I
     * @param \Codeception\Example $example
     * @param Scenario             $scenario
     */
    public function runHtmlCheckReport(CliGuy $I, \Codeception\Example $example, Scenario $scenario)
    {
        /** @var TestHtmlReportRegexBuilder $testBuilder */
        $testBuilder = $example['testHtmlReportRegexBuilder'];
        $testClass = $testBuilder->getTestClass();
        $testCase = $testBuilder->getTestCase();

        $test = $testClass . ':' . $testCase;
        $I->wantTo('verify that all steps are rendered correctly in HTML report (' . $test . ')');
        $I->executeCommand('run html_report ' . $test . '$ --html');
        $I->seeFileFound('report.html', 'tests/_output');

        // Check HTML report in sufficient detail:
        $builder = (new HtmlReportRegexBuilder())->addTest($testBuilder);
        $I->seeThisFileMatches($builder->build());
    }
=======
    protected function htmlReportRegexCheckProvider()
    {
      return [
        [
          'testHtmlReportRegexBuilder' => (new TestHtmlReportRegexBuilder('CodeceptionIssue4413Cest', 'twoCommentStepsInARow'))
            ->addStep('no metaStep')
            ->addStep('no metaStep')
        ],
        [
          'testHtmlReportRegexBuilder' => (new TestHtmlReportRegexBuilder('CodeceptionIssue4413Cest', 'twoCommentStepsInARowViaPageObjectActor'))
            ->addStep('no metaStep')
            ->addStep('no metaStep')
        ],
        [
          'testHtmlReportRegexBuilder' => (new TestHtmlReportRegexBuilder('CodeceptionIssue4413Cest', 'twoCommentStepsWithOneSubStepInBetween'))
            ->addStep('no metaStep')
            ->addMetaStep('Page\DemoPageObject: demo action1')
            ->addStep("I don&#039;t see file found", 'thisFileDoesNotExist')
            ->addStep("I don&#039;t see file found", 'thisFileAlsoDoesNotExist')
            ->addStep('no metaStep')
        ],
        [
          'testHtmlReportRegexBuilder' => (new TestHtmlReportRegexBuilder('CodeceptionIssue4413Cest', 'commentStepsWithDifferentSubStepsInBetweenAndAfter'))
            ->addStep('no metaStep')
            ->addMetaStep('Page\DemoPageObject: demo action1')
            ->addStep("I don&#039;t see file found", 'thisFileDoesNotExist')
            ->addStep("I don&#039;t see file found", 'thisFileAlsoDoesNotExist')
            ->addStep('no metaStep')
            ->addMetaStep('Page\DemoPageObject: demo action2')
            ->addStep("I don&#039;t see file found", 'thisFileAgainDoesNotExist')
        ],
        [
          'testHtmlReportRegexBuilder' => (new TestHtmlReportRegexBuilder('CodeceptionIssue4413Cest', 'differentSubSteps'))
            ->addMetaStep('Page\DemoPageObject: demo action1')
            ->addStep("I don&#039;t see file found", 'thisFileDoesNotExist')
            ->addStep("I don&#039;t see file found", 'thisFileAlsoDoesNotExist')
            ->addMetaStep('Page\DemoPageObject: demo action2')
            ->addStep("I don&#039;t see file found", 'thisFileAgainDoesNotExist')
        ],
        [
          'testHtmlReportRegexBuilder' => (new TestHtmlReportRegexBuilder('CodeceptionIssue4413Cest', 'commentStepsWithDifferentSubStepsOnceNestedInBetweenAndAfter'))
            ->addStep('no metaStep')
            ->addMetaStep('Page\DemoPageObject: demo action1 with nested no metastep')
            ->addStep("I don&#039;t see file found", 'thisFileDoesNotExist')
            ->addStep("I don&#039;t see file found", 'thisFileAlsoDoesNotExist')
            ->addStep('no metaStep inside a method')
            ->addStep('no metaStep')
            ->addMetaStep('Page\DemoPageObject: demo action2')
            ->addStep("I don&#039;t see file found", 'thisFileAgainDoesNotExist')
        ],
        [
          'testHtmlReportRegexBuilder' => (new TestHtmlReportRegexBuilder('CodeceptionIssue4413Cest', 'commentStepsWithDifferentSubStepsOnceNestedInBetweenAndAfter2'))
            ->addStep('no metaStep')
            ->addMetaStep('Page\DemoPageObject: demo action1 with nested no metastep2')
            ->addStep("I don&#039;t see file found", 'thisFileDoesNotExist')
            ->addStep("I don&#039;t see file found", 'thisFileAlsoDoesNotExist')
            ->addStep('no metaStep inside a private internal method')
            ->addStep('no metaStep')
            ->addMetaStep('Page\DemoPageObject: demo action2')
            ->addStep("I don&#039;t see file found", 'thisFileAgainDoesNotExist')
        ],
        [
          'testHtmlReportRegexBuilder' => (new TestHtmlReportRegexBuilder('CodeceptionIssue4413Cest', 'nestedSubStepFollowedByOtherSubStep'))
            ->addMetaStep('Page\DemoPageObject: demo action1 with nested no metastep')
            ->addStep("I don&#039;t see file found", 'thisFileDoesNotExist')
            ->addStep("I don&#039;t see file found", 'thisFileAlsoDoesNotExist')
            ->addStep('no metaStep inside a method')
            ->addMetaStep('Page\DemoPageObject: demo action2')
            ->addStep("I don&#039;t see file found", 'thisFileAgainDoesNotExist')
        ],
        [
          'testHtmlReportRegexBuilder' => (new TestHtmlReportRegexBuilder('CodeceptionIssue4413Cest', 'nestedSubStepFollowedByOtherSubStep2'))
            ->addMetaStep('Page\DemoPageObject: demo action1 with nested no metastep2')
            ->addStep("I don&#039;t see file found", 'thisFileDoesNotExist')
            ->addStep("I don&#039;t see file found", 'thisFileAlsoDoesNotExist')
            ->addStep('no metaStep inside a private internal method')
            ->addMetaStep('Page\DemoPageObject: demo action2')
            ->addStep("I don&#039;t see file found", 'thisFileAgainDoesNotExist')
        ],
        [
          'testHtmlReportRegexBuilder' => (new TestHtmlReportRegexBuilder('CodeceptionIssue4413Cest', 'twoIdentialSubStepsInARow'))
            ->addMetaStep('Page\DemoPageObject: demo action1')
            ->addStep("I don&#039;t see file found", 'thisFileDoesNotExist')
            ->addStep("I don&#039;t see file found", 'thisFileAlsoDoesNotExist')
            ->addMetaStep('Page\DemoPageObject: demo action1')
            ->addStep("I don&#039;t see file found", 'thisFileDoesNotExist')
            ->addStep("I don&#039;t see file found", 'thisFileAlsoDoesNotExist')
        ],
        [
          'testHtmlReportRegexBuilder' => (new TestHtmlReportRegexBuilder('CodeceptionIssue4413Cest', 'twoIdentialSubStepsInARowFollowedByAnotherSubStep'))
            ->addMetaStep('Page\DemoPageObject: demo action1')
            ->addStep("I don&#039;t see file found", 'thisFileDoesNotExist')
            ->addStep("I don&#039;t see file found", 'thisFileAlsoDoesNotExist')
            ->addMetaStep('Page\DemoPageObject: demo action1')
            ->addStep("I don&#039;t see file found", 'thisFileDoesNotExist')
            ->addStep("I don&#039;t see file found", 'thisFileAlsoDoesNotExist')
            ->addMetaStep('Page\DemoPageObject: demo action2')
            ->addStep("I don&#039;t see file found", 'thisFileAgainDoesNotExist')
        ],
        [
          'testHtmlReportRegexBuilder' => (new TestHtmlReportRegexBuilder('CodeceptionIssue4413Cest', 'twoIdentialSubStepsWithAnotherSubStepInBetween'))
            ->addMetaStep('Page\DemoPageObject: demo action1')
            ->addStep("I don&#039;t see file found", 'thisFileDoesNotExist')
            ->addStep("I don&#039;t see file found", 'thisFileAlsoDoesNotExist')
            ->addMetaStep('Page\DemoPageObject: demo action2')
            ->addStep("I don&#039;t see file found", 'thisFileAgainDoesNotExist')
            ->addMetaStep('Page\DemoPageObject: demo action1')
            ->addStep("I don&#039;t see file found", 'thisFileDoesNotExist')
            ->addStep("I don&#039;t see file found", 'thisFileAlsoDoesNotExist')
        ],
        [
          'testHtmlReportRegexBuilder' => (new TestHtmlReportRegexBuilder('CodeceptionIssue4413Cest', 'subStepFollowedByTwoIdentialSubSteps'))
            ->addMetaStep('Page\DemoPageObject: demo action2')
            ->addStep("I don&#039;t see file found", 'thisFileAgainDoesNotExist')
            ->addMetaStep('Page\DemoPageObject: demo action1')
            ->addStep("I don&#039;t see file found", 'thisFileDoesNotExist')
            ->addStep("I don&#039;t see file found", 'thisFileAlsoDoesNotExist')
            ->addMetaStep('Page\DemoPageObject: demo action1')
            ->addStep("I don&#039;t see file found", 'thisFileDoesNotExist')
            ->addStep("I don&#039;t see file found", 'thisFileAlsoDoesNotExist')
        ]
      ];
    }

  /**
   * @group reports
   *
   * @dataProvider htmlReportRegexCheckProvider
   *
   * @param CliGuy               $I
   * @param \Codeception\Example $example
   * @param Scenario             $scenario
   */
  public function runHtmlCheckReport(\CliGuy $I, \Codeception\Example $example, Scenario $scenario)
  {
    if (version_compare(phpversion(), '7.0', '<')) {
      $scenario->skip('This test fails due to another Codeception bug that only happens with PHP 5.6: the execution of single CEST test cases does not work');
    }

    /** @var TestHtmlReportRegexBuilder $testBuilder */
    $testBuilder = $example['testHtmlReportRegexBuilder'];
    $testClass = $testBuilder->getTestClass();
    $testCase = $testBuilder->getTestCase();

    $test = $testClass . ':' . $testCase;
    $I->wantTo('verify that all steps are rendered correctly in HTML report (' . $test . ')');
    $I->executeCommand('run html_report ' . $test . '$ --html');
    $I->seeFileFound('report.html', 'tests/_output');

    // Check HTML report in sufficient detail:
    $builder = (new HtmlReportRegexBuilder())->addTest($testBuilder);
    $I->seeThisFileMatches($builder->build());
  }
>>>>>>> ec4820fd

}


// Helper classes for test 'runHtmlCheckReport':

class HtmlReportRegexBuilder
{
    private $regex;

    public function build(): string
    {
        return '/' . $this->regex . '/s';
    }

    public function addTest(TestHtmlReportRegexBuilder $testBuilder): HtmlReportRegexBuilder
    {
        $this->regex .= $testBuilder->build();
        return $this;
    }
}

class TestHtmlReportRegexBuilder
{
    private $testClass;
    private $testCase;
    private $stepsRegex;

    public function __construct(string $testClass, string $testCase)
    {
        $this->testClass = $testClass;
        $this->testCase = $testCase;
    }

    public function getTestClass(): string
    {
        return $this->testClass;
    }

    public function getTestCase(): string
    {
        return $this->testCase;
    }

    /**
     * Allows for nice output in @dataProvider usage.
     */
    public function __toString(): string
    {
        return $this->getTestClass() . ':' . $this->getTestCase();
    }

    public function addStep(string $step, ?string $arg = null): TestHtmlReportRegexBuilder
    {
        $this->stepsRegex .=  '.*?' . 'stepName ' . '.*?' . $step;
        if ($arg) {
            $this->stepsRegex .= '.*?' . '>&quot;' . $arg . '&quot;';
        }
        return $this;
    }

    public function addMetaStep(string $step): TestHtmlReportRegexBuilder
    {
        $this->addStep(preg_quote($step));
        $this->stepsRegex .=  '.*?substeps ';
        return $this;
    }

    public function build(): string
    {
        $regex = 'scenarioRow .*?' . $this->testClass . ' .*? ' . \Codeception\Test\Descriptor::getTestCaseNameAsString($this->testCase);
        if ($this->stepsRegex) {
            $regex .= ' .*?scenarioRow ' . $this->stepsRegex . '.*?';
        } else {
            $regex .= '.*?';
        }
        return $regex;
    }
}<|MERGE_RESOLUTION|>--- conflicted
+++ resolved
@@ -637,7 +637,6 @@
         $I->seeInThisFile("See <a href='" . $expectedReportFilename . "' target='_blank'>HTML snapshot</a> of a failed page");
     }
 
-<<<<<<< HEAD
     private function htmlReportRegexCheckProvider(): array
     {
         return [
@@ -787,162 +786,6 @@
         $builder = (new HtmlReportRegexBuilder())->addTest($testBuilder);
         $I->seeThisFileMatches($builder->build());
     }
-=======
-    protected function htmlReportRegexCheckProvider()
-    {
-      return [
-        [
-          'testHtmlReportRegexBuilder' => (new TestHtmlReportRegexBuilder('CodeceptionIssue4413Cest', 'twoCommentStepsInARow'))
-            ->addStep('no metaStep')
-            ->addStep('no metaStep')
-        ],
-        [
-          'testHtmlReportRegexBuilder' => (new TestHtmlReportRegexBuilder('CodeceptionIssue4413Cest', 'twoCommentStepsInARowViaPageObjectActor'))
-            ->addStep('no metaStep')
-            ->addStep('no metaStep')
-        ],
-        [
-          'testHtmlReportRegexBuilder' => (new TestHtmlReportRegexBuilder('CodeceptionIssue4413Cest', 'twoCommentStepsWithOneSubStepInBetween'))
-            ->addStep('no metaStep')
-            ->addMetaStep('Page\DemoPageObject: demo action1')
-            ->addStep("I don&#039;t see file found", 'thisFileDoesNotExist')
-            ->addStep("I don&#039;t see file found", 'thisFileAlsoDoesNotExist')
-            ->addStep('no metaStep')
-        ],
-        [
-          'testHtmlReportRegexBuilder' => (new TestHtmlReportRegexBuilder('CodeceptionIssue4413Cest', 'commentStepsWithDifferentSubStepsInBetweenAndAfter'))
-            ->addStep('no metaStep')
-            ->addMetaStep('Page\DemoPageObject: demo action1')
-            ->addStep("I don&#039;t see file found", 'thisFileDoesNotExist')
-            ->addStep("I don&#039;t see file found", 'thisFileAlsoDoesNotExist')
-            ->addStep('no metaStep')
-            ->addMetaStep('Page\DemoPageObject: demo action2')
-            ->addStep("I don&#039;t see file found", 'thisFileAgainDoesNotExist')
-        ],
-        [
-          'testHtmlReportRegexBuilder' => (new TestHtmlReportRegexBuilder('CodeceptionIssue4413Cest', 'differentSubSteps'))
-            ->addMetaStep('Page\DemoPageObject: demo action1')
-            ->addStep("I don&#039;t see file found", 'thisFileDoesNotExist')
-            ->addStep("I don&#039;t see file found", 'thisFileAlsoDoesNotExist')
-            ->addMetaStep('Page\DemoPageObject: demo action2')
-            ->addStep("I don&#039;t see file found", 'thisFileAgainDoesNotExist')
-        ],
-        [
-          'testHtmlReportRegexBuilder' => (new TestHtmlReportRegexBuilder('CodeceptionIssue4413Cest', 'commentStepsWithDifferentSubStepsOnceNestedInBetweenAndAfter'))
-            ->addStep('no metaStep')
-            ->addMetaStep('Page\DemoPageObject: demo action1 with nested no metastep')
-            ->addStep("I don&#039;t see file found", 'thisFileDoesNotExist')
-            ->addStep("I don&#039;t see file found", 'thisFileAlsoDoesNotExist')
-            ->addStep('no metaStep inside a method')
-            ->addStep('no metaStep')
-            ->addMetaStep('Page\DemoPageObject: demo action2')
-            ->addStep("I don&#039;t see file found", 'thisFileAgainDoesNotExist')
-        ],
-        [
-          'testHtmlReportRegexBuilder' => (new TestHtmlReportRegexBuilder('CodeceptionIssue4413Cest', 'commentStepsWithDifferentSubStepsOnceNestedInBetweenAndAfter2'))
-            ->addStep('no metaStep')
-            ->addMetaStep('Page\DemoPageObject: demo action1 with nested no metastep2')
-            ->addStep("I don&#039;t see file found", 'thisFileDoesNotExist')
-            ->addStep("I don&#039;t see file found", 'thisFileAlsoDoesNotExist')
-            ->addStep('no metaStep inside a private internal method')
-            ->addStep('no metaStep')
-            ->addMetaStep('Page\DemoPageObject: demo action2')
-            ->addStep("I don&#039;t see file found", 'thisFileAgainDoesNotExist')
-        ],
-        [
-          'testHtmlReportRegexBuilder' => (new TestHtmlReportRegexBuilder('CodeceptionIssue4413Cest', 'nestedSubStepFollowedByOtherSubStep'))
-            ->addMetaStep('Page\DemoPageObject: demo action1 with nested no metastep')
-            ->addStep("I don&#039;t see file found", 'thisFileDoesNotExist')
-            ->addStep("I don&#039;t see file found", 'thisFileAlsoDoesNotExist')
-            ->addStep('no metaStep inside a method')
-            ->addMetaStep('Page\DemoPageObject: demo action2')
-            ->addStep("I don&#039;t see file found", 'thisFileAgainDoesNotExist')
-        ],
-        [
-          'testHtmlReportRegexBuilder' => (new TestHtmlReportRegexBuilder('CodeceptionIssue4413Cest', 'nestedSubStepFollowedByOtherSubStep2'))
-            ->addMetaStep('Page\DemoPageObject: demo action1 with nested no metastep2')
-            ->addStep("I don&#039;t see file found", 'thisFileDoesNotExist')
-            ->addStep("I don&#039;t see file found", 'thisFileAlsoDoesNotExist')
-            ->addStep('no metaStep inside a private internal method')
-            ->addMetaStep('Page\DemoPageObject: demo action2')
-            ->addStep("I don&#039;t see file found", 'thisFileAgainDoesNotExist')
-        ],
-        [
-          'testHtmlReportRegexBuilder' => (new TestHtmlReportRegexBuilder('CodeceptionIssue4413Cest', 'twoIdentialSubStepsInARow'))
-            ->addMetaStep('Page\DemoPageObject: demo action1')
-            ->addStep("I don&#039;t see file found", 'thisFileDoesNotExist')
-            ->addStep("I don&#039;t see file found", 'thisFileAlsoDoesNotExist')
-            ->addMetaStep('Page\DemoPageObject: demo action1')
-            ->addStep("I don&#039;t see file found", 'thisFileDoesNotExist')
-            ->addStep("I don&#039;t see file found", 'thisFileAlsoDoesNotExist')
-        ],
-        [
-          'testHtmlReportRegexBuilder' => (new TestHtmlReportRegexBuilder('CodeceptionIssue4413Cest', 'twoIdentialSubStepsInARowFollowedByAnotherSubStep'))
-            ->addMetaStep('Page\DemoPageObject: demo action1')
-            ->addStep("I don&#039;t see file found", 'thisFileDoesNotExist')
-            ->addStep("I don&#039;t see file found", 'thisFileAlsoDoesNotExist')
-            ->addMetaStep('Page\DemoPageObject: demo action1')
-            ->addStep("I don&#039;t see file found", 'thisFileDoesNotExist')
-            ->addStep("I don&#039;t see file found", 'thisFileAlsoDoesNotExist')
-            ->addMetaStep('Page\DemoPageObject: demo action2')
-            ->addStep("I don&#039;t see file found", 'thisFileAgainDoesNotExist')
-        ],
-        [
-          'testHtmlReportRegexBuilder' => (new TestHtmlReportRegexBuilder('CodeceptionIssue4413Cest', 'twoIdentialSubStepsWithAnotherSubStepInBetween'))
-            ->addMetaStep('Page\DemoPageObject: demo action1')
-            ->addStep("I don&#039;t see file found", 'thisFileDoesNotExist')
-            ->addStep("I don&#039;t see file found", 'thisFileAlsoDoesNotExist')
-            ->addMetaStep('Page\DemoPageObject: demo action2')
-            ->addStep("I don&#039;t see file found", 'thisFileAgainDoesNotExist')
-            ->addMetaStep('Page\DemoPageObject: demo action1')
-            ->addStep("I don&#039;t see file found", 'thisFileDoesNotExist')
-            ->addStep("I don&#039;t see file found", 'thisFileAlsoDoesNotExist')
-        ],
-        [
-          'testHtmlReportRegexBuilder' => (new TestHtmlReportRegexBuilder('CodeceptionIssue4413Cest', 'subStepFollowedByTwoIdentialSubSteps'))
-            ->addMetaStep('Page\DemoPageObject: demo action2')
-            ->addStep("I don&#039;t see file found", 'thisFileAgainDoesNotExist')
-            ->addMetaStep('Page\DemoPageObject: demo action1')
-            ->addStep("I don&#039;t see file found", 'thisFileDoesNotExist')
-            ->addStep("I don&#039;t see file found", 'thisFileAlsoDoesNotExist')
-            ->addMetaStep('Page\DemoPageObject: demo action1')
-            ->addStep("I don&#039;t see file found", 'thisFileDoesNotExist')
-            ->addStep("I don&#039;t see file found", 'thisFileAlsoDoesNotExist')
-        ]
-      ];
-    }
-
-  /**
-   * @group reports
-   *
-   * @dataProvider htmlReportRegexCheckProvider
-   *
-   * @param CliGuy               $I
-   * @param \Codeception\Example $example
-   * @param Scenario             $scenario
-   */
-  public function runHtmlCheckReport(\CliGuy $I, \Codeception\Example $example, Scenario $scenario)
-  {
-    if (version_compare(phpversion(), '7.0', '<')) {
-      $scenario->skip('This test fails due to another Codeception bug that only happens with PHP 5.6: the execution of single CEST test cases does not work');
-    }
-
-    /** @var TestHtmlReportRegexBuilder $testBuilder */
-    $testBuilder = $example['testHtmlReportRegexBuilder'];
-    $testClass = $testBuilder->getTestClass();
-    $testCase = $testBuilder->getTestCase();
-
-    $test = $testClass . ':' . $testCase;
-    $I->wantTo('verify that all steps are rendered correctly in HTML report (' . $test . ')');
-    $I->executeCommand('run html_report ' . $test . '$ --html');
-    $I->seeFileFound('report.html', 'tests/_output');
-
-    // Check HTML report in sufficient detail:
-    $builder = (new HtmlReportRegexBuilder())->addTest($testBuilder);
-    $I->seeThisFileMatches($builder->build());
-  }
->>>>>>> ec4820fd
-
 }
 
 
