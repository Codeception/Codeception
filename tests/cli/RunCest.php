--- conflicted
+++ resolved
@@ -601,13 +601,8 @@
         $newOutput = $I->grabFromOutput('/---\n((.|\n)*?)---/m');
         $newOutput = preg_replace('~\(\d\.\d+s\)~m', '', $newOutput);
 
-<<<<<<< HEAD
         $I->assertNotSame($output, $newOutput, 'order of tests is the same');
-        }
-=======
-        $I->assertNotEquals($output, $newOutput, 'order of tests is the same');
-    }
->>>>>>> 093cbc05
+    }
 
     public function runCustomBootstrap(CliGuy $I)
     {
