--- conflicted
+++ resolved
@@ -27,12 +27,7 @@
         $devNull = (DIRECTORY_SEPARATOR === '\\') ? 'NUL' : '/dev/null';
         $I->executeCommand('run -n -v unit DataProvidersFailureCest 2> ' . $devNull, false);
         // We should only see the version headers in stdout when there is this kind of failure.
-<<<<<<< HEAD
-
         $I->canSeeShellOutputMatches('#^Codeception PHP Testing Framework v.+\nPowered by PHPUnit .+#');
-=======
-        $I->canSeeShellOutputMatches('/^Codeception PHP Testing Framework v[0-9\.]+.*\nPowered by PHPUnit .+/');
->>>>>>> dba8c830
         $I->seeResultCodeIs(1);
     }
 
@@ -107,11 +102,7 @@
         $devNull = (DIRECTORY_SEPARATOR === '\\') ? 'NUL' : '/dev/null';
         $I->executeCommand('run -n unit DataProvidersExceptionCest -v 2> ' . $devNull, false);
         // Depending on the test environment, we either see nothing or just the headers here.
-<<<<<<< HEAD
         $I->canSeeShellOutputMatches('#^Codeception PHP Testing Framework v.+\nPowered by PHPUnit .+#');
-=======
-        $I->canSeeShellOutputMatches('/^Codeception PHP Testing Framework v[0-9\.]+.*\nPowered by PHPUnit .+/');
->>>>>>> dba8c830
         $I->seeResultCodeIs(1);
     }
 
