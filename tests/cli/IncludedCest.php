<?php

declare(strict_types=1);

final class IncludedCest
{
    public function _before()
    {
        $logDir = codecept_root_dir('tests/data/included/_log');
        \Codeception\Util\FileSystem::doEmptyDir($logDir);
    }

    private function moveToIncluded(CliGuy $I)
    {
        $I->amInPath('tests/data/included');
    }

    /**
     * @before moveToIncluded
     * @param CliGuy $I
     */
    public function runSuitesFromIncludedConfigs(CliGuy $I)
    {
        $I->executeCommand('run');
        $I->seeInShellOutput('[Jazz]');
        $I->seeInShellOutput('Functional Tests');
        $I->seeInShellOutput('DemoCept: Check that jazz musicians can add numbers');
        $I->seeInShellOutput('[Jazz\Pianist]');
        $I->dontSeeInShellOutput('Jazz\Pianist.functional Tests');
        $I->seeInShellOutput('PianistCept: Check that jazz pianists can add numbers');
        $I->seeInShellOutput('[Shire]');
        $I->dontSeeInShellOutput('Shire.functional Tests');
        $I->seeInShellOutput('Check that hobbits can add numbers');
    }

    /**
     * @before moveToIncluded
     * @param CliGuy $I
     */
    public function runTestsFromIncludedConfigs(CliGuy $I)
    {
        $ds = DIRECTORY_SEPARATOR;
        $I->executeCommand("run jazz{$ds}tests{$ds}functional{$ds}DemoCept.php", false);

        // Suite is not run
        $I->dontSeeInShellOutput('[Jazz]');

        // DemoCept tests are run
        $I->seeInShellOutput('DemoCept');
        // Other include tests are not run
        $I->dontSeeInShellOutput('[Shire]');
        $I->dontSeeInShellOutput('Shire.functional Tests');
        $I->dontSeeInShellOutput('[Jazz\Pianist]');
        $I->dontSeeInShellOutput('PianistCept: Check that jazz pianists can add numbers');
    }

    /**
     * @before moveToIncluded
     * @param CliGuy $I
     */
    public function runTestsFromIncludedConfigsNested(CliGuy $I)
    {
        $I->executeCommand('run jazz/pianist/tests/functional/PianistCept.php', false);

        // Suite is not run
        $I->dontSeeInShellOutput('[Jazz\Pianist]');

        // DemoCept tests are run
        $I->seeInShellOutput('Functional Tests');
        $I->seeInShellOutput('PianistCept');

        // Other include tests are not run
        $I->dontSeeInShellOutput('[Shire]');
        $I->dontSeeInShellOutput('Check that hobbits can add numbers');
        $I->dontSeeInShellOutput('[Jazz]');
        $I->dontSeeInShellOutput('Jazz.functional Tests');
    }

    /**
     * @before moveToIncluded
     * @param CliGuy $I
     */
    public function runTestsFromIncludedConfigsSingleTest(CliGuy $I)
    {
        $ds = DIRECTORY_SEPARATOR;
        $I->executeCommand("run jazz{$ds}tests{$ds}unit{$ds}SimpleTest.php:testSimple", false);

        // Suite is not run
        $I->dontSeeInShellOutput('[Jazz]');

        // SimpleTest:testSimple is run
        $I->seeInShellOutput('Unit Tests');
        $I->dontSeeInShellOutput('Jazz.functional Tests');
        $I->seeInShellOutput('SimpleTest');

        //  SimpleTest:testSimpler is not run
        $I->dontSeeInShellOutput('SimplerTest');

        // Other include tests are not run
        $I->dontSeeInShellOutput('[Shire]');
        $I->dontSeeInShellOutput('Check that hobbits can add numbers');
        $I->dontSeeInShellOutput('[Jazz\Pianist]');
        $I->dontSeeInShellOutput('PianistCept: Check that jazz pianists can add numbers');
    }

    /**
     * @before moveToIncluded
     * @group reports
     * @param CliGuy $I
     */
    public function runIncludedWithXmlOutput(CliGuy $I)
    {
        $I->executeCommand('run --xml');
        $I->amInPath('_log');
        $I->seeFileFound('report.xml');
        $I->seeInThisFile('<testsuite name="Jazz.functional" tests="1" assertions="1"');
        $I->seeInThisFile('<testsuite name="Jazz\Pianist.functional" tests="1" assertions="1"');
        $I->seeInThisFile('<testsuite name="Shire.functional" tests="1" assertions="1"');
        $I->seeInThisFile('<testcase name="Hobbit"');
        $I->seeInThisFile('<testcase name="Demo"');
        $I->seeInThisFile('<testcase name="Pianist"');
    }

    /**
     * @before moveToIncluded
     * @group reports
     * @param CliGuy $I
     */
    public function runIncludedWithHtmlOutput(CliGuy $I)
    {
        $I->executeCommand('run --html');
        $I->amInPath('_log');
        $I->seeFileFound('report.html');
        $I->seeInThisFile('Codeception Results');
        $I->seeInThisFile('Jazz.functional Tests');
        $I->seeInThisFile('Check that jazz musicians can add numbers');
        $I->seeInThisFile('Jazz\Pianist.functional Tests');
        $I->seeInThisFile('Check that jazz pianists can add numbers');
        $I->seeInThisFile('Shire.functional Tests');
    }

    /**
     * @before moveToIncluded
     * @group coverage
     * @param CliGuy $I
     */
    public function runIncludedWithCoverage(CliGuy $I)
    {
        $I->executeCommand('run --coverage-xml');
        $I->amInPath('_log');
        $I->seeFileFound('coverage.xml');
        //these assertions shrank over the years to be compatible with many versions of php-code-coverage library
        $I->seeInThisFile('BillEvans" namespace="');
        $I->seeInThisFile('Musician" namespace="');
        $I->seeInThisFile('Hobbit" namespace="');
    }

    /**
     * @before moveToIncluded
     * @param CliGuy $I
     */
    public function buildIncluded(CliGuy $I)
    {
        $I->executeCommand('build');
        $I->seeInShellOutput('generated successfully');
        $I->seeInShellOutput('Jazz\\TestGuy');
        $I->seeInShellOutput('Jazz\\Pianist\\TestGuy');
        $I->seeInShellOutput('Shire\\TestGuy');
    }

    /**
      * @before moveToIncluded
      * @param CliGuy $I
      */
    public function cleanIncluded(\CliGuy $I)
    {
        $ds = DIRECTORY_SEPARATOR;

        $I->executeCommand('clean');
        $I->seeInShellOutput("included{$ds}_log");
        $I->seeInShellOutput("included{$ds}jazz{$ds}tests/_log");
        $I->seeInShellOutput("included{$ds}jazz{$ds}pianist{$ds}tests/_log");
        $I->seeInShellOutput("included{$ds}shire{$ds}tests/_log");
        $I->seeInShellOutput('Done');
    }

    /**
     * @before moveToIncluded
     * @param CliGuy $I
     */
    public function runIncludedGroup(\CliGuy $I)
    {
        $I->executeCommand("run -g group", false);
        $I->dontSeeInShellOutput('No tests executed');
        $I->seeInShellOutput('2 tests');
    }

    /**
     * @param CliGuy $I
     */
    public function includedSuitesAreNotRunTwice(CliGuy $I)
    {
        $I->amInPath('tests/data/included_two_config_files');
        $I->executeCommand('run');
        $I->seeInShellOutput('FooTest');
        $I->seeInShellOutput('BarTest');
        $I->seeInShellOutput('2 tests');
        $I->dontSeeInShellOutput('4 tests');
    }
<<<<<<< HEAD
=======
    
    /**
     * @param CliGuy $I
     * @before moveToIncluded
     */
    public function overwrittenConfigurationIsAlsoAppliedWhenRunningAnIncludedAppFromTheRootApp(CliGuy $I)
    {
        if (version_compare(\PHPUnit\Runner\Version::id(), '7.0.0', '<')) {
            $I->markTestSkipped('This test can only run on PHP >= 7.1 because of reporter type declarations.');
        }
        $I->executeCommand('run jazz/tests/functional --report -o "reporters: report: Jazz\CustomReporter1"');
        $I->seeInShellOutput('CustomReporter1');
    }
    
    /**
     * @before moveToIncluded
     * @param CliGuy $I
     */
    public function someSuitesForSomeIncludedApplicationCanBeRun(CliGuy $I)
    {
        $I->executeCommand('run jazz::functional');
    
        $I->seeInShellOutput('Jazz.functional Tests');
        $I->dontSeeInShellOutput('Jazz.unit Tests');
        $I->dontSeeInShellOutput('Shire.functional');
    
        $I->executeCommand('run jazz::functional,jazz::unit');
        
        $I->seeInShellOutput('Jazz.functional Tests');
        $I->seeInShellOutput('Jazz.unit Tests');
        
        $I->dontSeeInShellOutput('Shire.functional');
    
        $I->executeCommand('run jazz::unit,shire::functional');
        
        $I->seeInShellOutput('Shire.functional Tests');
        $I->seeInShellOutput('Jazz.unit Tests');
        $I->dontSeeInShellOutput('Jazz.functional Tests');
    
        $I->executeCommand('run jazz/pianist::functional');
    
        $I->dontSeeInShellOutput('Jazz.functional Tests');
        $I->seeInShellOutput('Jazz\Pianist.functional');
    }
    
    /**
     * @before moveToIncluded
     * @param CliGuy $I
     */
    public function someSuitesCanBeRunForAllIncludedApplications(\CliGuy $I)
    {
        $I->executeCommand('run *::functional');
    
        // only functional tests are run
        $I->seeInShellOutput('Jazz.functional Tests');
        $I->seeInShellOutput('Jazz\Pianist.functional');
        $I->seeInShellOutput('Shire.functional Tests');
        // unit suites are not run
        $I->dontSeeInShellOutput('Jazz.unit Tests');
        
        
        $I->executeCommand('run *::unit');
        // only unit tests are run
        $I->seeInShellOutput('Jazz.unit Tests');
        $I->dontSeeInShellOutput('Jazz.functional Tests');
        $I->dontSeeInShellOutput('Jazz\Pianist.functional');
        $I->dontSeeInShellOutput('Shire.functional Tests');
       
        $I->executeCommand('run *::functional,*::unit');
        // Both suites are run now
        $I->seeInShellOutput('Jazz.functional Tests');
        $I->seeInShellOutput('Jazz\Pianist.functional');
        $I->seeInShellOutput('Shire.functional Tests');
        $I->seeInShellOutput('Jazz.unit Tests');
    }
    
    /**
     * @before moveToIncluded
     * @param CliGuy $I
     */
    public function wildCardSuitesAndAppSpecificSuitesCantBeCombined(CliGuy $I)
    {
        $I->executeCommand('run jazz::unit,*::functional', false);
        $I->seeResultCodeIs(2);
        $I->seeInShellOutput('Wildcard options can not be combined with specific suites of included apps.');
    }
    
    /**
     * @before moveToIncluded
     * @param CliGuy $I
     */
    public function runningASuiteInTheRootApplicationDoesNotRunTheIncludedAppSuites(CliGuy $I)
    {
        $I->executeCommand('run unit');
    
        $I->seeInShellOutput('Unit Tests (1)');
        $I->seeInShellOutput('RootApplicationUnitTest:');
    
        $I->dontSeeInShellOutput('Functional Tests (1)');
        $I->dontSeeInShellOutput('RootApplicationFunctionalTest:');
        $I->dontSeeInShellOutput('Jazz.functional Tests');
        $I->dontSeeInShellOutput('Jazz.unit Tests');
    
        $I->executeCommand('run functional');
    
        $I->seeInShellOutput('Functional Tests (1)');
        $I->seeInShellOutput('RootApplicationFunctionalTest:');
    
        $I->dontSeeInShellOutput('Unit Tests (1)');
        $I->dontSeeInShellOutput('RootApplicationUnitTest:');
        $I->dontSeeInShellOutput('Jazz.functional Tests');
        $I->dontSeeInShellOutput('Jazz.unit Tests');
    }
    
    /**
     * @before moveToIncluded
     * @param CliGuy $I
     */
    public function rootSuitesCanBeRunInCombinationWithIncludedSuites(CliGuy $I)
    {
        $I->executeCommand('run unit,*::unit');
    
        // root level
        $I->seeInShellOutput('Unit Tests (1)');
        $I->seeInShellOutput('RootApplicationUnitTest:');
        $I->dontSeeInShellOutput('Functional Tests (1)');
        $I->dontSeeInShellOutput('RootApplicationFunctionalTest:');
        
        // included
        $I->seeInShellOutput('Jazz.unit Tests');
        $I->dontSeeInShellOutput('Jazz.functional Tests');
        $I->dontSeeInShellOutput('Jazz\Pianist.functional');
        $I->dontSeeInShellOutput('Shire.functional Tests');
        
        // Ensure that root level suites are not run twice.
        $I->seeInShellOutput('OK (3 tests, 3 assertions)');
    
    
        $I->executeCommand('run unit,jazz::functional');
    
        // root level
        $I->seeInShellOutput('Unit Tests (1)');
        $I->seeInShellOutput('RootApplicationUnitTest:');
        $I->dontSeeInShellOutput('Functional Tests (1)');
        $I->dontSeeInShellOutput('RootApplicationFunctionalTest:');
    
        // included apps
        $I->seeInShellOutput('Jazz.functional Tests');
        $I->dontSeeInShellOutput('Jazz.unit Tests');
        $I->dontSeeInShellOutput('Jazz\Pianist.functional');
        $I->dontSeeInShellOutput('Shire.functional Tests');
        
    }
    
>>>>>>> e646d160
}<|MERGE_RESOLUTION|>--- conflicted
+++ resolved
@@ -207,22 +207,7 @@
         $I->seeInShellOutput('2 tests');
         $I->dontSeeInShellOutput('4 tests');
     }
-<<<<<<< HEAD
-=======
-    
-    /**
-     * @param CliGuy $I
-     * @before moveToIncluded
-     */
-    public function overwrittenConfigurationIsAlsoAppliedWhenRunningAnIncludedAppFromTheRootApp(CliGuy $I)
-    {
-        if (version_compare(\PHPUnit\Runner\Version::id(), '7.0.0', '<')) {
-            $I->markTestSkipped('This test can only run on PHP >= 7.1 because of reporter type declarations.');
-        }
-        $I->executeCommand('run jazz/tests/functional --report -o "reporters: report: Jazz\CustomReporter1"');
-        $I->seeInShellOutput('CustomReporter1');
-    }
-    
+
     /**
      * @before moveToIncluded
      * @param CliGuy $I
@@ -230,30 +215,33 @@
     public function someSuitesForSomeIncludedApplicationCanBeRun(CliGuy $I)
     {
         $I->executeCommand('run jazz::functional');
-    
-        $I->seeInShellOutput('Jazz.functional Tests');
-        $I->dontSeeInShellOutput('Jazz.unit Tests');
-        $I->dontSeeInShellOutput('Shire.functional');
-    
+
+        $I->seeInShellOutput('[Jazz]');
+        $I->seeInShellOutput('Functional Tests');
+        $I->dontSeeInShellOutput('Unit Tests');
+        $I->dontSeeInShellOutput('[Shire]');
+
         $I->executeCommand('run jazz::functional,jazz::unit');
-        
-        $I->seeInShellOutput('Jazz.functional Tests');
-        $I->seeInShellOutput('Jazz.unit Tests');
-        
-        $I->dontSeeInShellOutput('Shire.functional');
-    
+
+        $I->seeInShellOutput('[Jazz]');
+        $I->seeInShellOutput('Functional Tests');
+        $I->seeInShellOutput('Unit Tests');
+        $I->dontSeeInShellOutput('[Jazz\Pianist]');
+        $I->dontSeeInShellOutput('[Shire]');
+
         $I->executeCommand('run jazz::unit,shire::functional');
-        
-        $I->seeInShellOutput('Shire.functional Tests');
-        $I->seeInShellOutput('Jazz.unit Tests');
-        $I->dontSeeInShellOutput('Jazz.functional Tests');
-    
+
+        $I->seeInShellOutput('SimpleTest: Simple');
+        $I->seeInShellOutput('HobbitCept: Check that hobbits can add numbers');
+        $I->dontSeeInShellOutput('DemoCept: Check that jazz musicians can add numbers');
+
         $I->executeCommand('run jazz/pianist::functional');
-    
-        $I->dontSeeInShellOutput('Jazz.functional Tests');
-        $I->seeInShellOutput('Jazz\Pianist.functional');
-    }
-    
+
+        $I->dontSeeInShellOutput('HobbitCept: Check that hobbits can add numbers');
+        $I->dontSeeInShellOutput('DemoCept: Check that jazz musicians can add numbers');
+        $I->seeInShellOutput('PianistCept: Check that jazz pianists can add numbers');
+    }
+
     /**
      * @before moveToIncluded
      * @param CliGuy $I
@@ -261,30 +249,29 @@
     public function someSuitesCanBeRunForAllIncludedApplications(\CliGuy $I)
     {
         $I->executeCommand('run *::functional');
-    
+
         // only functional tests are run
-        $I->seeInShellOutput('Jazz.functional Tests');
-        $I->seeInShellOutput('Jazz\Pianist.functional');
-        $I->seeInShellOutput('Shire.functional Tests');
-        // unit suites are not run
-        $I->dontSeeInShellOutput('Jazz.unit Tests');
-        
-        
+        $I->seeInShellOutput('[Jazz]');
+        $I->seeInShellOutput('Functional Tests');
+        $I->seeInShellOutput('[Jazz\Pianist]');
+        $I->seeInShellOutput('[Shire]');
+        $I->dontSeeInShellOutput('Unit Tests');
+
         $I->executeCommand('run *::unit');
         // only unit tests are run
-        $I->seeInShellOutput('Jazz.unit Tests');
-        $I->dontSeeInShellOutput('Jazz.functional Tests');
-        $I->dontSeeInShellOutput('Jazz\Pianist.functional');
-        $I->dontSeeInShellOutput('Shire.functional Tests');
-       
+        $I->seeInShellOutput('[Jazz]');
+        $I->seeInShellOutput('Unit Tests');
+        $I->dontSeeInShellOutput('Functional Tests');
+
         $I->executeCommand('run *::functional,*::unit');
         // Both suites are run now
-        $I->seeInShellOutput('Jazz.functional Tests');
-        $I->seeInShellOutput('Jazz\Pianist.functional');
-        $I->seeInShellOutput('Shire.functional Tests');
-        $I->seeInShellOutput('Jazz.unit Tests');
-    }
-    
+        $I->seeInShellOutput('[Jazz]');
+        $I->seeInShellOutput('Functional Tests');
+        $I->seeInShellOutput('[Jazz\Pianist]');
+        $I->seeInShellOutput('[Shire]');
+        $I->seeInShellOutput('Unit Tests');
+    }
+
     /**
      * @before moveToIncluded
      * @param CliGuy $I
@@ -295,7 +282,7 @@
         $I->seeResultCodeIs(2);
         $I->seeInShellOutput('Wildcard options can not be combined with specific suites of included apps.');
     }
-    
+
     /**
      * @before moveToIncluded
      * @param CliGuy $I
@@ -303,26 +290,26 @@
     public function runningASuiteInTheRootApplicationDoesNotRunTheIncludedAppSuites(CliGuy $I)
     {
         $I->executeCommand('run unit');
-    
+
         $I->seeInShellOutput('Unit Tests (1)');
         $I->seeInShellOutput('RootApplicationUnitTest:');
-    
+
         $I->dontSeeInShellOutput('Functional Tests (1)');
         $I->dontSeeInShellOutput('RootApplicationFunctionalTest:');
         $I->dontSeeInShellOutput('Jazz.functional Tests');
         $I->dontSeeInShellOutput('Jazz.unit Tests');
-    
+
         $I->executeCommand('run functional');
-    
+
         $I->seeInShellOutput('Functional Tests (1)');
         $I->seeInShellOutput('RootApplicationFunctionalTest:');
-    
+
         $I->dontSeeInShellOutput('Unit Tests (1)');
         $I->dontSeeInShellOutput('RootApplicationUnitTest:');
         $I->dontSeeInShellOutput('Jazz.functional Tests');
         $I->dontSeeInShellOutput('Jazz.unit Tests');
     }
-    
+
     /**
      * @before moveToIncluded
      * @param CliGuy $I
@@ -330,38 +317,32 @@
     public function rootSuitesCanBeRunInCombinationWithIncludedSuites(CliGuy $I)
     {
         $I->executeCommand('run unit,*::unit');
-    
+
         // root level
         $I->seeInShellOutput('Unit Tests (1)');
         $I->seeInShellOutput('RootApplicationUnitTest:');
         $I->dontSeeInShellOutput('Functional Tests (1)');
         $I->dontSeeInShellOutput('RootApplicationFunctionalTest:');
-        
+
         // included
-        $I->seeInShellOutput('Jazz.unit Tests');
-        $I->dontSeeInShellOutput('Jazz.functional Tests');
-        $I->dontSeeInShellOutput('Jazz\Pianist.functional');
-        $I->dontSeeInShellOutput('Shire.functional Tests');
-        
+        $I->seeInShellOutput('[Jazz]');
+        $I->seeInShellOutput('Unit Tests');
+        $I->dontSeeInShellOutput('Functional Tests');
+
         // Ensure that root level suites are not run twice.
         $I->seeInShellOutput('OK (3 tests, 3 assertions)');
-    
-    
+
+
         $I->executeCommand('run unit,jazz::functional');
-    
+
         // root level
         $I->seeInShellOutput('Unit Tests (1)');
-        $I->seeInShellOutput('RootApplicationUnitTest:');
-        $I->dontSeeInShellOutput('Functional Tests (1)');
-        $I->dontSeeInShellOutput('RootApplicationFunctionalTest:');
-    
-        // included apps
-        $I->seeInShellOutput('Jazz.functional Tests');
-        $I->dontSeeInShellOutput('Jazz.unit Tests');
-        $I->dontSeeInShellOutput('Jazz\Pianist.functional');
-        $I->dontSeeInShellOutput('Shire.functional Tests');
-        
-    }
-    
->>>>>>> e646d160
+        $I->seeInShellOutput('RootApplicationUnitTest: Foo equals foo');
+        $I->seeInShellOutput('Functional Tests (1)');
+        $I->seeInShellOutput('DemoCept: Check that jazz musicians can add number');
+        $I->dontSeeInShellOutput('RootApplicationFunctionalTest');
+        $I->dontSeeInShellOutput('SimpleTest: Simple');
+        $I->dontSeeInShellOutput('HobbitCept: Check that hobbits can add numbers');
+        $I->dontSeeInShellOutput('PianistCept: Check that jazz pianists can add numbers');
+    }
 }