--- conflicted
+++ resolved
@@ -23,8 +23,6 @@
         $I->seeInShellOutput('FAILURES');
         $I->seeInShellOutput("Failed asserting that an array contains 'val1'");
     }
-<<<<<<< HEAD
-=======
 
     public function checkParamsPassedInSelf(CliGuy $I)
     {
@@ -32,5 +30,4 @@
         $I->executeCommand('run -c codeception_self.yml');
         $I->seeInShellOutput('OK (1 test');
     }
->>>>>>> 8d3a3bd7
 }