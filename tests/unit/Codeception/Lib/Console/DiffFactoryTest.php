<?php

declare(strict_types=1);

namespace Codeception\Lib\Console;

use SebastianBergmann\Comparator\ComparisonFailure;

/**
 * DiffFactoryTest
 **/
class DiffFactoryTest extends \Codeception\Test\Unit
{
    /**
     * @var DiffFactory
     */
    protected $diffFactory;

    protected function _setUp()
    {
        $this->diffFactory = new DiffFactory();
    }

    public function testItCreatesMessageForComparisonFailure()
    {
        $expectedDiff = $this->getExpectedDiff();
        $failure = $this->createFailure();
        $message = $this->diffFactory->createDiff($failure);

<<<<<<< HEAD
        $this->assertEquals($expectedDiff, $message, 'The diff should be generated.');
=======
        $this->assertSame($expectedDiff, (string) $message, 'The diff should be generated.');
>>>>>>> e302321b
    }

    protected function createFailure(): \SebastianBergmann\Comparator\ComparisonFailure
    {
        $expected = "a\nb";
        $actual = "a\nc";

        return new ComparisonFailure($expected, $actual, $expected, $actual);
    }

    protected function getExpectedDiff(): string
    {
        $expectedDiff = <<<TXT
@@ @@
 a
-b
+c
TXT;
        return $expectedDiff . "\n";
    }
}<|MERGE_RESOLUTION|>--- conflicted
+++ resolved
@@ -27,11 +27,7 @@
         $failure = $this->createFailure();
         $message = $this->diffFactory->createDiff($failure);
 
-<<<<<<< HEAD
-        $this->assertEquals($expectedDiff, $message, 'The diff should be generated.');
-=======
-        $this->assertSame($expectedDiff, (string) $message, 'The diff should be generated.');
->>>>>>> e302321b
+        $this->assertSame($expectedDiff, $message, 'The diff should be generated.');
     }
 
     protected function createFailure(): \SebastianBergmann\Comparator\ComparisonFailure
