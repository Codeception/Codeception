<?php
namespace Codeception\Lib\Console;

<<<<<<< HEAD

class MessageTest extends \Codeception\Test\Unit
=======
class MessageTest extends \Codeception\TestCase\Test
>>>>>>> e783efa2
{

    // tests
    public function testCut()
    {
        $message = new Message('very long text');
        $this->assertEquals('very long ', $message->cut(10)->getMessage());

        $message = new Message('очень длинный текст');
        $this->assertEquals('очень длин', $message->cut(10)->getMessage());
    }
    
    //test message cutting
    // @codingStandardsIgnoreStart
    public function testVeryLongTestNameVeryLongTestNameVeryLongTestNameVeryLongTestNameVeryLongTestNameVeryLongTestNameVeryLongTestName()
    {
        // @codingStandardsIgnoreEnd
    }

    // test multibyte message width
    public function testWidth()
    {
        $message = new Message('message example');
        $this->assertEquals('message example               ', $message->width(30)->getMessage());

        $message = new Message('пример текста');
        $this->assertEquals('пример текста                 ', $message->width(30)->getMessage());
    }
}<|MERGE_RESOLUTION|>--- conflicted
+++ resolved
@@ -1,12 +1,8 @@
 <?php
 namespace Codeception\Lib\Console;
 
-<<<<<<< HEAD
 
 class MessageTest extends \Codeception\Test\Unit
-=======
-class MessageTest extends \Codeception\TestCase\Test
->>>>>>> e783efa2
 {
 
     // tests
