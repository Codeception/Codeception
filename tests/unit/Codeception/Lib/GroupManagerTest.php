--- conflicted
+++ resolved
@@ -89,23 +89,5 @@
 
 class DescriptiveTestCase extends \Codeception\Test\Unit
 {
-<<<<<<< HEAD
 
-=======
-    public function getEnvironment()
-    {
-    }
-    public function getScenario()
-    {
-    }
-    public function getReportFields()
-    {
-    }
-    public function _startTest()
-    {
-    }
-    public function _finishTest()
-    {
-    }
->>>>>>> e783efa2
 }