<?php
use Codeception\Lib\Parser;

/**
 * @group core
 * Class ParserTest
 */
<<<<<<< HEAD
class ParserTest extends \Codeception\Test\TestCase
=======
class ParserTest extends \Codeception\Test\Unit
>>>>>>> 8ab258d7
{
    /**
     * @var Parser
     */
    protected $parser;

    /**
     * @var \Codeception\Scenario
     */
    protected $scenario;

    protected function _before()
    {
        $cept = new \Codeception\Test\Cept('demo','DemoCept.php');

        $this->metadata = $cept->getMetadata();
        $this->scenario = new Codeception\Scenario($cept);
        $this->parser = new Parser($this->scenario, $this->metadata);
    }

    public function testParsingFeature()
    {
        $code = "<?php\n \\\$I->wantTo('run this test'); ";
        $this->parser->parseFeature($code);
        $this->assertEquals('run this test', $this->scenario->getFeature());

        $code = "<?php\n \\\$I->wantToTest('this run'); ";
        $this->parser->parseFeature($code);
        $this->assertEquals('test this run', $this->scenario->getFeature());
    }

    public function testParsingWithWhitespace()
    {
        $code = "<?php\n \\\$I->wantTo( 'run this test' ); ";
        $this->parser->parseFeature($code);
        $this->assertEquals('run this test', $this->scenario->getFeature());
    }

    public function testScenarioOptions()
    {
        $code = <<<EOF
<?php
// @group davert
// @env windows

\$I = new AcceptanceTeser(\$scenario);
EOF;

        $this->parser->parseScenarioOptions($code);
        $this->assertContains('davert', $this->metadata->getGroups());
        $this->assertContains('windows', $this->metadata->getEnv());

    }

    public function testCommentedInBlockScenarioOptions()
    {
        $code = <<<EOF
<?php
/**
 * @skip
 */
EOF;
        $this->parser->parseScenarioOptions($code);
        $this->assertTrue($this->metadata->isBlocked());
    }

    public function testFeatureCommented()
    {
        $code = "<?php\n //\\\$I->wantTo('run this test'); ";
        $this->parser->parseFeature($code);
        $this->assertNull($this->scenario->getFeature());

        $code = "<?php\n /*\n \\\$I->wantTo('run this test'); \n */";
        $this->parser->parseFeature($code);
        $this->assertNull($this->scenario->getFeature());

    }

    public function testScenarioSkipOptionsHandled()
    {
        $code = "<?php\n // @skip pass along";
        $this->parser->parseScenarioOptions($code);
        $this->assertTrue($this->metadata->isBlocked());
    }

    public function testScenarioIncompleteOptionHandled()
    {
        $code = "<?php\n // @incomplete not ready yet";
        $this->parser->parseScenarioOptions($code);
        $this->assertTrue($this->metadata->isBlocked());
    }

    public function testSteps()
    {
        $code = file_get_contents(\Codeception\Configuration::projectDir().'tests/cli/UnitCept.php');
        $this->assertContains('$I->seeInThisFile', $code);
        $this->parser->parseSteps($code);
        $text = $this->scenario->getText();
        $this->assertContains("I see in this file", $text);
    }

    public function testStepsWithFriends()
    {
        $code = file_get_contents(\Codeception\Configuration::projectDir().'tests/web/FriendsCept.php');
        $this->assertContains('$I->haveFriend', $code);
        $this->parser->parseSteps($code);
        $text = $this->scenario->getText();
        $this->assertContains("jon does", $text);
        $this->assertContains("I have friend", $text);
        $this->assertContains("back to me", $text);

    }

    public function testParseFile()
    {
        $classes = Parser::getClassesFromFile(codecept_data_dir('SimpleTest.php'));
        $this->assertEquals(['SampleTest'], $classes);
    }

    public function testParseFileWithClass()
    {
        if (version_compare(PHP_VERSION, '5.5.0', '<')) {
            $this->markTestSkipped('only for php 5.5');
        }
        $classes = Parser::getClassesFromFile(codecept_data_dir('php55Test'));
        $this->assertEquals(['php55Test'], $classes);
    }
    
    /*
     * https://github.com/Codeception/Codeception/issues/1779
     */
    public function testParseFileWhichUnsetsFileVariable()
    {
        $classes = Parser::getClassesFromFile(codecept_data_dir('unsetFile.php'));
        $this->assertEquals([], $classes);
    }
    /**
     * @group core
     * @throws \Codeception\Exception\TestParseException
     */
    public function testCeptValidation()
    {
        $this->setExpectedException('Codeception\Exception\TestParseException');
        Parser::validate(codecept_data_dir('Invalid.php'));
    }

    /**
     * @group core
     * @throws \Codeception\Exception\TestParseException
     */
    public function testModernValidation()
    {
        if (PHP_MAJOR_VERSION < 7) {
            $this->markTestSkipped();
        }
        $this->setExpectedException('Codeception\Exception\TestParseException');
        Parser::load(codecept_data_dir('Invalid.php'));
    }

    /**
     * @group core
     */
    public function testClassesFromFile()
    {
        $classes = Parser::getClassesFromFile(codecept_data_dir('DummyClass.php'));
        $this->assertContains('DummyClass', $classes);
        $classes = Parser::getClassesFromFile(codecept_data_dir('SimpleWithDependencyInjectionCest.php'));
        $this->assertContains('simpleDI\\LoadedTestWithDependencyInjectionCest', $classes);
        $this->assertContains('simpleDI\\AnotherCest', $classes);
    }
}<|MERGE_RESOLUTION|>--- conflicted
+++ resolved
@@ -5,11 +5,7 @@
  * @group core
  * Class ParserTest
  */
-<<<<<<< HEAD
-class ParserTest extends \Codeception\Test\TestCase
-=======
 class ParserTest extends \Codeception\Test\Unit
->>>>>>> 8ab258d7
 {
     /**
      * @var Parser
