<?php

declare(strict_types=1);

use Codeception\Lib\Parser;

/**
 * @group core
 * Class ParserTest
 */
class ParserTest extends \Codeception\Test\Unit
{
    /**
     * @var Parser
     */
    protected Parser $parser;

    /**
     * @var \Codeception\Scenario
     */
    protected \Codeception\Scenario $scenario;

    /**
     * @var \Codeception\Test\Metadata
     */
    protected \Codeception\Test\Metadata $testMetadata;

    protected function _before()
    {
        $cept = new \Codeception\Test\Cept('demo', 'DemoCept.php');

        $this->testMetadata = $cept->getMetadata();
        $this->scenario = new Codeception\Scenario($cept);
        $this->parser = new Parser($this->scenario, $this->testMetadata);
    }

    public function testParsingFeature()
    {
        $code = "<?php\n \\\$I->wantTo('run this test'); ";
        $this->parser->parseFeature($code);
        $this->assertSame('run this test', $this->scenario->getFeature());

        $code = "<?php\n \\\$I->wantToTest('this run'); ";
        $this->parser->parseFeature($code);
        $this->assertSame('test this run', $this->scenario->getFeature());
    }

    public function testParsingWithWhitespace()
    {
        $code = "<?php\n \\\$I->wantTo( 'run this test' ); ";
        $this->parser->parseFeature($code);
        $this->assertSame('run this test', $this->scenario->getFeature());
    }

    public function testScenarioOptions()
    {
        $code = <<<EOF
<?php
// @group davert
// @env windows

\$I = new AcceptanceTeser(\$scenario);
EOF;

        $this->parser->parseScenarioOptions($code);
        $this->assertContains('davert', $this->testMetadata->getGroups());
        $this->assertContains('windows', $this->testMetadata->getEnv());
    }

    public function testCommentedInBlockScenarioOptions()
    {
        $code = <<<EOF
<?php
/**
 * @skip
 */
EOF;
        $this->parser->parseScenarioOptions($code);
        $this->assertTrue($this->testMetadata->isBlocked());
    }

    public function testFeatureCommented()
    {
        $code = "<?php\n //\\\$I->wantTo('run this test'); ";
        $this->parser->parseFeature($code);
        $this->assertEmpty($this->scenario->getFeature());

        $code = "<?php\n /*\n \\\$I->wantTo('run this test'); \n */";
        $this->parser->parseFeature($code);
        $this->assertEmpty($this->scenario->getFeature());
    }

    public function testScenarioSkipOptionsHandled()
    {
        $code = "<?php\n // @skip pass along";
        $this->parser->parseScenarioOptions($code);
        $this->assertTrue($this->testMetadata->isBlocked());
    }

    public function testScenarioIncompleteOptionHandled()
    {
        $code = "<?php\n // @incomplete not ready yet";
        $this->parser->parseScenarioOptions($code);
        $this->assertTrue($this->testMetadata->isBlocked());
    }

    public function testSteps()
    {
        $code = file_get_contents(\Codeception\Configuration::projectDir().'tests/cli/UnitCept.php');
        $this->assertStringContainsString('$I->seeInThisFile', $code);
        $this->parser->parseSteps($code);
        $text = $this->scenario->getText();
        $this->assertStringContainsString("I see in this file", $text);
    }

    public function testStepsWithFriends()
    {
        $code = file_get_contents(codecept_data_dir('FriendsCept.php'));
        $this->assertStringContainsString('$I->haveFriend', $code);
        $this->parser->parseSteps($code);
        $text = $this->scenario->getText();
        $this->assertStringContainsString("jon does", $text);
        $this->assertStringContainsString("I have friend", $text);
        $this->assertStringContainsString("back to me", $text);
    }

    public function testParseFile()
    {
        $classes = Parser::getClassesFromFile(codecept_data_dir('SimpleTest.php'));
        $this->assertSame(['SampleTest'], $classes);
    }

    public function testParseFileWithClass()
    {
        $classes = Parser::getClassesFromFile(codecept_data_dir('php55Test'));
        $this->assertSame(['php55Test'], $classes);
    }

    public function testParseFileWithAnonymousClass()
    {
<<<<<<< HEAD
=======
        if (version_compare(PHP_VERSION, '7.0.0', '<')) {
            $this->markTestSkipped('only for PHP 7+');
        }
>>>>>>> f8dec8f2
        $classes = Parser::getClassesFromFile(codecept_data_dir('php70Test'));
        $this->assertSame(['php70Test'], $classes);
    }

    /*
     * https://github.com/Codeception/Codeception/issues/1779
     */
    public function testParseFileWhichUnsetsFileVariable()
    {
        $classes = Parser::getClassesFromFile(codecept_data_dir('unsetFile.php'));
        $this->assertSame([], $classes);
    }

    /**
     * @group core
     * @throws \Codeception\Exception\TestParseException
     */
    public function testModernValidation()
    {
<<<<<<< HEAD
        $this->expectException(\Codeception\Exception\TestParseException::class);
=======
        if (PHP_MAJOR_VERSION < 7) {
            $this->markTestSkipped('only for PHP 7+');
        }
        $this->expectException('Codeception\Exception\TestParseException');
>>>>>>> f8dec8f2
        Parser::load(codecept_data_dir('Invalid.php'));
    }

    /**
     * @group core
     */
    public function testClassesFromFile()
    {
        $classes = Parser::getClassesFromFile(codecept_data_dir('DummyClass.php'));
        $this->assertContains(\DummyClass::class, $classes);
        $classes = Parser::getClassesFromFile(codecept_data_dir('SimpleWithDependencyInjectionCest.php'));
        $this->assertContains('simpleDI\\LoadedTestWithDependencyInjectionCest', $classes);
        $this->assertContains('simpleDI\\AnotherCest', $classes);
    }

    /**
     * @group core
     */
    public function testNamedParameterNamedClassIsNotClass()
    {
        if (version_compare(PHP_VERSION, '8.0.0', '<')) {
            $this->markTestSkipped('only for PHP 8');
        }
        $classes = Parser::getClassesFromFile(codecept_data_dir('namedParameter.php'));
        $this->assertEquals([], $classes);
    }
}<|MERGE_RESOLUTION|>--- conflicted
+++ resolved
@@ -138,12 +138,6 @@
 
     public function testParseFileWithAnonymousClass()
     {
-<<<<<<< HEAD
-=======
-        if (version_compare(PHP_VERSION, '7.0.0', '<')) {
-            $this->markTestSkipped('only for PHP 7+');
-        }
->>>>>>> f8dec8f2
         $classes = Parser::getClassesFromFile(codecept_data_dir('php70Test'));
         $this->assertSame(['php70Test'], $classes);
     }
@@ -163,14 +157,7 @@
      */
     public function testModernValidation()
     {
-<<<<<<< HEAD
         $this->expectException(\Codeception\Exception\TestParseException::class);
-=======
-        if (PHP_MAJOR_VERSION < 7) {
-            $this->markTestSkipped('only for PHP 7+');
-        }
-        $this->expectException('Codeception\Exception\TestParseException');
->>>>>>> f8dec8f2
         Parser::load(codecept_data_dir('Invalid.php'));
     }
 
@@ -191,9 +178,6 @@
      */
     public function testNamedParameterNamedClassIsNotClass()
     {
-        if (version_compare(PHP_VERSION, '8.0.0', '<')) {
-            $this->markTestSkipped('only for PHP 8');
-        }
         $classes = Parser::getClassesFromFile(codecept_data_dir('namedParameter.php'));
         $this->assertEquals([], $classes);
     }
