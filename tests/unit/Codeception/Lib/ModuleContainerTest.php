--- conflicted
+++ resolved
@@ -326,7 +326,6 @@
     public function testShortConfigFormat()
     {
         $config = [
-<<<<<<< HEAD
             'modules' =>
                 ['enabled' => [
                     ['Codeception\Lib\StubModule' => [
@@ -334,14 +333,6 @@
                         'secondField' => 'secondValue',
                         ]
                     ]
-=======
-            'modules' => [
-                'enabled' => [
-                    ['Codeception\Lib\StubModule' => [
-                        'firstField' => 'firstValue',
-                        'secondField' => 'secondValue',
-                    ]]
->>>>>>> e783efa2
                 ]
             ]
         ];
