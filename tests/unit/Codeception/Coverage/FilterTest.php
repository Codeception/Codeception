--- conflicted
+++ resolved
@@ -1,11 +1,7 @@
 <?php
 namespace Codeception\Coverage;
 
-<<<<<<< HEAD
-class FilterTest extends \Codeception\Test\TestCase
-=======
 class FilterTest extends \Codeception\Test\Unit
->>>>>>> 8ab258d7
 {
     /**
      * @var Filter
