--- conflicted
+++ resolved
@@ -46,26 +46,8 @@
 
     public function testShowsLocationOfWarning()
     {
-<<<<<<< HEAD
-        $this->expectException(\PHPUnit\Framework\Exception::class);
-        $SEP = DIRECTORY_SEPARATOR;
-        $this->expectExceptionMessage("Undefined variable: file at tests{$SEP}unit{$SEP}Codeception{$SEP}Subscriber{$SEP}ErrorHandlerTest.php");
-=======
-        if (version_compare(\PHPUnit\Runner\Version::id(), '8.4.0', '>=')) {
-            $this->expectWarning();
-        } elseif (version_compare(\PHPUnit\Runner\Version::id(), '6.0.0', '>=')) {
-            $this->expectException(\PHPUnit\Framework\Exception::class);
-        } else {
-            $this->expectException(\PHPUnit_Framework_Exception::class);
-        }
-
-        if (version_compare(\PHPUnit\Runner\Version::id(), '8.4.0', '>=')) {
-            $this->expectWarningMessage('Undefined variable: file');
-        } else {
-            $SEP = DIRECTORY_SEPARATOR;
-            $this->expectExceptionMessage($expectedMessage = "Undefined variable: file at tests{$SEP}unit{$SEP}Codeception{$SEP}Subscriber{$SEP}ErrorHandlerTest.php:55");
-        }
->>>>>>> e646d160
+        $this->expectWarning();
+        $this->expectWarningMessage('Undefined variable: file');
         trigger_error('Undefined variable: file', E_USER_WARNING);
     }
 }