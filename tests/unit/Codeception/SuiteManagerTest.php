<?php

declare(strict_types=1);

if (!defined('PHPUNIT_TESTSUITE')) {
    define('PHPUNIT_TESTSUITE', true);
}

/**
 * @group core
 * Class SuiteManagerTest
 */
class SuiteManagerTest extends \Codeception\PHPUnit\TestCase
{
    /**
     * @var \Codeception\SuiteManager
     */
    protected \Codeception\SuiteManager $suiteman;

    /**
     * @var \Symfony\Component\EventDispatcher\EventDispatcher
     */
    protected \Symfony\Component\EventDispatcher\EventDispatcher $dispatcher;

    /**
     * @var \Codeception\PHPUnit\Runner
     */
    protected \Codeception\PHPUnit\Runner $runner;

    public function _setUp()
    {
        $this->dispatcher = new Symfony\Component\EventDispatcher\EventDispatcher;
        $settings = \Codeception\Configuration::$defaultSuiteSettings;
        $settings['actor'] = 'CodeGuy';
        $this->suiteman = new \Codeception\SuiteManager($this->dispatcher, 'suite', $settings);

<<<<<<< HEAD
        $printer = \Codeception\Stub::makeEmpty(\PHPUnit\TextUI\ResultPrinter::class);
=======
        $printer = \Codeception\Util\Stub::makeEmpty('PHPUnit\TextUI\ResultPrinter');
>>>>>>> 1fc3a8f4
        $this->runner = new \Codeception\PHPUnit\Runner;
        $this->runner->setPrinter($printer);
    }

    /**
     * @group core
     */
    public function testRun()
    {
        $events = [];
        $eventListener = function ($event, $eventName) use (&$events) {
            $events[] = $eventName;
        };
        $this->dispatcher->addListener('suite.before', $eventListener);
        $this->dispatcher->addListener('suite.after', $eventListener);

        $this->suiteman->run(
            $this->runner,
            new \PHPUnit\Framework\TestResult,
            ['colors' => false, 'steps' => true, 'debug' => false, 'report_useless_tests' => false, 'disallow_test_output' => false]
        );
        $this->assertSame($events, ['suite.before', 'suite.after']);
    }

    /**
     * @group core
     */
    public function testFewTests()
    {
        if (version_compare(phpversion(), '8.1', '>=') && PHP_OS_FAMILY === 'Windows') {
            $this->markTestSkipped("Temporary disabled for windows php version 8.1 and greater.");
        }

        $file = \Codeception\Configuration::dataDir().'SimpleCest.php';

        $this->suiteman->loadTests($file);
        $this->assertSame(2, $this->suiteman->getSuite()->count());

        $file = \Codeception\Configuration::dataDir().'SimpleWithNoClassCest.php';
        $this->suiteman->loadTests($file);
        $this->assertSame(3, $this->suiteman->getSuite()->count());
    }

    /**
     * When running multiple environments, getClassesFromFile() method in SuiteManager is called once for each env.
     * See \Codeception\Codecept::runSuite() - for each env new SuiteManager is created and tests loaded.
     * Make sure that calling getClassesFromFile() multiple times will always return the same classes.
     *
     * @group core
     */
    public function testAddCestWithEnv()
    {
        $file = \Codeception\Configuration::dataDir().'SimpleNamespacedTest.php';
        $this->suiteman->loadTests($file);
        $this->assertSame(3, $this->suiteman->getSuite()->count());
        $newSuiteMan = new \Codeception\SuiteManager(
            $this->dispatcher,
            'suite',
            \Codeception\Configuration::$defaultSuiteSettings
        );
        $newSuiteMan->loadTests($file);
        $this->assertSame(3, $newSuiteMan->getSuite()->count());
    }

    public function testDependencyResolution()
    {
        $this->suiteman->loadTests(codecept_data_dir().'SimpleWithDependencyInjectionCest.php');
        $this->assertSame(3, $this->suiteman->getSuite()->count());
    }

    public function testGroupEventsAreFired()
    {
        $events = [];
        $eventListener = function ($event, $eventName) use (&$events) {
            $events[] = $eventName;
        };
        $this->dispatcher->addListener('test.before', $eventListener);
        $this->dispatcher->addListener('test.before.admin', $eventListener);
        $this->dispatcher->addListener('test.after', $eventListener);
        $this->dispatcher->addListener('test.after.admin', $eventListener);

        $this->suiteman->loadTests(codecept_data_dir().'SimpleAdminGroupCest.php');
        $result = new \PHPUnit\Framework\TestResult;
        $listener = new \Codeception\PHPUnit\Listener($this->dispatcher);
        $result->addListener($listener);
        $this->suiteman->run(
            $this->runner,
            $result,
            ['silent' => true, 'colors' => false, 'steps' => true, 'debug' => false, 'report_useless_tests' => false, 'disallow_test_output' => false]
        );
        $this->assertContains('test.before', $events);
        $this->assertContains('test.before.admin', $events);
        $this->assertContains('test.after', $events);
        $this->assertContains('test.after.admin', $events);
    }
}<|MERGE_RESOLUTION|>--- conflicted
+++ resolved
@@ -34,11 +34,7 @@
         $settings['actor'] = 'CodeGuy';
         $this->suiteman = new \Codeception\SuiteManager($this->dispatcher, 'suite', $settings);
 
-<<<<<<< HEAD
         $printer = \Codeception\Stub::makeEmpty(\PHPUnit\TextUI\ResultPrinter::class);
-=======
-        $printer = \Codeception\Util\Stub::makeEmpty('PHPUnit\TextUI\ResultPrinter');
->>>>>>> 1fc3a8f4
         $this->runner = new \Codeception\PHPUnit\Runner;
         $this->runner->setPrinter($printer);
     }
