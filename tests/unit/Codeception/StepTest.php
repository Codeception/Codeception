--- conflicted
+++ resolved
@@ -21,7 +21,6 @@
         $this->assertEquals('"' . Locator::humanReadableString($by) . '"', $step->getArgumentsAsString());
 
         $step = $this->getStep([null, [['just', 'array']]]);
-<<<<<<< HEAD
         $this->assertEquals('["just","array"]', $step->getArgumentsAsString());
 
         $step = $this->getStep([null, [function(){}]]);
@@ -32,19 +31,6 @@
 
         $step = $this->getStep([null, [['PDO', 'getAvailableDrivers']]]);
         $this->assertEquals('["PDO","getAvailableDrivers"]', $step->getArgumentsAsString());
-
-=======
-        $this->assertEquals('["just","array"]', $step->getArguments(true));
-
-        $step = $this->getStep([null, [function(){}]]);
-        $this->assertEquals('"Closure"', $step->getArguments(true));
-
-        $step = $this->getStep([null, [[$this, 'testGetArguments']]]);
-        $this->assertEquals('["StepTest","testGetArguments"]', $step->getArguments(true));
-
-        $step = $this->getStep([null, [['PDO', 'getAvailableDrivers']]]);
-        $this->assertEquals('["PDO","getAvailableDrivers"]', $step->getArguments(true));
->>>>>>> 30541015
     }
 
     public function testGetHtml()
