--- conflicted
+++ resolved
@@ -41,7 +41,6 @@
             Annotation::forClass(__CLASS__)->method('testMethodAnnotation')->fetchAll('param')
         );
     }
-<<<<<<< HEAD
 
     public function testValueToSupportJson()
     {
@@ -55,6 +54,4 @@
         $this->assertEquals(['code' => '200', 'user' => 'davert', 'email' => 'davert@gmail.com'], $values);
     }
 
-=======
->>>>>>> e783efa2
 }