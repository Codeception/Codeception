<?php
namespace Codeception\Util;

<<<<<<< HEAD
class JsonTypeTest extends \Codeception\Test\TestCase
=======
class JsonTypeTest extends \Codeception\Test\Unit
>>>>>>> 8ab258d7
{
    protected $types = [
        'id' => 'integer:>10',
        'retweeted' => 'Boolean',
        'in_reply_to_screen_name' => 'null|string',
        'name' => 'string|null', // http://codeception.com/docs/modules/REST#seeResponseMatchesJsonType
        'user' => [
            'url' => 'String:url'
        ]
    ];
    protected $data = [
        'id' => 11,
        'retweeted' => false,
        'in_reply_to_screen_name' => null,
        'name' => null,
        'user' => ['url' => 'http://davert.com']
    ];

    public function _after()
    {
        JsonType::cleanCustomFilters();
    }

    public function testMatchBasicTypes()
    {
        $jsonType = new JsonType($this->data);
        $this->assertTrue($jsonType->matches($this->types));
    }

    public function testNotMatchesBasicType()
    {
        $this->data['in_reply_to_screen_name'] = true;
        $jsonType = new JsonType($this->data);
        $this->assertContains('`in_reply_to_screen_name: true` is of type', $jsonType->matches($this->types));
    }

    public function testIntegerFilter()
    {
        $jsonType = new JsonType($this->data);
        $this->assertContains('`id: 11` is of type', $jsonType->matches(['id' => 'integer:<5']));
        $this->assertContains('`id: 11` is of type', $jsonType->matches(['id' => 'integer:>15']));
        $this->assertTrue($jsonType->matches(['id' => 'integer:=11']));
        $this->assertTrue($jsonType->matches(['id' => 'integer:>5']));
        $this->assertTrue($jsonType->matches(['id' => 'integer:>5:<12']));
        $this->assertNotTrue($jsonType->matches(['id' => 'integer:>5:<10']));
    }

    public function testUrlFilter()
    {
        $this->data['user']['url'] = 'invalid_url';
        $jsonType = new JsonType($this->data);
        $this->assertNotTrue($jsonType->matches($this->types));
    }

    public function testRegexFilter()
    {
        $jsonType = new JsonType(['numbers' => '1-2-3']);
        $this->assertTrue($jsonType->matches(['numbers' => 'string:regex(~1-2-3~)']));
        $this->assertTrue($jsonType->matches(['numbers' => 'string:regex(~\d-\d-\d~)']));
        $this->assertNotTrue($jsonType->matches(['numbers' => 'string:regex(~^\d-\d$~)']));
        
        $jsonType = new JsonType(['published' => 1]);
        $this->assertTrue($jsonType->matches(['published' => 'integer:regex(~1~)']));
        $this->assertTrue($jsonType->matches(['published' => 'integer:regex(~1|2~)']));
        $this->assertTrue($jsonType->matches(['published' => 'integer:regex(~2|1~)']));
        $this->assertNotTrue($jsonType->matches(['published' => 'integer:regex(~2~)']));
        $this->assertNotTrue($jsonType->matches(['published' => 'integer:regex(~2|3~)']));
        $this->assertNotTrue($jsonType->matches(['published' => 'integer:regex(~3|2~)']));

        $jsonType = new JsonType(['date' => '2011-11-30T04:06:44Z']);
        $this->assertTrue($jsonType->matches(['date' => 'string:regex(~2011-11-30T04:06:44Z|2011-11-30T05:07:00Z~)']));
        $this->assertNotTrue($jsonType->matches(['date' => 'string:regex(~2015-11-30T04:06:44Z|2016-11-30T05:07:00Z~)']));
    }

    public function testDateTimeFilter()
    {
        $jsonType = new JsonType(['date' => '2011-11-30T04:06:44Z']);
        $this->assertTrue($jsonType->matches(['date' => 'string:date']));
        $jsonType = new JsonType(['date' => '2012-04-30T04:06:00.123Z']);
        $this->assertTrue($jsonType->matches(['date' => 'string:date']));
        $jsonType = new JsonType(['date' => '1931-01-05T04:06:03.1+05:30']);
        $this->assertTrue($jsonType->matches(['date' => 'string:date']));
    }

    public function testEmailFilter()
    {
        $jsonType = new JsonType(['email' => 'davert@codeception.com']);
        $this->assertTrue($jsonType->matches(['email' => 'string:email']));
        $jsonType = new JsonType(['email' => 'davert.codeception.com']);
        $this->assertNotTrue($jsonType->matches(['email' => 'string:email']));

    }

    public function testNegativeFilters()
    {
        $jsonType = new JsonType(['name' => 'davert', 'id' => 1]);
        $this->assertTrue($jsonType->matches([
            'name' => 'string:!date|string:!empty',
            'id' => 'integer:!=0',
        ]));
    }

    public function testCustomFilters()
    {
        JsonType::addCustomFilter('slug', function($value) {
            return strpos($value, ' ') === false;
        });
        $jsonType = new JsonType(['title' => 'have a test', 'slug' => 'have-a-test']);
        $this->assertTrue($jsonType->matches([
            'slug' => 'string:slug'
        ]));
        $this->assertNotTrue($jsonType->matches([
            'title' => 'string:slug'
        ]));

        JsonType::addCustomFilter('/len\((.*?)\)/', function($value, $len) {
            return strlen($value) == $len;
        });
        $this->assertTrue($jsonType->matches([
            'slug' => 'string:len(11)'
        ]));
        $this->assertNotTrue($jsonType->matches([
            'slug' => 'string:len(7)'
        ]));
    }

    public function testArray()
    {
        $this->types['user'] = 'array';
        $jsonType = new JsonType($this->data);
        $this->assertTrue($jsonType->matches($this->types));
    }

    public function testNull()
    {
        $jsonType = new JsonType(json_decode('{
            "id": 123456,
            "birthdate": null,
            "firstname": "John",
            "lastname": "Doe"
        }', true));
        $this->assertTrue($jsonType->matches([
            'birthdate' => 'string|null'
        ]));
        $this->assertTrue($jsonType->matches([
            'birthdate' => 'null'
        ]));
    }

    public function testOR()
    {
        $jsonType = new JsonType(json_decode('{
            "type": "DAY"
        }', true));
        $this->assertTrue($jsonType->matches([
            'type' => 'string:=DAY|string:=WEEK'
        ]));
        $jsonType = new JsonType(json_decode('{
            "type": "WEEK"
        }', true));
        $this->assertTrue($jsonType->matches([
            'type' => 'string:=DAY|string:=WEEK'
        ]));
    }

    public function testCollection()
    {
        $jsonType = new JsonType([
            ['id' => 1],
            ['id' => 3],
            ['id' => 5]
        ]);
        $this->assertTrue($jsonType->matches([
            'id' => 'integer'
        ]));

        $this->assertNotTrue($res = $jsonType->matches([
            'id' => 'integer:<3'
        ]));
        
        $this->assertContains('3` is of type `integer:<3', $res);
        $this->assertContains('5` is of type `integer:<3', $res);
    }
}<|MERGE_RESOLUTION|>--- conflicted
+++ resolved
@@ -1,11 +1,7 @@
 <?php
 namespace Codeception\Util;
 
-<<<<<<< HEAD
-class JsonTypeTest extends \Codeception\Test\TestCase
-=======
 class JsonTypeTest extends \Codeception\Test\Unit
->>>>>>> 8ab258d7
 {
     protected $types = [
         'id' => 'integer:>10',
