--- conflicted
+++ resolved
@@ -566,19 +566,6 @@
         $this->module->amOnPage('/form/textarea');
     }
 
-<<<<<<< HEAD
-    public function testRealWorldExample()
-    {
-        $this->module->amOnPage('/form/realworld');
-        $this->module->seeCheckboxIsChecked('#User_totpRequired');
-        $this->module->checkOption('#regenerateSecret');
-        $this->module->uncheckOption('#User_totpRequired');
-        $this->module->click('Apply Changes');
-        $data = data::get('form');
-        $this->assertEquals(null, $data['User']['totpRequired']);
-        $this->assertEquals(1, $data['User']['regenerateSecret']);
-        $this->assertArrayHasKey('totpSecret', $data['User']);
-=======
     public function testExample1()
     {
         $this->module->amOnPage('/form/example1');
@@ -592,7 +579,6 @@
         $this->assertEquals('123456', $login['LoginForm']['password']);
         $this->assertNotEmpty($login['LoginForm']['rememberMe']);
         
->>>>>>> 4fe5766d
     }
 
 }