--- conflicted
+++ resolved
@@ -1,10 +1,6 @@
 <?php
 
-<<<<<<< HEAD
-class SequenceTest extends \Codeception\Test\TestCase
-=======
 class SequenceTest extends \Codeception\Test\Unit
->>>>>>> 8ab258d7
 {
     // tests
     public function testSequences()
