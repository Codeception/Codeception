<?php

use Codeception\Module\MongoDb;

class MongoDbTest extends \PHPUnit_Framework_TestCase
{
    /**
     * @var array 
     */
    private $mongoConfig = array(
        'dsn' => 'mongodb://localhost:27017/test',
        'user' => '',
        'password' => ''
    );
    
    /**
     * @var MongoDb
     */
    protected $module;

    /**
     * @var \MongoDb
     */
    protected $db;
    
    /**
     * @var \MongoCollection
     */
    private $userCollection;

    protected function setUp()
    {
        if (!class_exists('Mongo')) {
            $this->markTestSkipped('Mongo is not installed');
        }

        $mongo = new \MongoClient();
        
        $this->module = new MongoDb();

        $this->module->_setConfig($this->mongoConfig);
        $this->module->_initialize();

        $this->db = $mongo->selectDB('test');
        $this->userCollection = $this->db->createCollection('users');
        $this->userCollection->insert(array('id' => 1, 'email' => 'miles@davis.com'));
    }

    protected function tearDown()
    {
        if (!is_null($this->userCollection)) {
            $this->userCollection->drop();
        }
    }

    public function testSeeInCollection()
    {
        $this->module->seeInCollection('users', array('email' => 'miles@davis.com'));
    }

    public function testDontSeeInCollection()
    {
        $this->module->dontSeeInCollection('users', array('email' => 'davert@davert.com'));
    }

    public function testHaveAndSeeInCollection()
    {
        $this->module->haveInCollection('users', array('name' => 'John', 'email' => 'john@coltrane.com'));
        $this->module->seeInCollection('users', array('name' => 'John', 'email' => 'john@coltrane.com'));
    }

    public function testGrabFromCollection()
    {
        $user = $this->module->grabFromCollection('users', array('id' => 1));
        $this->assertTrue(isset($user['email']));
        $this->assertEquals('miles@davis.com',$user['email']);
    }

<<<<<<< HEAD
    public function testGrabCollectionCount()
    {
        $this->userCollection->insert(array('id' => 2, 'email' => 'louis@armstrong.com'));
        $this->userCollection->insert(array('id' => 3, 'email' => 'dizzy@gillespie.com'));

        $this->assertEquals(1, $this->module->grabCollectionCount('users', array('id' => 3)));
        $this->assertEquals(3, $this->module->grabCollectionCount('users'));
    }

    public function testSeeElementIsArray()
    {
        $this->userCollection->insert(array('id' => 4, 'trumpets' => array('piccolo', 'bass', 'slide')));

        $this->module->seeElementIsArray('users', array('id' => 4), 'trumpets');
    }


    public function testSeeElementIsArrayThrowsError()
    {
        $this->setExpectedException('PHPUnit_Framework_ExpectationFailedException');

        $this->userCollection->insert(array('id' => 5, 'trumpets' => array('piccolo', 'bass', 'slide')));
        $this->userCollection->insert(array('id' => 6, 'trumpets' => array('piccolo', 'bass', 'slide')));
        $this->module->seeElementIsArray('users', array(), 'trumpets');
    }

    public function testSeeElementIsObject()
    {
        $trumpet = new \StdClass;

        $trumpet->name = 'Trumpet 1';
        $trumpet->pitch = 'B♭';
        $trumpet->price = array('min' => 458, 'max' => 891);

        $this->userCollection->insert(array('id' => 6, 'trumpet' => $trumpet));

        $this->module->seeElementIsObject('users', array('id' => 6), 'trumpet');
    }

    public function testSeeElementIsObjectThrowsError()
    {
        $trumpet = new \StdClass;

        $trumpet->name = 'Trumpet 1';
        $trumpet->pitch = 'B♭';
        $trumpet->price = array('min' => 458, 'max' => 891);

        $this->setExpectedException('PHPUnit_Framework_ExpectationFailedException');

        $this->userCollection->insert(array('id' => 5, 'trumpet' => $trumpet));
        $this->userCollection->insert(array('id' => 6, 'trumpet' => $trumpet));

        $this->module->seeElementIsObject('users', array(), 'trumpet');
    }
=======
    public function testSeeNumElementsInCollection()
    {
        $this->module->seeNumElementsInCollection('users', 1);
        $this->module->seeNumElementsInCollection('users', 1, array('email' => 'miles@davis.com'));
        $this->module->seeNumElementsInCollection('users', 0, array('name' => 'Doe'));
    }

>>>>>>> 92aa0bcc
}<|MERGE_RESOLUTION|>--- conflicted
+++ resolved
@@ -37,7 +37,6 @@
         $mongo = new \MongoClient();
         
         $this->module = new MongoDb();
-
         $this->module->_setConfig($this->mongoConfig);
         $this->module->_initialize();
 
@@ -76,7 +75,13 @@
         $this->assertEquals('miles@davis.com',$user['email']);
     }
 
-<<<<<<< HEAD
+    public function testSeeNumElementsInCollection()
+    {
+        $this->module->seeNumElementsInCollection('users', 1);
+        $this->module->seeNumElementsInCollection('users', 1, array('email' => 'miles@davis.com'));
+        $this->module->seeNumElementsInCollection('users', 0, array('name' => 'Doe'));
+    }
+
     public function testGrabCollectionCount()
     {
         $this->userCollection->insert(array('id' => 2, 'email' => 'louis@armstrong.com'));
@@ -131,13 +136,4 @@
 
         $this->module->seeElementIsObject('users', array(), 'trumpet');
     }
-=======
-    public function testSeeNumElementsInCollection()
-    {
-        $this->module->seeNumElementsInCollection('users', 1);
-        $this->module->seeNumElementsInCollection('users', 1, array('email' => 'miles@davis.com'));
-        $this->module->seeNumElementsInCollection('users', 0, array('name' => 'Doe'));
-    }
-
->>>>>>> 92aa0bcc
 }