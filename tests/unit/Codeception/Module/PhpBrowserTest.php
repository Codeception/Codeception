<?php

use Codeception\Util\Stub;

require_once 'tests/data/app/data.php';
require_once __DIR__ . '/TestsForBrowsers.php';
use GuzzleHttp\Psr7\Response;

class PhpBrowserTest extends TestsForBrowsers
{
    /**
     * @var \Codeception\Module\PhpBrowser
     */
    protected $module;

    protected $history = [];

    protected function setUp()
    {
        $this->module = new \Codeception\Module\PhpBrowser(make_container());
        $url = 'http://localhost:8000';
        $this->module->_setConfig(array('url' => $url));
        $this->module->_initialize();
        $this->module->_cleanup();
        $this->module->_before($this->makeTest());
        if (class_exists('GuzzleHttp\Url')) {
            $this->history = new \GuzzleHttp\Subscriber\History();
            $this->module->guzzle->getEmitter()->attach($this->history);
        } else {
            $this->module->guzzle->getConfig('handler')->push(\GuzzleHttp\Middleware::history($this->history));
        }
    }

    private function getLastRequest()
    {
        if (is_array($this->history)) {
            return end($this->history)['request'];
        } else {
            return $this->history->getLastRequest();
        }
    }
    
    protected function tearDown()
    {
        if ($this->module) {
            $this->module->_after($this->makeTest());
        }
        data::clean();
    }

    protected function makeTest()
    {
<<<<<<< HEAD
        return Stub::makeEmpty('\Codeception\Test\Cept');
=======
        return Stub::makeEmpty(
            '\Codeception\TestCase\Cept',
            array('dispatcher' => Stub::makeEmpty('Symfony\Component\EventDispatcher\EventDispatcher'))
        );
>>>>>>> e783efa2
    }

    public function testAjax()
    {
        $this->module->amOnPage('/');
        $this->module->sendAjaxGetRequest('/info');
        $this->assertNotNull(data::get('ajax'));

        $this->module->sendAjaxPostRequest('/form/complex', array('show' => 'author'));
        $this->assertNotNull(data::get('ajax'));
        $post = data::get('form');
        $this->assertEquals('author', $post['show']);
    }

    public function testLinksWithNonLatin()
    {
        $this->module->amOnPage('/info');
        $this->module->seeLink('Ссылочка');
        $this->module->click('Ссылочка');
    }


    public function testSetMultipleCookies()
    {
        $this->module->amOnPage('/');
        $cookie_name_1  = 'test_cookie';
        $cookie_value_1 = 'this is a test';
        $this->module->setCookie($cookie_name_1, $cookie_value_1);

        $cookie_name_2  = '2_test_cookie';
        $cookie_value_2 = '2 this is a test';
        $this->module->setCookie($cookie_name_2, $cookie_value_2);

        $this->module->seeCookie($cookie_name_1);
        $this->module->seeCookie($cookie_name_2);
        $this->module->dontSeeCookie('evil_cookie');

        $cookie1 = $this->module->grabCookie($cookie_name_1);
        $this->assertEquals($cookie_value_1, $cookie1);

        $cookie2 = $this->module->grabCookie($cookie_name_2);
        $this->assertEquals($cookie_value_2, $cookie2);

        $this->module->resetCookie($cookie_name_1);
        $this->module->dontSeeCookie($cookie_name_1);
        $this->module->seeCookie($cookie_name_2);
        $this->module->resetCookie($cookie_name_2);
        $this->module->dontSeeCookie($cookie_name_2);
    }

    public function testSubmitFormGet()
    {
        $I = $this->module;
        $I->amOnPage('/search');
        $I->submitForm('form', array('searchQuery' => 'test'));
        $I->see('Success');
    }

    public function testHtmlRedirect()
    {
        $this->module->amOnPage('/redirect2');
        $this->module->seeResponseCodeIs(200);
        $this->module->seeCurrentUrlEquals('/info');
        
        $this->module->amOnPage('/redirect_interval');
        $this->module->seeCurrentUrlEquals('/redirect_interval');
    }

    public function testHtmlRedirectWithParams()
    {
        $this->module->amOnPage('/redirect_params');
        $this->module->seeResponseCodeIs(200);
        $this->module->seeCurrentUrlEquals('/search?one=1&two=2');
    }

    public function testMetaRefresh()
    {
        $this->module->amOnPage('/redirect_meta_refresh');
        $this->module->seeResponseCodeIs(200);
        $this->module->seeCurrentUrlEquals('/info');
    }

    public function testMetaRefreshIsIgnoredIfIntervalIsLongerThanMaxInterval()
    {
        // prepare config
        $config = $this->module->_getConfig();
        $config['refresh_max_interval'] = 3; // less than 9
        $this->module->_reconfigure($config);
        $this->module->amOnPage('/redirect_meta_refresh');
        $this->module->seeResponseCodeIs(200);
        $this->module->seeCurrentUrlEquals('/redirect_meta_refresh');
    }
    
    public function testRefreshRedirect()
    {
        $this->module->amOnPage('/redirect3');
        $this->module->seeResponseCodeIs(200);
        $this->module->seeCurrentUrlEquals('/info');
        
        $this->module->amOnPage('/redirect_header_interval');
        $this->module->seeCurrentUrlEquals('/redirect_header_interval');
        $this->module->see('Welcome to test app!');
    }

    public function testRedirectWithGetParams()
    {
        $this->module->amOnPage('/redirect4');
        $this->module->seeInCurrentUrl('/search?ln=test@gmail.com&sn=testnumber');
        $params = data::get('params');
        $this->assertContains('test@gmail.com', $params);
    }

    public function testRedirectBaseUriHasPath()
    {
        // prepare config
        $config = $this->module->_getConfig();
        $config['url'] .= '/somepath'; // append path to the base url
        $this->module->_reconfigure($config);

        $this->module->amOnPage('/redirect_base_uri_has_path');
        $this->module->seeResponseCodeIs(200);
        $this->module->seeCurrentUrlEquals('/somepath/info');
        $this->module->see('Lots of valuable data here');
    }

    public function testRedirectBaseUriHasPathAnd302Code()
    {
        // prepare config
        $config = $this->module->_getConfig();
        $config['url'] .= '/somepath'; // append path to the base url
        $this->module->_reconfigure($config);

        $this->module->amOnPage('/redirect_base_uri_has_path_302');
        $this->module->seeResponseCodeIs(200);
        $this->module->seeCurrentUrlEquals('/somepath/info');
        $this->module->see('Lots of valuable data here');
    }

    public function testRelativeRedirect()
    {
        // test relative redirects where the effective request URI is in a
        // subdirectory
        $this->module->amOnPage('/relative/redirect');
        $this->module->seeResponseCodeIs(200);
        $this->module->seeCurrentUrlEquals('/relative/info');

        // also, test relative redirects where the effective request URI is not
        // in a subdirectory
        $this->module->amOnPage('/relative_redirect');
        $this->module->seeResponseCodeIs(200);
        $this->module->seeCurrentUrlEquals('/info');
    }

    public function testChainedRedirects()
    {
        $this->module->amOnPage('/redirect_twice');
        $this->module->seeResponseCodeIs(200);
        $this->module->seeCurrentUrlEquals('/info');
    }

    public function testDisabledRedirects()
    {
        $this->module->client->followRedirects(false);
        $this->module->amOnPage('/redirect_twice');
        $this->module->seeResponseCodeIs(302);
        $this->module->seeCurrentUrlEquals('/redirect_twice');
    }

    public function testRedirectLimitReached()
    {
        $this->module->client->setMaxRedirects(1);
        try {
            $this->module->amOnPage('/redirect_twice');
            $this->assertTrue(false, 'redirect limit is not respected');
        } catch (\LogicException $e) {
            $this->assertEquals(
                'The maximum number (1) of redirections was reached.',
                $e->getMessage(),
                'redirect limit is respected'
            );
        }
    }

    public function testRedirectLimitNotReached()
    {
        $this->module->client->setMaxRedirects(2);
        $this->module->amOnPage('/redirect_twice');
        $this->module->seeResponseCodeIs(200);
        $this->module->seeCurrentUrlEquals('/info');
    }

    public function testSetCookieByHeader()
    {
        $this->module->amOnPage('/cookies2');
        $this->module->seeResponseCodeIs(200);
        $this->module->seeCookie('a');
        $this->assertEquals('b', $this->module->grabCookie('a'));
        $this->module->seeCookie('c');
    }

    public function testUrlSlashesFormatting()
    {
        $this->module->amOnPage('somepage.php');
        $this->module->seeCurrentUrlEquals('/somepage.php');
        $this->module->amOnPage('///somepage.php');
        $this->module->seeCurrentUrlEquals('/somepage.php');
    }

    public function testSettingContentTypeFromHtml()
    {
        $this->module->amOnPage('/content-iso');
        $charset = $this->module->client->getResponse()->getHeader('Content-Type');
        $this->assertEquals('text/html;charset=ISO-8859-1', $charset);
    }

    public function testSettingCharsetFromHtml()
    {
        $this->module->amOnPage('/content-cp1251');
        $charset = $this->module->client->getResponse()->getHeader('Content-Type');
        $this->assertEquals('text/html;charset=windows-1251', $charset);
    }

    /**
     * @Issue https://github.com/Codeception/Codeception/issues/933
     */
    public function testSubmitFormWithQueries()
    {
        $this->module->amOnPage('/form/example3');
        $this->module->seeElement('form');
        $this->module->submitForm('form', array(
                'name' => 'jon',
        ));
        $form = data::get('form');
        $this->assertEquals('jon', $form['name']);
        $this->module->seeCurrentUrlEquals('/form/example3?validate=yes');
    }

    public function testHeadersByConfig()
    {
        $this->module->_setConfig(['headers' => ['xxx' => 'yyyy']]);
        $this->module->_initialize();
        $this->module->amOnPage('/form1');

        if (method_exists($this->module->guzzle, 'getConfig')) {
            $headers = $this->module->guzzle->getConfig('headers');
        } else {
            $headers = $this->module->guzzle->getDefaultOption('headers');
        }
        $this->assertArrayHasKey('xxx', $headers);
    }

    public function testHeadersBySetHeader()
    {
        $this->module->setHeader('xxx', 'yyyy');
        $this->module->amOnPage('/');
        $this->assertTrue($this->getLastRequest()->hasHeader('xxx'));
    }

    public function testDeleteHeaders()
    {
        $this->module->setHeader('xxx', 'yyyy');
        $this->module->deleteHeader('xxx');
        $this->module->amOnPage('/');
        $this->assertFalse($this->getLastRequest()->hasHeader('xxx'));
    }

    public function testDeleteHeadersByEmptyValue()
    {
        $this->module->setHeader('xxx', 'yyyy');
        $this->module->setHeader('xxx', '');
        $this->module->amOnPage('/');
        $this->assertFalse($this->getLastRequest()->hasHeader('xxx'));
    }

    public function testCurlOptions()
    {
        $this->module->_setConfig(array('url' => 'http://google.com', 'curl' => array('CURLOPT_NOBODY' => true)));
        $this->module->_initialize();
        if (method_exists($this->module->guzzle, 'getConfig')) {
            $config = $this->module->guzzle->getConfig();
        } else {
            $config = $this->module->guzzle->getDefaultOption('config');
        }
        $this->assertArrayHasKey('curl', $config);
        $this->assertArrayHasKey(CURLOPT_NOBODY, $config['curl']);
    }


    public function testCurlSslOptions()
    {
        $this->module->_setConfig(array(
            'url' => 'https://google.com',
            'curl' => array(
                'CURLOPT_NOBODY' => true,
                'CURLOPT_SSL_CIPHER_LIST' => 'TLSv1',
            )));
        $this->module->_initialize();
        if (method_exists($this->module->guzzle, 'getConfig')) {
            $config = $this->module->guzzle->getConfig();
        } else {
            $config = $this->module->guzzle->getDefaultOption('config');
        }

        $this->assertArrayHasKey('curl', $config);
        $this->assertArrayHasKey(CURLOPT_SSL_CIPHER_LIST, $config['curl']);
        $this->module->amOnPage('/');
        $this->assertSame('', $this->module->_getResponseContent(), 'CURLOPT_NOBODY setting is not respected');
    }

    public function testHttpAuth()
    {
        $this->module->amOnPage('/auth');
        $this->module->seeResponseCodeIs(401);
        $this->module->see('Unauthorized');
        $this->module->amHttpAuthenticated('davert', 'password');
        $this->module->amOnPage('/auth');
        $this->module->seeResponseCodeIs(200);
        $this->module->dontSee('Unauthorized');
        $this->module->see("Welcome, davert");
        $this->module->amHttpAuthenticated(null, null);
        $this->module->amOnPage('/auth');
        $this->module->seeResponseCodeIs(401);
        $this->module->amHttpAuthenticated('davert', '123456');
        $this->module->amOnPage('/auth');
        $this->module->see('Forbidden');
    }

    public function testRawGuzzle()
    {
        $code = $this->module->executeInGuzzle(function (\GuzzleHttp\Client $client) {
            $res = $client->get('/info');
            return $res->getStatusCode();
        });
        $this->assertEquals(200, $code);
    }

    /**
     * If we have a form with fields like
     * ```
     * <input type="file" name="foo" />
     * <input type="file" name="foo[bar]" />
     * ```
     * then only array variable will be used while simple variable will be ignored in php $_FILES
     * (eg $_FILES = [
     *                 foo => [
     *                     tmp_name => [
     *                         'bar' => 'asdf'
     *                     ],
     *                     //...
     *                ]
     *              ]
     * )
     * (notice there is no entry for file "foo", only for file "foo[bar]"
     * this will check if current element contains inner arrays within it's keys
     * so we can ignore element itself and only process inner files
     */
    public function testFormWithFilesInOnlyArray()
    {
        $this->shouldFail();
        $this->module->amOnPage('/form/example13');
        $this->module->attachFile('foo', 'app/avatar.jpg');
        $this->module->attachFile('foo[bar]', 'app/avatar.jpg');
        $this->module->click('Submit');
    }
    
    public function testDoubleSlash()
    {
        $I = $this->module;
        $I->amOnPage('/register');
        $I->submitForm('form', array('test' => 'test'));
        $formUrl = $this->module->client->getHistory()->current()->getUri();
        $formPath = parse_url($formUrl)['path'];
        $this->assertEquals($formPath, '/register');
    }

    public function testFillFieldWithoutPage()
    {
        $this->setExpectedException("\\Codeception\\Exception\\ModuleException");
        $this->module->fillField('#name', 'Nothing special');
    }
    
    public function testArrayFieldSubmitForm()
    {
        $this->skipForOldGuzzle();

        $this->module->amOnPage('/form/example17');
        $this->module->submitForm(
            'form',
            [
                'FooBar' => ['bar' => 'booze'],
                'Food' => [
                    'beer' => [
                        'yum' => ['yeah' => 'crunked']
                    ]
                ]
            ]
        );
        $data = data::get('form');
        $this->assertEquals('booze', $data['FooBar']['bar']);
        $this->assertEquals('crunked', $data['Food']['beer']['yum']['yeah']);
    }

    public function testCookiesForDomain()
    {
        $this->skipForOldGuzzle();

        $mock = new \GuzzleHttp\Handler\MockHandler([
            new Response(200, ['X-Foo' => 'Bar']),
        ]);
        $handler = \GuzzleHttp\HandlerStack::create($mock);
        $handler->push(\GuzzleHttp\Middleware::history($this->history));
        $client = new \GuzzleHttp\Client(['handler' => $handler, 'base_uri' => 'http://codeception.com']);
        $guzzleConnector = new \Codeception\Lib\Connector\Guzzle6();
        $guzzleConnector->setClient($client);
        $guzzleConnector->getCookieJar()->set(new \Symfony\Component\BrowserKit\Cookie('hello', 'world'));
        $guzzleConnector->request('GET', 'http://codeception.com/');
        $this->assertArrayHasKey('cookies', $this->history[0]['options']);
        /** @var $cookie GuzzleHttp\Cookie\SetCookie  **/
        $cookies = $this->history[0]['options']['cookies']->toArray();
        $cookie = reset($cookies);
        $this->assertEquals('codeception.com', $cookie['Domain']);
    }

    /**
     * @issue https://github.com/Codeception/Codeception/issues/2653
     */
    public function testSetCookiesByOptions()
    {
        $config = $this->module->_getConfig();
        $config['cookies'] = [
            [
                'Name' => 'foo',
                'Value' => 'bar1',
            ],
            [
                'Name' => 'baz',
                'Value' => 'bar2',
            ],
        ];
        $this->module->_reconfigure($config);
        // this url redirects if cookies are present
        $this->module->amOnPage('/cookies');
        $this->module->seeCurrentUrlEquals('/info');
    }

    private function skipForOldGuzzle()
    {
        if (class_exists('GuzzleHttp\Url')) {
            $this->markTestSkipped("Not for Guzzle <6");
        }
    }

    /**
     * @issue https://github.com/Codeception/Codeception/issues/2234
     */
    public function testEmptyValueOfCookie()
    {
        //set cookie
        $this->module->amOnPage('/cookies2');

        $this->module->amOnPage('/unset-cookie');
        $this->module->seeResponseCodeIs(200);
        $this->module->dontSeeCookie('a');
    }

    public function testRequestApi()
    {
        $this->setExpectedException('Codeception\Exception\ModuleException');
        $response = $this->module->_request('POST', '/form/try', ['user' => 'davert']);
        $data = data::get('form');
        $this->assertEquals('davert', $data['user']);
        $this->assertInternalType('string', $response);
        $this->assertContains('Welcome to test app', $response);
        $this->module->click('Welcome to test app'); // page not loaded
    }

    public function testLoadPageApi()
    {
        $this->module->_loadPage('POST', '/form/try', ['user' => 'davert']);
        $data = data::get('form');
        $this->assertEquals('davert', $data['user']);
        $this->module->see('Welcome to test app');
        $this->module->click('More info');
        $this->module->seeInCurrentUrl('/info');
    }

    /**
     * @issue https://github.com/Codeception/Codeception/issues/2408
     */
    public function testClickFailure()
    {
        $this->module->amOnPage('/info');
        $this->setExpectedException(
            'Codeception\Exception\ElementNotFound',
            "'Sign In!' is invalid CSS and XPath selector and Link or Button element with 'name=Sign In!' was not found"
        );
        $this->module->click('Sign In!');
    }

    /**
     * @issue https://github.com/Codeception/Codeception/issues/2841
     */
    public function testSubmitFormDoesNotKeepGetParameters()
    {
        $this->module->amOnPage('/form/bug2841?stuff=other');
        $this->module->fillField('#texty', 'thingshjere');
        $this->module->click('#submit-registration');
        $this->assertEmpty(data::get('query'), 'Query string is not empty');
    }
}<|MERGE_RESOLUTION|>--- conflicted
+++ resolved
@@ -50,14 +50,7 @@
 
     protected function makeTest()
     {
-<<<<<<< HEAD
         return Stub::makeEmpty('\Codeception\Test\Cept');
-=======
-        return Stub::makeEmpty(
-            '\Codeception\TestCase\Cept',
-            array('dispatcher' => Stub::makeEmpty('Symfony\Component\EventDispatcher\EventDispatcher'))
-        );
->>>>>>> e783efa2
     }
 
     public function testAjax()
