<?php

class DbTest extends \PHPUnit_Framework_TestCase
{
    protected static $config = array(
        'dsn' => 'sqlite:tests/data/dbtest.db',
        'user' => 'root',
        'password' => '',
        'cleanup' => false
    );

    /**
     * @var \Codeception\Module\Db
     */
<<<<<<< HEAD
    protected $module = null;

    public function setUp()
    {
        $this->module = new \Codeception\Module\Db(make_container());
        $this->module->_setConfig($this->config);
        $this->module->_initialize();
        $this->loadDump(); // enable this when you want to change fixtures
    }

    protected function loadDump()
=======
    protected static $module;
    
    public static function setUpBeforeClass()
>>>>>>> 204a801e
    {
        self::$module = new \Codeception\Module\Db();
        self::$module->_setConfig(self::$config);
        self::$module->_initialize();
        
        $sqlite = self::$module->driver;
        $sqlite->cleanup();
        $sql = file_get_contents(\Codeception\Configuration::dataDir() . '/dumps/sqlite.sql');
        $sql = preg_replace('%/\*(?:(?!\*/).)*\*/%s', "", $sql);
        $sql = explode("\n", $sql);
        $sqlite->load($sql);
    }

    public function testSeeInDatabase()
    {
<<<<<<< HEAD
        $this->module->seeInDatabase('users', array('name' => 'davert'));
=======
        self::$module->seeInDatabase('users', array('name' => 'davert'));
>>>>>>> 204a801e
    }

    public function testDontSeeInDatabase()
    {
<<<<<<< HEAD
        $this->module->dontSeeInDatabase('users', array('name' => 'user1'));
=======
        self::$module->dontSeeInDatabase('users', array('name' => 'user1'));
>>>>>>> 204a801e
    }

    public function testDontSeeInDatabaseWithEmptyTable()
    {
        self::$module->dontSeeInDatabase('empty_table');
    }

    public function testGrabFromDatabase()
    {
        $email = self::$module->grabFromDatabase('users', 'email', array('name' => 'davert'));
        $this->assertEquals('davert@mail.ua', $email);
    }

    public function testHaveAndSeeInDatabase()
    {
        self::$module->_before(\Codeception\Util\Stub::make('\Codeception\TestCase'));
        $user_id = self::$module->haveInDatabase('users', array('name' => 'john', 'email' => 'john@jon.com'));
        $group_id = self::$module->haveInDatabase('groups', array('name' => 'john', 'enabled' => false));
        $this->assertInternalType('integer', $user_id);
        self::$module->seeInDatabase('users', array('name' => 'john', 'email' => 'john@jon.com'));
        self::$module->dontSeeInDatabase('users', array('name' => 'john', 'email' => null));
        self::$module->_after(\Codeception\Util\Stub::make('\Codeception\TestCase'));
        self::$module->dontSeeInDatabase('users', array('name' => 'john'));
    }
}<|MERGE_RESOLUTION|>--- conflicted
+++ resolved
@@ -12,23 +12,9 @@
     /**
      * @var \Codeception\Module\Db
      */
-<<<<<<< HEAD
-    protected $module = null;
-
-    public function setUp()
-    {
-        $this->module = new \Codeception\Module\Db(make_container());
-        $this->module->_setConfig($this->config);
-        $this->module->_initialize();
-        $this->loadDump(); // enable this when you want to change fixtures
-    }
-
-    protected function loadDump()
-=======
     protected static $module;
     
     public static function setUpBeforeClass()
->>>>>>> 204a801e
     {
         self::$module = new \Codeception\Module\Db();
         self::$module->_setConfig(self::$config);
@@ -44,20 +30,12 @@
 
     public function testSeeInDatabase()
     {
-<<<<<<< HEAD
-        $this->module->seeInDatabase('users', array('name' => 'davert'));
-=======
         self::$module->seeInDatabase('users', array('name' => 'davert'));
->>>>>>> 204a801e
     }
 
     public function testDontSeeInDatabase()
     {
-<<<<<<< HEAD
-        $this->module->dontSeeInDatabase('users', array('name' => 'user1'));
-=======
         self::$module->dontSeeInDatabase('users', array('name' => 'user1'));
->>>>>>> 204a801e
     }
 
     public function testDontSeeInDatabaseWithEmptyTable()
