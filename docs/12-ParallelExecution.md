--- conflicted
+++ resolved
@@ -14,15 +14,16 @@
 
 There are two approaches to achieve parallelization. We can use [Docker](http://docker.com) and run each process inside isolated containers, and have those containers executed simultaneously. 
 
-<<<<<<< HEAD
-=======
 <div class="alert alert-info">
->>>>>>> be7a33a6
 Docker works really well for isolating testing environments. 
-By the time of writing this chapter, we didn't have an awesome tool like it. This chapter demonstrates how to manage parallel execution manually. As you will see we spend too much effort trying to isolate tests which Docker does for free. Today we <strong>recommend using Docker</strong> for parallel testing.
+By the time of writing this chapter, we didn't have an awesome tool like it. This chapter demonstrates how to manage parallel execution manually. As you will see we spend too much effort trying to isolate tests which Docker does for free. Today we **recommend using Docker** for parallel testing.
+</div>
+
 
 ## Docker
 
+> :construction: Section is under construction
+
 ### Requirements
 
  - `docker` or [Docker Toolbox](https://www.docker.com/products/docker-toolbox)
@@ -30,7 +31,7 @@
 
 ### Using Codeception Docker image
 
-Run official Codeception image from DockerHub:
+Run Docker image
 
     docker run codeception/codeception    
 
@@ -39,91 +40,7 @@
     
     docker run -v ${PWD}:/project codeception/codeception run
 
-To prepare application and tests to be executed inside containers you will need to use [Docker Compose](https://docs.docker.com/compose/) to run multiple containers and connect them together. 
-
-Define all required services in `docker-compose.yml` file. Make sure to follow Docker philisophy: 1 service = 1 container. So each process should be defined as its own service. Those services can use official Docker images pulled from DockerHub. Directories with code and tests should be mounted using `volume` directive. And exposed ports should be explicitly set using `ports` directive.
-
-<div class="alert alert-info">
-There are two directives in docker-compose.yml, ports and expose - the latter is also available in Dockerfile and is only for communication between containers. While the former is merely for connecting the container to the outside world or in this case for debugging. I.e. you only need to define ports for the database service if you want to access the database for debugging. It's usually exposed by default so the PHP service finds your DB.
-</div>
-
-We prepared a sample config with codeception, web server, database, and selenium with firefox to be executed together.
-
-```yaml
-version: '2'
-services:
-  codeception:
-    image: codeception/codeception
-    depends_on:
-      - firefox    
-      - web
-    volumes:
-      - ./src:/src      
-      - ./tests:/tests
-      - ./codeception.yml:/codeception.yml
-  web:
-    image: php:7-apache
-    depends_on:
-      - db  
-    volumes:
-      - .:/var/www/html      
-  db:
-    image: percona:5.6
-    ports:
-      - '3306'
-  firefox:
-    image: selenium/standalone-firefox-debug:2.53.0
-    ports:
-      - '4444'
-      - '5900'
-```
-
-Codeception service will execute command `codecept run` but only after all services are started. This is defined using `depends_on` parameter. 
-
-It is easy to add more custom services. For instance to use Redis you just simple add this lines:
-
-```yaml
-  redis:
-    image: redis:3
-```
-
-By default the image has codecept as its entrypoint, to run the tests simply supply the run command
-
-```
-docker-compose run --rm codecept help
-```
-
-Run suite
-
-```
-docker-compose run --rm codecept run acceptance
-```
-
-
-```
-docker-compose run --rm codecept run acceptance LoginCest
-```
-
-Development bash
-
-```
-docker-compose run --rm --entrypoint bash codecept
-```
-
-
-And finally to execute testing in parallel you should define how you split your tests and run parallel processes for `docker-compose`. Here we split tests by suites, but you can use different groups to split your tests. In section below you will learn how to do that with Robo.
-
-```
-docker-compose --project-name test-web run -d --rm codecept run --html report-web.html web & \
-docker-compose --project-name test-unit run -d --rm codecept run --html report-unit.html unit & \
-docker-compose --project-name test-functional run -d --rm codecept run --html report-functional.html functional
-```
-
-At the end, it is worth specifying that Docker setup can be complicated and please make sure you understand Docker and Docker Compose before proceed. We prepared some links that might help you:
-
-* [Acceptance Tests Demo Repository](https://github.com/dmstr/docker-acception)
-* [Dockerized Codeception Internal Tests](https://github.com/Codeception/Codeception/blob/master/tests/README.md#dockerized-testing)
-* [Phundament App with Codeception](https://gist.github.com/schmunk42/d6893a64963509ff93daea80f722f694)
+For local testing of the Codeception repository with Docker and `docker-copmose`, please refer to the [testing documentation](../tests/README.md). 
 
 
 ## Robo
@@ -423,4 +340,4 @@
 
 ## Conclusion
 
-Codeception does not provide tools for parallel test execution. This is a complex task and solutions may vary depending on a project. We can use Docker rto run and isolate tasks and [Robo](http://robo.li) as task runner. To prepare our tests to be executed in parallel we use Codeception features of dynamic groups and environments. To do even more we can create Extensions and Group classes to perform dynamic configuration depending on a test process.+Codeception does not provide tools for parallel test execution. This is a complex task and solutions may vary depending on a project. We use [Robo](http://robo.li) task runner as an external tool to perform all required steps. To prepare our tests to be executed in parallel we use Codeception features of dynamic groups and environments. To do even more we can create Extensions and Group classes to perform dynamic configuration depending on a test process.