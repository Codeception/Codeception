--- conflicted
+++ resolved
@@ -78,18 +78,14 @@
             max_files: 5 # logger configuration
 ```
 
-<<<<<<< HEAD
 But what are extensions, anyway? Basically speaking, Extensions are nothing more then event listeners based on [Symfony Event Dispatcher](http://symfony.com/doc/current/components/event_dispatcher/introduction.html) component.
-=======
-## Extension classes
-
-<div class="alert">This section requires advanced PHP skills and some knowledge of Codeception and PHPUnit internals.</div>
+
+<div class="alert">This section requires advanced PHP skills and some knowlegde of Codeception and PHPUnit internals.</div>
 
 Codeception has limited capabilities to extend its core features.
 Extensions are not supposed to override current functionality, but are pretty useful if you are experienced developer and you want to hook into testing flow.
 
 Basically speaking, Extensions are nothing more then event listeners based on [Symfony Event Dispatcher](http://symfony.com/doc/current/components/event_dispatcher/introduction.html) component.
->>>>>>> b33bbcbf
 
 Here are the events and event classes. The events are listed in order they happen during execution. Each event has a corresponding class, which is passed to listener, and contains specific objects.
 
