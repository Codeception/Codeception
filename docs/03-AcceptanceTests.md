--- conflicted
+++ resolved
@@ -367,30 +367,6 @@
 
 In this case we did some actions in second window with `does` command on a friend object.
 
-<<<<<<< HEAD
-### Cloud Testing
-
-Selenium Webdriver allows to execute tests in real browsers on different platforms. Some environments are hard to be reproduced manually, testing Internet Explorer 6-8 on Windows XP may be a hard thing, especially if you don't have Windows XP installed. This is where Cloud Testing services come to help you. Services such as [SauceLabs](https://saucelabs.com), [BrowserStack](https://www.browserstack.com/) and [others](http://codeception.com/docs/modules/WebDriver#Cloud-Testing) can create virtual machine on demand and set up Selenium Server and desired browser. Tests are executed on a remote machine in a cloud, to access local files cloud testing service provides special application called **Tunnel**. Tunnel operates on secured protocol and allows browser executed in a cloud to connect to local web server. 
-
-Cloud Testing services work with standard WebDriver protocol. This makes setting up cloud testing relly easy. You just need to set [configuration into WebDriver module](http://codeception.com/docs/modules/WebDriver#Cloud-Testing): 
-
-* specify host to connect (depends on cloud provider)
-* authentication details (to use your account)
-* browser
-* os
-
-We recommend to use [params](http://codeception.com/docs/06-ModulesAndHelpers#Dynamic-Configuration-With-Params) to provide authorization credentials.
-
-It should be mentioned that Cloud Testing services are not free. You should investigate their pricing model and choose one that fits your needs. They also may work painfully slow If ping between local server and cloud is too high. This may lead to random failures in acceptance tests.
-
-### AngularJS Testing
-
-In modern era of Single Page Applications browser replaces the server in creating user interface. Unlike traditional web applications, web pages are not reloded on user actions. All interactions with a server is done in javascrpt with XHR requests. However, testing Single Page Applications can be a hard task. There is could be no information of application state: is it completed rendering or not. What is possible to do in this case is to use more `wait*` methods or execute javascript that checks appliacation state.
-
-For applications built with AngularJS v1.x framework we implemented [AngularJS module](http://codeception.com/docs/modules/AngularJS) which is based on Protactor (an official tool for testing Angular apps). Under the hood it pauses step execution before previous actions is completed and uses AngularJS API to check application state.
-
-AngularJS module extends WebDriver so all config options from it is available.
-=======
 Sometimes you may want to close a web page before the end of the test. For such cases you may use leave(). You can also specify roles for friend : 
 ```php
 <?php
@@ -403,7 +379,29 @@
 ?>
 ```
 
->>>>>>> e783efa2
+
+### Cloud Testing
+
+Selenium Webdriver allows to execute tests in real browsers on different platforms. Some environments are hard to be reproduced manually, testing Internet Explorer 6-8 on Windows XP may be a hard thing, especially if you don't have Windows XP installed. This is where Cloud Testing services come to help you. Services such as [SauceLabs](https://saucelabs.com), [BrowserStack](https://www.browserstack.com/) and [others](http://codeception.com/docs/modules/WebDriver#Cloud-Testing) can create virtual machine on demand and set up Selenium Server and desired browser. Tests are executed on a remote machine in a cloud, to access local files cloud testing service provides special application called **Tunnel**. Tunnel operates on secured protocol and allows browser executed in a cloud to connect to local web server. 
+
+Cloud Testing services work with standard WebDriver protocol. This makes setting up cloud testing relly easy. You just need to set [configuration into WebDriver module](http://codeception.com/docs/modules/WebDriver#Cloud-Testing): 
+
+* specify host to connect (depends on cloud provider)
+* authentication details (to use your account)
+* browser
+* os
+
+We recommend to use [params](http://codeception.com/docs/06-ModulesAndHelpers#Dynamic-Configuration-With-Params) to provide authorization credentials.
+
+It should be mentioned that Cloud Testing services are not free. You should investigate their pricing model and choose one that fits your needs. They also may work painfully slow If ping between local server and cloud is too high. This may lead to random failures in acceptance tests.
+
+### AngularJS Testing
+
+In modern era of Single Page Applications browser replaces the server in creating user interface. Unlike traditional web applications, web pages are not reloded on user actions. All interactions with a server is done in javascrpt with XHR requests. However, testing Single Page Applications can be a hard task. There is could be no information of application state: is it completed rendering or not. What is possible to do in this case is to use more `wait*` methods or execute javascript that checks appliacation state.
+
+For applications built with AngularJS v1.x framework we implemented [AngularJS module](http://codeception.com/docs/modules/AngularJS) which is based on Protactor (an official tool for testing Angular apps). Under the hood it pauses step execution before previous actions is completed and uses AngularJS API to check application state.
+
+AngularJS module extends WebDriver so all config options from it is available.
 
 ### Cleaning Things Up
 
