# Laravel4 Module
**For additional reference, please review the [source](https://github.com/Codeception/Codeception/tree/master/src/Codeception/Module/Laravel4.php)**



This module allows you to run functional tests for Laravel 4.
Module is very fresh and should be improved with Laravel testing capabilities.
Please try it and leave your feedbacks. If you want to maintain it - connect Codeception team.

Uses 'bootstrap/start.php' to launch.

## Demo Project

<https://github.com/Codeception/sample-l4-app>

## Status

* Maintainer: **Jon Phipps, Davert**
* Stability: **alpha**
* Contact: davert.codeception@mailican.com

## Config
* cleanup: true - all db queries will be run in transaction, which will be rolled back at the end of test.


## API

* kernel - `Illuminate\Foundation\Application` instance
* client - `BrowserKit` client

## Known Issues

When submitting form do not use `Input::all` to pass to store (hope you won't do this anyway).
Codeception creates internal form fields, so you get exception trying to save them.


## Actions


### amHttpAuthenticated


Authenticates user for HTTP_AUTH

 * param $username
 * param $password


### amLoggedAs


Set the currently logged in user for the application.

 * param  \Illuminate\Auth\UserInterface $user
 * param  string $driver
 * return void


### amOnPage


Opens the page.
Requires relative uri as parameter

Example:

``` php
<?php
// opens front page
$I->amOnPage('/');
// opens /register page
$I->amOnPage('/register');
?>
```

 * param $page


### attachFile


Attaches file from Codeception data directory to upload field.

Example:

``` php
<?php
// file is stored in 'tests/_data/prices.xls'
$I->attachFile('input[@type="file"]', 'prices.xls');
?>
```

 * param $field
 * param $filename


### checkOption


Ticks a checkbox.
For radio buttons use `selectOption` method.

Example:

``` php
<?php
$I->checkOption('#agree');
?>
```

 * param $option


### click


Perform a click on link or button.
Link or button are found by their names or CSS selector.
Submits a form if button is a submit type.

If link is an image it's found by alt attribute value of image.
If button is image button is found by it's value
If link or button can't be found by name they are searched by CSS selector.

The second parameter is a context: CSS or XPath locator to narrow the search.

Examples:

``` php
<?php
// simple link
$I->click('Logout');
// button of form
$I->click('Submit');
// CSS button
$I->click('#form input[type=submit]');
// XPath
$I->click('//form/*[@type=submit]')
// link in context
$I->click('Logout', '#nav');
?>
```
 * param $link
 * param $context


### dontSee


Check if current page doesn't contain the text specified.
Specify the css selector to match only specific region.

Examples:

```php
<?php
$I->dontSee('Login'); // I can suppose user is already logged in
$I->dontSee('Sign Up','h1'); // I can suppose it's not a signup page
$I->dontSee('Sign Up','//body/h1'); // with XPath
?>
```

 * param $text
 * param null $selector


### dontSeeCheckboxIsChecked


Assert if the specified checkbox is unchecked.
Use css selector or xpath to match.

Example:

``` php
<?php
$I->dontSeeCheckboxIsChecked('#agree'); // I suppose user didn't agree to terms
$I->seeCheckboxIsChecked('#signup_form input[type=checkbox]'); // I suppose user didn't check the first checkbox in form.
?>
```

 * param $checkbox


### dontSeeCookie


Checks that cookie doesn't exist

 * param $cookie
 * return mixed


### dontSeeCurrentUrlEquals


Checks that current url is not equal to value.
Unlike `dontSeeInCurrentUrl` performs a strict check.

``` php
<?php
// current url is not root
$I->dontSeeCurrentUrlEquals('/');
?>
```

 * param $uri


### dontSeeCurrentUrlMatches


Checks that current url does not match a RegEx value

``` php
<?php
// to match root url
$I->dontSeeCurrentUrlMatches('~$/users/(\d+)~');
?>
```

 * param $uri


### dontSeeElement


Checks if element does not exist (or is visible) on a page, matching it by CSS or XPath

Example:

``` php
<?php
$I->dontSeeElement('.error');
$I->dontSeeElement('//form/input[1]');
?>
```
 * param $selector


### dontSeeInCurrentUrl


Checks that current uri does not contain a value

``` php
<?php
$I->dontSeeInCurrentUrl('/users/');
?>
```

 * param $uri


### dontSeeInField


Checks that an input field or textarea doesn't contain value.
Field is matched either by label or CSS or Xpath
Example:

``` php
<?php
$I->dontSeeInField('Body','Type your comment here');
$I->dontSeeInField('form textarea[name=body]','Type your comment here');
$I->dontSeeInField('form input[type=hidden]','hidden_value');
$I->dontSeeInField('#searchform input','Search');
$I->dontSeeInField('//form/*[@name=search]','Search');
?>
```

 * param $field
 * param $value


### dontSeeInTitle


Checks that page title does not contain text.

 * param $title
 * return mixed


### dontSeeLink


Checks if page doesn't contain the link with text specified.
Specify url to narrow the results.

Examples:

``` php
<?php
$I->dontSeeLink('Logout'); // I suppose user is not logged in
?>
```

 * param $text
 * param null $url


### dontSeeOptionIsSelected


Checks if option is not selected in select field.

``` php
<?php
$I->dontSeeOptionIsSelected('#form input[name=payment]', 'Visa');
?>
```

 * param $selector
 * param $optionText
 * return mixed


### dontSeeRecord


Checks that record does not exist in database.

``` php
$I->dontSeeRecord('users', array('name' => 'davert'));
```

 * param $model
 * param array $attributes


### fillField


Fills a text field or textarea with value.

Example:

``` php
<?php
$I->fillField("//input[@type='text']", "Hello World!");
?>
```

 * param $field
 * param $value


### getName

__not documented__


### grabCookie


Grabs a cookie value.

 * param $cookie
 * return mixed


### grabFromCurrentUrl


Takes a parameters from current URI by RegEx.
If no url provided returns full URI.

``` php
<?php
$user_id = $I->grabFromCurrentUrl('~$/user/(\d+)/~');
$uri = $I->grabFromCurrentUrl();
?>
```

 * param null $uri
 * internal param $url
 * return mixed


### grabRecord


Retrieves record from database

``` php
$category = $I->grabRecord('users', array('name' => 'davert'));
```

 * param $model
 * param array $attributes
 * return mixed


### grabService


Return an instance of a class from the IoC Container.
(http://laravel.com/docs/ioc)

Example
``` php
<?php
// In Laravel
App::bind('foo', function($app)
{
    return new FooBar;
});

// Then in test
$service = $I->grabService('foo');

// Will return an instance of FooBar, also works for singletons.
?>
```

 * param  string $class
 * return mixed


### grabTextFrom


Finds and returns text contents of element.
Element is searched by CSS selector, XPath or matcher by regex.

Example:

``` php
<?php
$heading = $I->grabTextFrom('h1');
$heading = $I->grabTextFrom('descendant-or-self::h1');
$value = $I->grabTextFrom('~<input value=(.*?)]~sgi');
?>
```

 * param $cssOrXPathOrRegex
 * return mixed


### grabValueFrom


Finds and returns field and returns it's value.
Searches by field name, then by CSS, then by XPath

Example:

``` php
<?php
$name = $I->grabValueFrom('Name');
$name = $I->grabValueFrom('input[name=username]');
$name = $I->grabValueFrom('descendant-or-self::form/descendant::input[@name = 'username']');
?>
```

 * param $field
 * return mixed


<<<<<<< HEAD
### resetCookie


Unsets cookie

 * param $cookie
=======
### haveRecord


Inserts record into the database.

``` php
<?php
$user_id = $I->haveRecord('users', array('name' => 'Davert'));
?>
```

 * param $model
 * param array $attributes
>>>>>>> d228fd1b
 * return mixed


### see


Check if current page contains the text specified.
Specify the css selector to match only specific region.

Examples:

``` php
<?php
$I->see('Logout'); // I can suppose user is logged in
$I->see('Sign Up','h1'); // I can suppose it's a signup page
$I->see('Sign Up','//body/h1'); // with XPath
?>
```

 * param $text
 * param null $selector


### seeCheckboxIsChecked


Assert if the specified checkbox is checked.
Use css selector or xpath to match.

Example:

``` php
<?php
$I->seeCheckboxIsChecked('#agree'); // I suppose user agreed to terms
$I->seeCheckboxIsChecked('#signup_form input[type=checkbox]'); // I suppose user agreed to terms, If there is only one checkbox in form.
$I->seeCheckboxIsChecked('//form/input[@type=checkbox and  * name=agree]');
?>
```

 * param $checkbox


### seeCookie


Checks that cookie is set.

 * param $cookie
 * return mixed


### seeCurrentUrlEquals


Checks that current url is equal to value.
Unlike `seeInCurrentUrl` performs a strict check.

``` php
<?php
// to match root url
$I->seeCurrentUrlEquals('/');
?>
```

 * param $uri


### seeCurrentUrlMatches


Checks that current url is matches a RegEx value

``` php
<?php
// to match root url
$I->seeCurrentUrlMatches('~$/users/(\d+)~');
?>
```

 * param $uri


### seeElement


Checks if element exists on a page, matching it by CSS or XPath

``` php
<?php
$I->seeElement('.error');
$I->seeElement('//form/input[1]');
?>
```
 * param $selector


### seeInCurrentUrl


Checks that current uri contains a value

``` php
<?php
// to match: /home/dashboard
$I->seeInCurrentUrl('home');
// to match: /users/1
$I->seeInCurrentUrl('/users/');
?>
```

 * param $uri


### seeInField


Checks that an input field or textarea contains value.
Field is matched either by label or CSS or Xpath

Example:

``` php
<?php
$I->seeInField('Body','Type your comment here');
$I->seeInField('form textarea[name=body]','Type your comment here');
$I->seeInField('form input[type=hidden]','hidden_value');
$I->seeInField('#searchform input','Search');
$I->seeInField('//form/*[@name=search]','Search');
?>
```

 * param $field
 * param $value


### seeInSession


Assert that the session has a given list of values.

 * param  string|array $key
 * param  mixed $value
 * return void


### seeInTitle


Checks that page title contains text.

``` php
<?php
$I->seeInTitle('Blog - Post #1');
?>
```

 * param $title
 * return mixed


### seeLink


Checks if there is a link with text specified.
Specify url to match link with exact this url.

Examples:

``` php
<?php
$I->seeLink('Logout'); // matches <a href="#">Logout</a>
$I->seeLink('Logout','/logout'); // matches <a href="/logout">Logout</a>
?>
```

 * param $text
 * param null $url


### seeOptionIsSelected


Checks if option is selected in select field.

``` php
<?php
$I->seeOptionIsSelected('#form input[name=payment]', 'Visa');
?>
```

 * param $selector
 * param $optionText
 * return mixed


### seePageNotFound


Asserts that current page has 404 response status code.


### seeRecord


Checks that record exists in database.

``` php
$I->seeRecord('users', array('name' => 'davert'));
```

 * param $model
 * param array $attributes


### seeResponseCodeIs


Checks that response code is equal to value provided.

 * param $code
 * return mixed


### seeSessionErrorMessage


Assert that Session has error messages
The seeSessionHasValues cannot be used, as Message bag Object is returned by Laravel4

Useful for validation messages and generally messages array
 e.g.
 return `Redirect::to('register')->withErrors($validator);`

Example of Usage

``` php
<?php
$I->seeSessionErrorMessage(array('username'=>'Invalid Username'));
?>
```
 * param array $bindings


### seeSessionHasErrors


Assert that the session has errors bound.

 * return bool


### seeSessionHasValues


Assert that the session has a given list of values.

 * param  array $bindings
 * return void


### selectOption


Selects an option in select tag or in radio button group.

Example:

``` php
<?php
$I->selectOption('form select[name=account]', 'Premium');
$I->selectOption('form input[name=payment]', 'Monthly');
$I->selectOption('//form/select[@name=account]', 'Monthly');
?>
```

Can select multiple options if second argument is array:

``` php
<?php
$I->selectOption('Which OS do you use?', array('Windows','Linux'));
?>
```

 * param $select
 * param $option


### sendAjaxGetRequest


If your page triggers an ajax request, you can perform it manually.
This action sends a GET ajax request with specified params.

See ->sendAjaxPostRequest for examples.

 * param $uri
 * param $params


### sendAjaxPostRequest


If your page triggers an ajax request, you can perform it manually.
This action sends a POST ajax request with specified params.
Additional params can be passed as array.

Example:

Imagine that by clicking checkbox you trigger ajax request which updates user settings.
We emulate that click by running this ajax request manually.

``` php
<?php
$I->sendAjaxPostRequest('/updateSettings', array('notifications' => true)); // POST
$I->sendAjaxGetRequest('/updateSettings', array('notifications' => true)); // GET

```

 * param $uri
 * param $params


### sendAjaxRequest


If your page triggers an ajax request, you can perform it manually.
This action sends an ajax request with specified method and params.

Example:

You need to perform an ajax request specifying the HTTP method.

``` php
<?php
$I->sendAjaxRequest('PUT', /posts/7', array('title' => 'new title');

```

 * param $method
 * param $uri
 * param $params


### setCookie


Sets a cookie.

 * param $cookie
 * param $value
 * return mixed


### submitForm


Submits a form located on page.
Specify the form by it's css or xpath selector.
Fill the form fields values as array.

Skipped fields will be filled by their values from page.
You don't need to click the 'Submit' button afterwards.
This command itself triggers the request to form's action.

Examples:

``` php
<?php
$I->submitForm('#login', array('login' => 'davert', 'password' => '123456'));

```

For sample Sign Up form:

``` html
<form action="/sign_up">
    Login: <input type="text" name="user[login]" /><br/>
    Password: <input type="password" name="user[password]" /><br/>
    Do you agree to out terms? <input type="checkbox" name="user[agree]" /><br/>
    Select pricing plan <select name="plan"><option value="1">Free</option><option value="2" selected="selected">Paid</option></select>
    <input type="submit" value="Submit" />
</form>
```
I can write this:

``` php
<?php
$I->submitForm('#userForm', array('user' => array('login' => 'Davert', 'password' => '123456', 'agree' => true)));

```
Note, that pricing plan will be set to Paid, as it's selected on page.

 * param $selector
 * param $params


### uncheckOption


Unticks a checkbox.

Example:

``` php
<?php
$I->uncheckOption('#notify');
?>
```

 * param $option<|MERGE_RESOLUTION|>--- conflicted
+++ resolved
@@ -40,7 +40,7 @@
 ### amHttpAuthenticated
 
 
-Authenticates user for HTTP_AUTH
+Authenticates user for HTTP_AUTH 
 
  * param $username
  * param $password
@@ -182,15 +182,6 @@
  * param $checkbox
 
 
-### dontSeeCookie
-
-
-Checks that cookie doesn't exist
-
- * param $cookie
- * return mixed
-
-
 ### dontSeeCurrentUrlEquals
 
 
@@ -351,15 +342,6 @@
 __not documented__
 
 
-### grabCookie
-
-
-Grabs a cookie value.
-
- * param $cookie
- * return mixed
-
-
 ### grabFromCurrentUrl
 
 
@@ -458,14 +440,6 @@
  * return mixed
 
 
-<<<<<<< HEAD
-### resetCookie
-
-
-Unsets cookie
-
- * param $cookie
-=======
 ### haveRecord
 
 
@@ -479,7 +453,6 @@
 
  * param $model
  * param array $attributes
->>>>>>> d228fd1b
  * return mixed
 
 
@@ -520,15 +493,6 @@
 ```
 
  * param $checkbox
-
-
-### seeCookie
-
-
-Checks that cookie is set.
-
- * param $cookie
- * return mixed
 
 
 ### seeCurrentUrlEquals
@@ -821,16 +785,6 @@
  * param $method
  * param $uri
  * param $params
-
-
-### setCookie
-
-
-Sets a cookie.
-
- * param $cookie
- * param $value
- * return mixed
 
 
 ### submitForm
