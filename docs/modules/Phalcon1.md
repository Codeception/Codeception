--- conflicted
+++ resolved
@@ -32,16 +32,10 @@
 
 You can use this module by setting params in your functional.suite.yml:
 <pre>
-class_name: FunctionalTester
+class_name: TestGuy
 modules:
-<<<<<<< HEAD
     enabled:
         - Phalcon1:
-=======
-    enabled: [FileSystem, TestHelper, Phalcon1]
-    config:
-        Phalcon1:
->>>>>>> b33bbcbf
             bootstrap: 'app/config/bootstrap.php'
             cleanup: true
             savepoints: true
@@ -51,7 +45,9 @@
 ## Status
 
 Maintainer: **cujo**
-Stability: **beta**
+Stability: **alfa**
+
+
 
 
 ### amHttpAuthenticated
@@ -347,18 +343,11 @@
 Checks that record does not exist in database.
 
 ``` php
-<?php
-$I->dontSeeRecord('Phosphorum\Models\Categories', ['name' => 'Testing']);
-```
-
-<<<<<<< HEAD
+$I->dontSeeRecord('Phosphorum\Models\Categories', array('name' => 'Testing'));
+```
+
  * `param` $model
  * `param array` $attributes
-@part orm
-=======
- * `param string` $model Model name
- * `param array` $attributes Model attributes
->>>>>>> b33bbcbf
 
 
 ### fillField
@@ -420,27 +409,16 @@
  * `internal param` $url
 
 
-### grabMultiple
-__not documented__
-
-
 ### grabRecord
  
 Retrieves record from database
 
 ``` php
-<?php
-$category = $I->grabRecord('Phosphorum\Models\Categories', ['name' => 'Testing']);
-```
-
-<<<<<<< HEAD
+$category = $I->grabRecord('Phosphorum\Models\Categories', array('name' => 'Testing'));
+```
+
  * `param` $model
  * `param array` $attributes
-@part orm
-=======
- * `param string` $model Model name
- * `param array` $attributes Model attributes
->>>>>>> b33bbcbf
 
 
 ### grabTextFrom
@@ -471,8 +449,8 @@
  
 Sets value to session. Use for authorization.
 
- * `param string` $key
- * `param mixed` $val
+ * `param` $key
+ * `param` $val
 
 
 ### haveRecord
@@ -481,19 +459,13 @@
 
 ``` php
 <?php
-$user_id = $I->haveRecord('Phosphorum\Models\Users', ['name' => 'Phalcon']);
-$I->haveRecord('Phosphorum\Models\Categories', ['name' => 'Testing']');
-?>
-```
-
-<<<<<<< HEAD
+$user_id = $I->haveRecord('Phosphorum\Models\Users', array('name' => 'Phalcon'));
+$I->haveRecord('Phosphorum\Models\Categories', array('name' => 'Testing')');
+?>
+```
+
  * `param` $model
  * `param array` $attributes
-@part orm
-=======
- * `param string` $model Model name
- * `param array` $attributes Model attributes
->>>>>>> b33bbcbf
 
 
 ### resetCookie
@@ -622,7 +594,7 @@
 
 ### seeInField
  
-Checks that the given input field or textarea contains the given value.
+Checks that the given input field or textarea contains the given value. 
 For fuzzy locators, fields are matched by label text, the "name" attribute, CSS, and XPath.
 
 ``` php
@@ -708,8 +680,8 @@
 Checks that session contains value.
 If value is `null` checks that session has key.
 
- * `param string` $key
- * `param mixed` $value
+ * `param` $key
+ * `param null` $value
 
 
 ### seeInTitle
@@ -753,9 +725,9 @@
 ?>
 ```
  * `param` $selector
- * `param mixed` $expected :
+ * `param mixed` $expected:
 - string: strict number
-- array: range of numbers [0,10]
+- array: range of numbers [0,10]  
 
 
 ### seeOptionIsSelected
@@ -783,18 +755,11 @@
 Checks that record exists in database.
 
 ``` php
-<?php
-$I->seeRecord('Phosphorum\Models\Categories', ['name' => 'Testing']);
-```
-
-<<<<<<< HEAD
+$I->seeRecord('Phosphorum\Models\Categories', array('name' => 'Testing'));
+```
+
  * `param` $model
  * `param array` $attributes
-@part orm
-=======
- * `param string` $model Model name
- * `param array` $attributes Model attributes
->>>>>>> b33bbcbf
 
 
 ### seeResponseCodeIs
