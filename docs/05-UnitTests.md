# Unit Tests

Codeception uses PHPUnit as a backend for running its tests. Thus, any PHPUnit test can be added to a Codeception test suite
and then executed. If you ever wrote a PHPUnit test then do it just as you did before.
Codeception adds some nice helpers to simplify common tasks.

The basics of unit tests are skipped here, instead you will get a basic knowledge of which features Codeception adds
to unit tests.

__To say it again: you don't need to install PHPUnit to run its tests. Codeception can run them too.__

## Creating Test

Create a test using `geenrate:test` command with a suite and test names as parameters: 

```bash
php codecept generate:test unit Example
```

It create a new `ExampleTest` file located in the `tests/unit` directory.

As always, you can run the newly created test with this command:

```bash
php codecept run unit ExampleTest
```

Or simply run the whole set of unit tests with:

```bash
php codecept run unit
```

A test created by the `generate:test` command will look like this:

```php
<?php

class ExampleTest extends \Codeception\Test\Unit
{
    /**
     * @var \UnitTester
     */
    protected $tester;

    protected function _before()
    {
    }

    protected function _after()
    {
    }

    // tests
    public function testMe()
    {

    }
}
```

This class has predefined `_before` and `_after` methods.
You can use them to create a tested object before each test, and destroy it afterwards.

As you see, unlike in PHPUnit, the `setUp` and `tearDown` methods are replaced with their aliases: `_before`, `_after`.

The actual `setUp` and `tearDown` are implemented by the parent class `\Codeception\TestCase\Test`
and set the UnitTester class up to have all the cool actions from Cept-files to be run as a part of your unit tests.
Just like in the acceptance and functional tests, you can choose the proper modules
for the `UnitTester` class in the `unit.suite.yml` configuration file:


```yaml
# Codeception Test Suite Configuration

# suite for unit (internal) tests.
actor: UnitTester
modules:
    enabled:
        - Asserts
        - \Helper\Unit
```

## Classical Unit Testing

Unit tests in Codeception are written in absolutely the same way as in PHPUnit:

```php
<?php
class UserTest extends \Codeception\Test\Unit
{
    public function testValidation()
    {
        $user = User::create();

        $user->username = null;
        $this->assertFalse($user->validate(['username']));

        $user->username = 'toolooooongnaaaaaaameeee';
        $this->assertFalse($user->validate(['username']));

        $user->username = 'davert';
        $this->assertTrue($user->validate(['username']));
    }
}
```


### Using Modules

As in scenario-driven functional or acceptance tests you can access Actor class methods.
If you write integration tests, it may be useful to include the `Db` module for database testing.

```yaml
# Codeception Test Suite Configuration

# suite for unit (internal) tests.
actor: UnitTester
modules:
    enabled:
        - Asserts
        - Db
        - \Helper\Unit
```

To access UnitTester methods you can use the `UnitTester` property in a test.

### Testing Database

Let's see how you can do some database testing:

```php
<?php
function testSavingUser()
{
    $user = new User();
    $user->setName('Miles');
    $user->setSurname('Davis');
    $user->save();
    $this->assertEquals('Miles Davis', $user->getFullName());
    $this->tester->seeInDatabase('users', ['name' => 'Miles', 'surname' => 'Davis']);
}
```

To enable the database functionality in unit tests, make sure the `Db` module is included
in the `unit.suite.yml` configuration file.
The database will be cleaned and populated after each test, the same way it happens for acceptance and functional tests.
If that's not your required behavior, change the settings of the `Db` module for the current suite.

### Interacting with the Framework

You should probably not access your database directly if your project already uses ORM for database interactions.
Why not use ORM directly inside your tests? Let's try to write a test using Laravel's ORM Eloquent.
For this we need to configure the Laravel5 module. We won't need its web interaction methods like `amOnPage` or `see`,
so let's enable only the ORM part of it:

```yaml
actor: UnitTester
modules:
    enabled:
        - Asserts
        - Laravel5:
            part: ORM
        - \Helper\Unit
```

We included the Laravel5 module the same way we did for functional testing.
Let's see how we can use it for integration tests:

```php
<?php
function testUserNameCanBeChanged()
{
    // create a user from framework, user will be deleted after the test
    $id = $this->tester->haveRecord('users', ['name' => 'miles']);
    // access model
    $user = User::find($id);
    $user->setName('bill');
    $user->save();
    $this->assertEquals('bill', $user->getName());
    // verify data was saved using framework methods
    $this->tester->seeRecord('users', ['name' => 'bill']);
    $this->tester->dontSeeRecord('users', ['name' => 'miles']);
}
```

A very similar approach can be used for all frameworks that have an ORM implementing the ActiveRecord pattern.
In Yii2 and Phalcon, the methods `haveRecord`, `seeRecord`, `dontSeeRecord` work in the same way.
They also should be included by specifying `part: ORM` in order to not use the functional testing actions.

If you are using Symfony with Doctrine, you don't need to enable Symfony itself but just Doctrine2:

```yaml
actor: UnitTester
modules:
    enabled:
        - Asserts
        - Doctrine2:
            depends: Symfony
        - \Helper\Unit
```

In this case you can use the methods from the Doctrine2 module, while Doctrine itself uses the Symfony module
to establish connections to the database. In this case a test might look like:

```php
<?php
function testUserNameCanBeChanged()
{
    // create a user from framework, user will be deleted after the test
    $id = $this->tester->haveInRepository('Acme\DemoBundle\Entity\User', ['name' => 'miles']);
    // get entity manager by accessing module
    $em = $this->getModule('Doctrine2')->em;
    // get real user
    $user = $em->find('Acme\DemoBundle\Entity\User', $id);
    $user->setName('bill');
    $em->persist($user);
    $em->flush();
    $this->assertEquals('bill', $user->getName());
    // verify data was saved using framework methods
    $this->tester->seeInRepository('Acme\DemoBundle\Entity\User', ['name' => 'bill']);
    $this->tester->dontSeeInRepository('Acme\DemoBundle\Entity\User', ['name' => 'miles']);
}
```

In both examples you should not be worried about the data persistence between tests.
The Doctrine2 and Laravel5 modules will clean up the created data at the end of a test.
This is done by wrapping each test in a transaction and rolling it back afterwards.

### Accessing Module

Codeception allows you to access the properties and methods of all modules defined for this suite.
Unlike using the UnitTester class for this purpose, using a module directly grants you access
to all public properties of that module.

We have already demonstrated this in a previous example where we accessed the Entity Manager from a Doctrine2 module:

```php
<?php
/** @var Doctrine\ORM\EntityManager */
$em = $this->getModule('Doctrine2')->em;
```

If you use the `Symfony` module, here is how you can access the Symfony container:

```php
<?php
/** @var Symfony\Component\DependencyInjection\Container */
$container = $this->getModule('Symfony')->container;
```

The same can be done for all public properties of an enabled module. Accessible properties are listed in the module reference.

## BDD Specification Testing

When writing tests you should prepare them for constant changes in your application.
Tests should be easy to read and maintain. If a specification of your application is changed,
your tests should be updated as well. If you don't have a convention inside your team for documenting tests,
you will have issues figuring out what tests will be affected by the introduction of a new feature.

That's why it's pretty important not just to cover your application with unit tests, but make unit tests self-explanatory.
We do this for scenario-driven acceptance and functional tests, and we should do this for unit and integration tests as well.

For this case we have a stand-alone project [Specify](https://github.com/Codeception/Specify)
(which is included in the phar package) for writing specifications inside unit tests:

```php
<?php
class UserTest extends \Codeception\Test\Unit
{
    use \Codeception\Specify;

    private $user;

    public function testValidation()
    {
        $this->user = User::create();

        $this->specify("username is required", function() {
            $this->user->username = null;
            $this->assertFalse($this->user->validate(['username']));
        });

        $this->specify("username is too long", function() {
            $this->user->username = 'toolooooongnaaaaaaameeee';
            $this->assertFalse($this->user->validate(['username']));
        });

        $this->specify("username is ok", function() {
            $this->user->username = 'davert';
            $this->assertTrue($this->user->validate(['username']));
        });
    }
}
```

By using `specify` codeblocks, you can describe any piece of a test.
This makes tests much cleaner and comprehensible for everyone in your team.

Code inside `specify` blocks is isolated. In the example above, any changes to `$this->user`
(as with any other object property),
will not be reflected in other code blocks. Specify uses deep and shallow cloning strategies to save objects
between isolated scopes. The downsides of this approach is increased memory consumption (on deep cloning)
or incomplete isolation when shallow cloning is used. Please make sure you understand
how [Specify](https://github.com/Codeception/Specify) works and how to configure it before using it in your tests.

Also, you may add [Codeception\Verify](https://github.com/Codeception/Verify) for BDD-style assertions.
This tiny library adds more readable assertions, which is quite nice, if you are always confused
about which argument in `assert` calls is expected and which one is actual:

```php
<?php
verify($user->getName())->equals('john');
```

<<<<<<< HEAD
=======

## Cest

As an alternative to testcases extended from `PHPUnit_Framework_TestCase`, you can use the Codeception-specific Cest format.
It does not need to be extended from any other class. All public methods of this class are tests.

The example above can be rewritten in scenario-driven manner like this:

```php
<?php
class UserCest
{
    public function validateUser(UnitTester $t)
    {
        $user = $t->createUser();
        $user->username = null;
        $t->assertFalse($user->validate(['username']);

        $user->username = 'toolooooongnaaaaaaameeee';
        $t->assertFalse($user->validate(['username']));

        $user->username = 'davert';
        $t->assertTrue($user->validate(['username']));

        $t->seeInDatabase('users', ['name' => 'Miles', 'surname' => 'Davis']);
    }
}
```

For unit testing you may include the `Asserts` module, that adds regular assertions to UnitTester
which you may access from the `$t` variable:

```yaml
# Codeception Test Suite Configuration

# suite for unit (internal) tests.
actor: UnitTester
modules:
    enabled:
        - Asserts
        - Db
        - \Helper\Unit
```

[Learn more about Cest format](http://codeception.com/docs/07-AdvancedUsage#Cest-Classes).

<div class="alert alert-info">
It may look like the Cest format is too simple for writing tests. It doesn't provide assertion methods,
methods to create mocks and stubs or even accessing the module with `getModule`, as we did in example above.
However, the Cest format is better at separating concerns. Test code does not interfere with support code,
provided by the `UnitTester` object. All additional actions you may need in your unit/integration tests
can be implemented in the `Helper\Unit` class.
</div>

To check your code for exceptions you can use the `expectException` method from the `Asserts` module.
Unlike the similar method from PHPUnit, this method asserts that an exception was thrown inside a test.
For this code, executing an exception is wrapped inside a closure:

```php
<?php
$t->expectException(Exception::class, function() {
   throw new Exception;
});
```

>>>>>>> 6a37b9bb
## Stubs

Codeception provides a tiny wrapper over the PHPUnit mocking framework to create stubs easily.
Include `\Codeception\Util\Stub` to start creating dummy objects.

In this example we instantiate an object without calling a constructor and replace the `getName` method
to return the value *john*:

```php
<?php
$user = Stub::make('User', ['getName' => 'john']);
$name = $user->getName(); // 'john'
```

Stubs are created with PHPUnit's mocking framework. Alternatively, you can use
[Mockery](https://github.com/padraic/mockery) (with [Mockery module](https://github.com/Codeception/MockeryModule)),
[AspectMock](https://github.com/Codeception/AspectMock) or others.

Here's the [full reference on the Stub utility class](/docs/reference/Stub).

## Conclusion

PHPUnit tests are first-class citizens in test suites. Whenever you need to write and execute unit tests,
you don't need to install PHPUnit seperately, but use Codeception directly to execute them.
Some nice features can be added to common unit tests by integrating Codeception modules.
For most unit and integration testing, PHPUnit tests are enough. They run fast, and are easy to maintain.<|MERGE_RESOLUTION|>--- conflicted
+++ resolved
@@ -313,74 +313,6 @@
 verify($user->getName())->equals('john');
 ```
 
-<<<<<<< HEAD
-=======
-
-## Cest
-
-As an alternative to testcases extended from `PHPUnit_Framework_TestCase`, you can use the Codeception-specific Cest format.
-It does not need to be extended from any other class. All public methods of this class are tests.
-
-The example above can be rewritten in scenario-driven manner like this:
-
-```php
-<?php
-class UserCest
-{
-    public function validateUser(UnitTester $t)
-    {
-        $user = $t->createUser();
-        $user->username = null;
-        $t->assertFalse($user->validate(['username']);
-
-        $user->username = 'toolooooongnaaaaaaameeee';
-        $t->assertFalse($user->validate(['username']));
-
-        $user->username = 'davert';
-        $t->assertTrue($user->validate(['username']));
-
-        $t->seeInDatabase('users', ['name' => 'Miles', 'surname' => 'Davis']);
-    }
-}
-```
-
-For unit testing you may include the `Asserts` module, that adds regular assertions to UnitTester
-which you may access from the `$t` variable:
-
-```yaml
-# Codeception Test Suite Configuration
-
-# suite for unit (internal) tests.
-actor: UnitTester
-modules:
-    enabled:
-        - Asserts
-        - Db
-        - \Helper\Unit
-```
-
-[Learn more about Cest format](http://codeception.com/docs/07-AdvancedUsage#Cest-Classes).
-
-<div class="alert alert-info">
-It may look like the Cest format is too simple for writing tests. It doesn't provide assertion methods,
-methods to create mocks and stubs or even accessing the module with `getModule`, as we did in example above.
-However, the Cest format is better at separating concerns. Test code does not interfere with support code,
-provided by the `UnitTester` object. All additional actions you may need in your unit/integration tests
-can be implemented in the `Helper\Unit` class.
-</div>
-
-To check your code for exceptions you can use the `expectException` method from the `Asserts` module.
-Unlike the similar method from PHPUnit, this method asserts that an exception was thrown inside a test.
-For this code, executing an exception is wrapped inside a closure:
-
-```php
-<?php
-$t->expectException(Exception::class, function() {
-   throw new Exception;
-});
-```
-
->>>>>>> 6a37b9bb
 ## Stubs
 
 Codeception provides a tiny wrapper over the PHPUnit mocking framework to create stubs easily.
