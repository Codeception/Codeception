<?php
require_once __DIR__.'/vendor/autoload.php';

use Symfony\Component\Finder\Finder;
use \Robo\Task\Development\GenerateMarkdownDoc as Doc;

class RoboFile extends \Robo\Tasks
{
    const STABLE_BRANCH = '2.2';
    const REPO_BLOB_URL = 'https://github.com/Codeception/Codeception/blob';

    public function release()
    {
        $this->say("CODECEPTION RELEASE: ".\Codeception\Codecept::VERSION);
        $this->update();
        $this->buildDocs();
        $this->publishDocs();

        $this->buildPhar54();
        $this->buildPhar();
        $this->revertComposerJsonChanges();
        $this->publishPhar();
        $this->publishGit();
        $this->versionBump();
        $this->publishBase();
    }

    public function versionBump($version = '')
    {
        if (!$version) {
            $versionParts = explode('.', \Codeception\Codecept::VERSION);
            $versionParts[count($versionParts)-1]++;
            $version = implode('.', $versionParts);
        }
        $this->say("Bumping version to $version");
        $this->taskReplaceInFile('src/Codeception/Codecept.php')
            ->from(\Codeception\Codecept::VERSION)
            ->to($version)
            ->run();
    }

    public function update()
    {
        $this->clean();
        $this->taskComposerUpdate()->dir('tests/data/claypit')->run();
        $this->taskComposerUpdate()->run();
    }

    public function changed($change)
    {
        $this->taskChangelog()
            ->version(\Codeception\Codecept::VERSION)
            ->change($change)
            ->run();
    }

    protected function server()
    {
        $this->taskServer(8000)
            ->background()
            ->dir('tests/data/app')
            ->run();
    }

    public function testPhpbrowser($args = '', $opt = ['test|t' => null])
    {
        $test = $opt['test'] ? ':'.$opt['test'] : '';
        $this->server();
        $this->taskCodecept('./codecept')
            ->args($args)
            ->test('tests/unit/Codeception/Module/PhpBrowserTest.php'.$test)
            ->run();
    }

    public function testRestBrowser($args = '', $opt = ['test|t' => null])
    {
        $test = $opt['test'] ? ':'.$opt['test'] : '';
        $this->taskServer(8010)
            ->background()
            ->dir('tests/data')
            ->run();

        $this->taskCodecept('./codecept')
            ->test('tests/unit/Codeception/Module/PhpBrowserRestTest.php'.$test)
            ->args($args)
            ->run();
    }

    public function testCoverage()
    {
        $this->server();
        $this->taskSymfonyCommand(new \Codeception\Command\Run('run'))
            ->arg('suite', 'coverage')
            ->run();
    }

    public function testWebdriver($args = '', $opt = ['test|t' => null])
    {
        $test = $opt['test'] ? ':'.$opt['test'] : '';
        $container = $this->taskDockerRun('davert/selenium-env')
            ->detached()
            ->publish(4444, 4444)
            ->env('APP_PORT', 8000)
            ->run();

        $this->taskServer(8000)
            ->dir('tests/data/app')
            ->background()
            ->host('0.0.0.0')
            ->run();

        sleep(3); // wait for selenium to launch

        $this->taskCodecept('./codecept')
            ->test('tests/web/WebDriverTest.php'.$test)
            ->args($args)
            ->run();
        
        $this->taskDockerStop($container)->run();
    }

    public function testLaunchServer($pathToSelenium = '~/selenium-server.jar ')
    {
        $this->taskExec('java -jar '.$pathToSelenium)
            ->background()
            ->run();

        $this->taskServer(8010)
            ->background()
            ->dir('tests/data/rest')
            ->run();
        $this->taskServer(8000)
            ->dir('tests/data/app')
            ->run();

    }

    public function testCli()
    {
        $this->taskSymfonyCommand(new \Codeception\Command\Run('run'))
            ->arg('suite', 'cli')
            ->run();

        $this->taskSymfonyCommand(new \Codeception\Command\Run('run'))
            ->arg('suite', 'tests/unit/Codeception/Command')
            ->run();
    }

    private function installDependenciesForPhp54()
    {
        $this->taskReplaceInFile('composer.json')
            ->regex('/"platform": \{.*?\}/')
            ->to('"platform": {"php": "5.4.0"}')
            ->run();

        $this->taskComposerUpdate()->run();
    }

    private function installDependenciesForPhp56()
    {
        $this->taskReplaceInFile('composer.json')
            ->regex('/"platform": \{.*?\}/')
            ->to('"platform": {"php": "5.6.0"}')
            ->run();

        $this->taskComposerUpdate()->run();
    }

    private function revertComposerJsonChanges()
    {
        $this->taskReplaceInFile('composer.json')
            ->regex('/"platform": \{.*?\}/')
            ->to('"platform": {}')
            ->run();
    }


    /**
     * @desc creates codecept.phar
     * @throws Exception
     */
    public function buildPhar()
    {
        $this->packPhar('package/codecept.phar');
    }

    /**
     * @desc creates codecept.phar with Guzzle 5.3 and Symfony 2.8
     * @throws Exception
     */
    public function buildPhar54()
    {
        if (!file_exists('package/php54')) {
            mkdir('package/php54');
        }
        $this->installDependenciesForPhp54();
        $this->packPhar('package/php54/codecept.phar');
        $this->installDependenciesForPhp56();
    }

    private function packPhar($pharFileName)
    {
        $pharTask = $this->taskPackPhar($pharFileName)
            ->compress()
            ->stub('package/stub.php');

        $finder = Finder::create()
            ->ignoreVCS(true)
            ->name('*.php')
            ->name('*.tpl.dist')
            ->name('*.html.dist')
            ->in('src');

        foreach ($finder as $file) {
            $pharTask->addFile('src/'.$file->getRelativePathname(), $file->getRealPath());
        }

        $finder = Finder::create()
            ->ignoreVCS(true)
            ->name('*.php')
            ->in('ext');

        foreach ($finder as $file) {
            $pharTask->addFile('ext/'.$file->getRelativePathname(), $file->getRealPath());
        }

        $finder = Finder::create()->files()
            ->ignoreVCS(true)
            ->name('*.php')
            ->name('*.css')
            ->name('*.png')
            ->name('*.js')
            ->name('*.css')
            ->name('*.eot')
            ->name('*.svg')
            ->name('*.ttf')
            ->name('*.wof')
            ->name('*.woff')
            ->name('*.woff2')
            ->name('*.png')
            ->name('*.tpl.dist')
            ->name('*.html.dist')
            ->exclude('videlalvaro')
            ->exclude('php-amqplib')
            ->exclude('pheanstalk')
            ->exclude('phpseclib')
            ->exclude('codegyre')
            ->exclude('monolog')
            ->exclude('phpspec')
            ->exclude('squizlabs')
            ->exclude('Tests')
            ->exclude('tests')
            ->exclude('benchmark')
            ->exclude('demo')
            ->in('vendor');


        foreach ($finder as $file) {
            $pharTask->addStripped('vendor/'.$file->getRelativePathname(), $file->getRealPath());
        }

        $pharTask->addFile('autoload.php', 'autoload.php')
            ->addFile('codecept', 'package/bin')
            ->addFile('shim.php', 'shim.php')
            ->run();
        
        $code = $this->taskExec('php ' . $pharFileName)->run()->getExitCode();
        if ($code !== 0) {
            throw new Exception("There was problem compiling phar");
        }
    }

    /**
     * @desc generates modules reference from source files
     */
    public function buildDocs()
    {
        $this->say('generating documentation from source files');
        $this->buildDocsModules();
        $this->buildDocsUtils();
        $this->buildDocsCommands();
        $this->buildDocsExtensions();
    }

    public function buildDocsModules()
    {
        $this->taskCleanDir('docs/modules')->run();
        $this->say("Modules");
        $modules = Finder::create()->files()->name('*.php')->in(__DIR__ . '/src/Codeception/Module');

        foreach ($modules as $module) {
            $moduleName = basename(substr($module, 0, -4));
            $className = 'Codeception\Module\\' . $moduleName;
            $source = "https://github.com/Codeception/Codeception/tree/"
                .self::STABLE_BRANCH."/src/Codeception/Module/$moduleName.php";

            $this->taskGenDoc('docs/modules/' . $moduleName . '.md')
                ->docClass($className)
                ->prepend('# '.$moduleName)
                ->append('<p>&nbsp;</p><div class="alert alert-warning">Module reference is taken from the source code. <a href="'.$source.'">Help us to improve documentation. Edit module reference</a></div>')
                ->processClassSignature(false)
                ->processClassDocBlock(function (\ReflectionClass $c, $text) {
                    return "$text\n\n## Actions";
                })->processProperty(false)
                ->filterMethods(function (\ReflectionMethod $method) use ($className) {
                    if ($method->isConstructor() or $method->isDestructor()) {
                        return false;
                    }
                    if (!$method->isPublic()) {
                        return false;
                    }
                    if (strpos($method->name, '_') === 0) {
                        $doc = $method->getDocComment();
                        try {
                            $doc = $doc . $method->getPrototype()->getDocComment();
                        } catch (\ReflectionException $e) {
                        }

                        if (strpos($doc, '@api') === false) {
                            return false;
                        }
                    };
                    return true;
                })->processMethod(function (\ReflectionMethod $method, $text) use ($className, $moduleName) {
                    $title = "\n### {$method->name}\n";
                    if (strpos($method->name, '_') === 0) {
                        $text = str_replace("@api\n", '', $text);
                        $text = "\n*hidden API method, expected to be used from Helper classes*\n" . $text;
                        $text = str_replace("{{MODULE_NAME}}", $moduleName, $text);
                    };

                    if (!trim($text)) {
                        return $title . "__not documented__\n";
                    }

                    $text = str_replace(
                        ['@since', '@version'],
                        [' * `Available since`', ' * `Available since`'],
                        $text
                    );
                    $text = str_replace('@part ', ' * `[Part]` ', $text);
                    $text = str_replace("@return mixed\n", '', $text);
                    $text = preg_replace('~@return (.*?)~', ' * `return` $1', $text);
                    $text = preg_replace("~@(.*?)([$\s])~", ' * `$1` $2', $text);
                    return $title . $text;
                })->processMethodSignature(false)
                ->reorderMethods('ksort')
                ->run();
        }
    }

    public function buildDocsUtils()
    {
        $this->say("Util Classes");
        $utils = ['Autoload', 'Fixtures', 'Stub', 'Locator', 'XmlBuilder', 'JsonType'];

        foreach ($utils as $utilName) {
            $className = '\Codeception\Util\\' . $utilName;
            $source = self::REPO_BLOB_URL."/".self::STABLE_BRANCH."/src/Codeception/Util/$utilName.php";

            $this->taskGenDoc('docs/reference/' . $utilName . '.md')
                ->docClass($className)
                ->append(
                    '<p>&nbsp;</p><div class="alert alert-warning">Reference is taken from the source code. '
                    .'<a href="'.$source.'">Help us to improve documentation. Edit module reference</a></div>'
                )
                ->processClassDocBlock(function (ReflectionClass $r, $text) {
                    return $text . "\n";
<<<<<<< HEAD
                })->processMethodSignature(function (ReflectionMethod $r, $text) {
                    return str_replace('public', '', $text);
                })->processMethodDocBlock(function (ReflectionMethod $r, $text) use ($utilName, $source) {
=======
                })->processMethodSignature(function(ReflectionMethod $r, $text) {
                    return '### ' . $r->getName();
                })->processMethodDocBlock(function(ReflectionMethod $r, $text) use ($utilName, $source) {
>>>>>>> be7a33a6
                    $line = $r->getStartLine();
                    if ($r->isStatic()) {
                        $text = "\n*static*\n$text";
                    }
                    $text = preg_replace("~@(.*?)([$\s])~", ' * `$1` $2', $text);
                    $text .= "\n[See source]($source#L$line)";
                    return "\n" . $text."\n";
                })
                ->reorderMethods('ksort')
                ->run();
        }
    }

    public function buildDocsCommands()
    {
        $this->say("Commands");

        $commands = Finder::create()->files()->name('*.php')->depth(0)->in(__DIR__ . '/src/Codeception/Command');

        $commandGenerator = $this->taskGenDoc('docs/reference/Commands.md');
        foreach ($commands as $command) {
            $commandName = basename(substr($command, 0, -4));
            $className = '\Codeception\Command\\' . $commandName;
            $commandGenerator->docClass($className);
        }
        $commandGenerator
            ->prepend("# Console Commands\n")
            ->processClassSignature(function ($r, $text) {
                return "## ".$r->getShortName();
            })
            ->filterMethods(function (ReflectionMethod $r) {
                return false;
            })
            ->run();

    }

    public function buildDocsExtensions()
    {
        $this->say('Extensions');

        $extensions = Finder::create()->files()->sortByName()->name('*.php')->in(__DIR__ . '/ext');

        $extGenerator= $this->taskGenDoc(__DIR__.'/ext/README.md');
        foreach ($extensions as $command) {
            $commandName = basename(substr($command, 0, -4));
            $className = '\Codeception\Extension\\' . $commandName;
            $extGenerator->docClass($className);
        }
        $extGenerator
            ->prepend("# Official Extensions\n")
            ->processClassSignature(function ($r, $text) {
                return "## ".$r->getName();
            })
            ->filterMethods(function (ReflectionMethod $r) {
                return false;
            })
            ->filterProperties(function ($r) {
                return false;
            })
            ->run();
    }

    /**
     * @desc publishes generated phar to codeception.com
     */
    public function publishPhar()
    {
        $this->cloneSite();
        $version = \Codeception\Codecept::VERSION;
        if (strpos($version, self::STABLE_BRANCH) === 0) {
            $this->say("publishing to release branch");
            copy('../codecept.phar', 'codecept.phar');
            if (!is_dir('php54')) {
                mkdir('php54');
            }
            copy('../php54/codecept.phar', 'php54/codecept.phar');
            $this->taskExec('git add codecept.phar')->run();
            $this->taskExec('git add php54/codecept.phar')->run();
        }

        $this->taskFileSystemStack()
            ->mkdir("releases/$version")
            ->mkdir("releases/$version/php54")
            ->copy('../codecept.phar', "releases/$version/codecept.phar")
            ->copy('../php54/codecept.phar', "releases/$version/php54/codecept.phar")
            ->run();

        $this->taskGitStack()->add('-A')->run();

        $sortByVersion = function (\SplFileInfo $a, \SplFileInfo $b) {
            return version_compare($a->getBaseName(), $b->getBaseName());
        };

        $releases = array_reverse(
            iterator_to_array(Finder::create()->depth(0)->directories()->sort($sortByVersion)->in('releases'))
        );
        $branch = null;
        $releaseFile = $this->taskWriteToFile('builds.markdown')
            ->line('---')
            ->line('layout: page')
            ->line('title: Codeception Builds')
            ->line('---')
            ->line('');


        foreach ($releases as $release) {
            $releaseName = $release->getBasename();
            $downloadUrl = "http://codeception.com/releases/$releaseName/codecept.phar";
            
            list($major, $minor) = explode('.', $releaseName);
            if ("$major.$minor" != $branch) {
                $branch = "$major.$minor";
                $releaseFile->line("\n## $branch");
                if ($major < 2) {
                    $releaseFile->line("*Requires: PHP 5.3 and higher + CURL*\n");
                } else {
                    $releaseFile->line("*Requires: PHP 5.4 and higher + CURL*\n");
                }
                $releaseFile->line("* **[Download Latest $branch Release]($downloadUrl)**");
            }
            $versionLine = "* [$releaseName]($downloadUrl)";

            if (file_exists("releases/$releaseName/php54/codecept.phar")) {
                $downloadUrl = "http://codeception.com/releases/$releaseName/php54/codecept.phar";
                $versionLine .= ", [for PHP 5.4 or 5.5]($downloadUrl)";
            }

            $releaseFile->line($versionLine);
        }
        $releaseFile->run();

        $this->publishSite();
    }

    /**
     * Updates docs on codeception.com
     *
     */
    public function publishDocs()
    {
        if (strpos(\Codeception\Codecept::VERSION, self::STABLE_BRANCH) !== 0) {
            $this->say("The ".\Codeception\Codecept::VERSION." is not in release branch. Site is not build");
            return;
        }
        $this->say('building site...');

        $this->cloneSite();
        $this->taskCleanDir('docs')
            ->run();
        $this->taskFileSystemStack()
            ->mkdir('docs/reference')
            ->mkdir('docs/modules')
            ->run();

        chdir('../..');

        $this->taskWriteToFile('package/site/changelog.markdown')
            ->line('---')
            ->line('layout: page')
            ->line('title: Codeception Changelog')
            ->line('---')
            ->line('')
            ->line(
                '<div class="alert alert-warning">Download specific version at <a href="/builds">builds page</a></div>'
            )
            ->line('')
            ->line($this->processChangelog())
            ->run();

        $docs = Finder::create()->files('*.md')->sortByName()->in('docs');

        $modules = [];
        $api = [];
        $reference = [];
        foreach ($docs as $doc) {
            $newfile = $doc->getFilename();
            $name = substr($doc->getBasename(), 0, -3);
            $contents = $doc->getContents();
            if (strpos($doc->getPathname(), 'docs'.DIRECTORY_SEPARATOR.'modules') !== false) {
                $newfile = 'docs/modules/' . $newfile;
                $modules[$name] = '/docs/modules/' . $doc->getBasename();
                $contents = str_replace('## ', '### ', $contents);
                $buttons = [
                    'source' => self::REPO_BLOB_URL."/".self::STABLE_BRANCH."/src/Codeception/Module/$name.php"
                ];
                // building version switcher
                foreach (['master', '2.2', '2.1', '2.0', '1.8'] as $branch) {
                    $buttons[$branch] = self::REPO_BLOB_URL."/$branch/docs/modules/$name.md";
                }
                $buttonHtml = "\n\n".'<div class="btn-group" role="group" style="float: right" aria-label="...">';
                foreach ($buttons as $link => $url) {
                    if ($link == self::STABLE_BRANCH) {
                        $link = "<strong>$link</strong>";
                    }
                    $buttonHtml.= '<a class="btn btn-default" href="'.$url.'">'.$link.'</a>';
                }
                $buttonHtml .= '</div>'."\n\n";
                $contents = $buttonHtml . $contents;
            } elseif (strpos($doc->getPathname(), 'docs'.DIRECTORY_SEPARATOR.'reference') !== false) {
                $newfile = 'docs/reference/' . $newfile;
<<<<<<< HEAD
                if ($name == 'Commands') {
                    continue;
                }
                if ($name == 'Configuration') {
                    continue;
                }
=======
>>>>>>> be7a33a6
                $reference[$name] = '/docs/reference/' . $doc->getBasename();
            } else {
                $newfile = 'docs/'.$newfile;
                $api[substr($name, 3)] = '/docs/'.$doc->getBasename();
            }

            copy($doc->getPathname(), 'package/site/' . $newfile);

            $highlight_languages = implode('|', ['php', 'html', 'bash', 'yaml', 'json', 'xml', 'sql']);
            $contents = preg_replace(
                "~```\s?($highlight_languages)\b(.*?)```~ms",
                "{% highlight $1 %}\n$2\n{% endhighlight %}",
                $contents
            );
            $contents = str_replace('{% highlight  %}', '{% highlight yaml %}', $contents);
            $contents = preg_replace("~```\s?(.*?)```~ms", "{% highlight yaml %}\n$1\n{% endhighlight %}", $contents);
            // set default language in order not to leave unparsed code inside '```'

            $matches = [];
            $title = $name;
            $contents = "---\nlayout: doc\ntitle: ".($title!="" ? $title." - " : "")
                ."Codeception - Documentation\n---\n\n".$contents;

            file_put_contents('package/site/' .$newfile, $contents);
        }
        chdir('package/site');
        $guides = array_keys($api);
        foreach ($api as $name => $url) {
            $filename = substr($url, 6);
            $doc = file_get_contents('docs/'.$filename)."\n\n\n";
            $i = array_search($name, $guides);
            if (isset($guides[$i+1])) {
                $next_title = $guides[$i+1];
                $next_url = $api[$guides[$i+1]];
                $next_url = substr($next_url, 0, -3);
                $doc .= "\n* **Next Chapter: [$next_title >]($next_url)**";
            }

            if (isset($guides[$i-1])) {
                $prev_title = $guides[$i-1];
                $prev_url = $api[$guides[$i-1]];
                $prev_url = substr($prev_url, 0, -3);
                $doc .= "\n* **Previous Chapter: [< $prev_title]($prev_url)**";
            }

            $this->taskWriteToFile('docs/'.$filename)
                ->text($doc)
                ->run();
        }


        $guides_list = '';
        foreach ($api as $name => $url) {
            $url = substr($url, 0, -3);
            $name = preg_replace('/([A-Z]+)([A-Z][a-z])/', '\\1 \\2', $name);
            $name = preg_replace('/([a-z\d])([A-Z])/', '\\1 \\2', $name);
            $guides_list .= '<li><a href="'.$url.'">'.$name.'</a></li>';
        }
        file_put_contents('_includes/guides.html', $guides_list);

        $this->say("Building Guides index");
        $this->taskWriteToFile('_includes/guides.html')
            ->text($guides_list)
            ->run();

        $this->taskWriteToFile('docs/index.html')
            ->line('---')
            ->line('layout: doc')
            ->line('title: Codeception Documentation')
            ->line('---')
            ->line('')
            ->line("<h1>Codeception Documentation Guides</h1>")
            ->line('')
            ->text($guides_list)
            ->run();

        /**
         * Align modules in two columns like this:
         * A D
         * B E
         * C
         */
        $modules_cols = 2;
        $modules_rows = ceil(count($modules) / $modules_cols);
        $module_names_chunked = array_chunk(array_keys($modules), $modules_rows);
        $modules_list = '';
        for ($i = 0; $i < $modules_rows; $i++) {
            for ($j = 0; $j < $modules_cols; $j++) {
                if (isset($module_names_chunked[$j][$i])) {
                    $name = $module_names_chunked[$j][$i];
                    $url = substr($modules[$name], 0, -3);
                    $modules_list .= '<li><a href="'.$url.'">'.$name.'</a></li>';
                }
            }
        }
        file_put_contents('_includes/modules.html', $modules_list);

        $reference_list = '';
        foreach ($reference as $name => $url) {
            if ($name == 'Commands') {
                continue;
            }
            if ($name == 'Configuration') {
                continue;
            }

            $url = substr($url, 0, -3);
            $reference_list .= '<li><a href="'.$url.'">'.$name.'</a></li>';
        }
        file_put_contents('_includes/reference.html', $reference_list);

        $this->say("Writing extensions docs");
        $this->taskWriteToFile('_includes/extensions.md')
            ->textFromFile(__DIR__.'/ext/README.md')
            ->run();

        $this->publishSite();
        $this->taskExec('git add')->args('.')->run();
    }

    /**
     * @desc creates a new version tag and pushes to github
     * @param null $branch
     * @param array $opt
     */
    public function publishGit($branch = null, $opt = ['tag|t' => null])
    {
        $version = isset($opt['tag']) ? $opt['tag'] : \Codeception\Codecept::VERSION;
        $this->say('creating new tag for '.$version);
        if (!$branch) {
            $branch = explode('.', $version);
            array_pop($branch);
            $branch = implode('.', $branch);
        }
        $this->taskExec("git tag $version")->run();
        $this->taskExec("git push origin $branch --tags")->run();
    }

    protected function processChangelog()
    {
        $changelog = file_get_contents('CHANGELOG.md');

        //user
        $changelog = preg_replace('~\s@(\w+)~', ' **[$1](https://github.com/$1)**', $changelog);

        //issue
        $changelog = preg_replace(
            '~#(\d+)~',
            '[#$1](https://github.com/Codeception/Codeception/issues/$1)',
            $changelog
        );

        //module
        $changelog = preg_replace('~\s\[(\w+)\]\s~', ' **[$1]** ', $changelog);

        return $changelog;
    }

    /**
     * @desc cleans all log and temp directories
     */
    public function clean()
    {
        $this->taskCleanDir([
            'tests/log',
            'tests/data/claypit/tests/_output',
            'tests/data/included/_log',
            'tests/data/included/jazz/tests/_log',
            'tests/data/included/shire/tests/_log',
        ])->run();

        $this->taskDeleteDir([
            'tests/data/claypit/c3tmp',
            'tests/data/sandbox'
        ])->run();
    }

    public function buildActors()
    {
        $build = 'php codecept build';
        $this->taskExec($build)->run();
        $this->taskExec($build)->args('-c tests/data/claypit')->run();
        $this->taskExec($build)->args('-c tests/data/included')->run();
        $this->taskExec($build)->args('-c tests/data/included/jazz')->run();
        $this->taskExec($build)->args('-c tests/data/included/shire')->run();
        $this->taskExec($build)->args('-c tests/data/included/jazz')->run();
    }

    protected function cloneSite()
    {
        @mkdir("package/site");
        $this->taskExec('git clone')
            ->args('git@github.com:Codeception/codeception.github.com.git')
            ->args('package/site/')
            ->run();
        chdir('package/site');
    }

    protected function publishSite()
    {
        $this->taskGitStack()
            ->add('-A')
            ->commit('auto updated documentation')
            ->push()
            ->run();

        chdir('..');
        sleep(2);
        $this->taskDeleteDir('site')->run();
        chdir('..');
        $this->say("Site build succesfully");
    }

    /**
     * Publishes Codeception base
     * @param null $branch
     * @param null $tag
     */
    public function publishBase($branch = null, $tag = null)
    {
        if (!$branch) {
            $branch = self::STABLE_BRANCH;
        }

        $this->say("Updating Codeception Base distribution");

        $tempBranch = "tmp".uniqid();

        $this->taskGitStack()
            ->checkout("-b $tempBranch")
            ->run();

        $this->taskReplaceInFile('composer.json')
            ->from('"codeception/codeception"')
            ->to('"codeception/base"')
            ->run();

        $this->taskReplaceInFile('composer.json')
            ->regex('~^\s+"facebook\/webdriver".*$~m')
            ->to('')
            ->run();

        $this->taskReplaceInFile('composer.json')
            ->regex('~^\s+"guzzlehttp\/guzzle".*$~m')
            ->to('')
            ->run();

        $this->taskComposerUpdate()->run();
        $this->taskGitStack()
            ->add('composer*')
            ->commit('auto-update')
            ->exec("push -f base $tempBranch:$branch")
            ->run();

        if ($tag) {
            $this->taskGitStack()
                ->exec("tag -d $tag")
                ->exec("push base :refs/tags/$tag")
                ->exec("tag $tag")
                ->push('base', $tag)
                ->run();
        }

        $this->taskGitStack()
            ->checkout($branch)
            ->exec("branch -D $tempBranch")
            ->run();
    }

    /**
     * Checks Codeception code style
     * Most useful values for `report` option: `full`, `summary`, `diff`
     *
     * @param array $opt
     */
    public function codestyleCheck($opt = ['report|r' => 'summary'])
    {
        $this->say("Checking code style");

        $this->taskExec('php vendor/bin/phpcs')
            ->arg('.')
            ->arg('--standard=ruleset.xml')
            ->arg('--report=' . $opt['report'])
            ->arg('--ignore=tests/data,vendor')
            ->run();
    }

    public function codestyleFix()
    {
        $this->taskExec('php vendor/bin/phpcbf')
            ->arg('.')
            ->arg('--standard=ruleset.xml')
            ->arg('--ignore=tests/data,vendor')
            ->run();
    }
}<|MERGE_RESOLUTION|>--- conflicted
+++ resolved
@@ -299,16 +299,12 @@
                 ->prepend('# '.$moduleName)
                 ->append('<p>&nbsp;</p><div class="alert alert-warning">Module reference is taken from the source code. <a href="'.$source.'">Help us to improve documentation. Edit module reference</a></div>')
                 ->processClassSignature(false)
-                ->processClassDocBlock(function (\ReflectionClass $c, $text) {
-                    return "$text\n\n## Actions";
+                ->processClassDocBlock(function(\ReflectionClass $c, $text) {
+                  return "$text\n\n## Actions";
                 })->processProperty(false)
-                ->filterMethods(function (\ReflectionMethod $method) use ($className) {
-                    if ($method->isConstructor() or $method->isDestructor()) {
-                        return false;
-                    }
-                    if (!$method->isPublic()) {
-                        return false;
-                    }
+                ->filterMethods(function(\ReflectionMethod $method) use ($className) {
+                    if ($method->isConstructor() or $method->isDestructor()) return false;
+                    if (!$method->isPublic()) return false;
                     if (strpos($method->name, '_') === 0) {
                         $doc = $method->getDocComment();
                         try {
@@ -366,15 +362,9 @@
                 )
                 ->processClassDocBlock(function (ReflectionClass $r, $text) {
                     return $text . "\n";
-<<<<<<< HEAD
-                })->processMethodSignature(function (ReflectionMethod $r, $text) {
-                    return str_replace('public', '', $text);
-                })->processMethodDocBlock(function (ReflectionMethod $r, $text) use ($utilName, $source) {
-=======
                 })->processMethodSignature(function(ReflectionMethod $r, $text) {
                     return '### ' . $r->getName();
                 })->processMethodDocBlock(function(ReflectionMethod $r, $text) use ($utilName, $source) {
->>>>>>> be7a33a6
                     $line = $r->getStartLine();
                     if ($r->isStatic()) {
                         $text = "\n*static*\n$text";
@@ -576,15 +566,6 @@
                 $contents = $buttonHtml . $contents;
             } elseif (strpos($doc->getPathname(), 'docs'.DIRECTORY_SEPARATOR.'reference') !== false) {
                 $newfile = 'docs/reference/' . $newfile;
-<<<<<<< HEAD
-                if ($name == 'Commands') {
-                    continue;
-                }
-                if ($name == 'Configuration') {
-                    continue;
-                }
-=======
->>>>>>> be7a33a6
                 $reference[$name] = '/docs/reference/' . $doc->getBasename();
             } else {
                 $newfile = 'docs/'.$newfile;
