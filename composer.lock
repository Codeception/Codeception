{
    "_readme": [
        "This file locks the dependencies of your project to a known state",
        "Read more about it at https://getcomposer.org/doc/01-basic-usage.md#composer-lock-the-lock-file",
        "This file is @generated automatically"
    ],
<<<<<<< HEAD
    "hash": "8050c8b57480967714f9335ae6c738a7",
=======
    "hash": "d527d206d7c61c3ad2b3284aa7b5365a",
>>>>>>> 0b278ba5
    "packages": [
        {
            "name": "doctrine/instantiator",
            "version": "1.0.5",
            "source": {
                "type": "git",
                "url": "https://github.com/doctrine/instantiator.git",
                "reference": "8e884e78f9f0eb1329e445619e04456e64d8051d"
            },
            "dist": {
                "type": "zip",
                "url": "https://api.github.com/repos/doctrine/instantiator/zipball/8e884e78f9f0eb1329e445619e04456e64d8051d",
                "reference": "8e884e78f9f0eb1329e445619e04456e64d8051d",
                "shasum": ""
            },
            "require": {
                "php": ">=5.3,<8.0-DEV"
            },
            "require-dev": {
                "athletic/athletic": "~0.1.8",
                "ext-pdo": "*",
                "ext-phar": "*",
                "phpunit/phpunit": "~4.0",
                "squizlabs/php_codesniffer": "~2.0"
            },
            "type": "library",
            "extra": {
                "branch-alias": {
                    "dev-master": "1.0.x-dev"
                }
            },
            "autoload": {
                "psr-4": {
                    "Doctrine\\Instantiator\\": "src/Doctrine/Instantiator/"
                }
            },
            "notification-url": "https://packagist.org/downloads/",
            "license": [
                "MIT"
            ],
            "authors": [
                {
                    "name": "Marco Pivetta",
                    "email": "ocramius@gmail.com",
                    "homepage": "http://ocramius.github.com/"
                }
            ],
            "description": "A small, lightweight utility to instantiate objects in PHP without invoking their constructors",
            "homepage": "https://github.com/doctrine/instantiator",
            "keywords": [
                "constructor",
                "instantiate"
            ],
            "time": "2015-06-14 21:17:01"
        },
        {
            "name": "facebook/webdriver",
            "version": "1.0.0",
            "source": {
                "type": "git",
                "url": "https://github.com/facebook/php-webdriver.git",
                "reference": "7cfa09f0a50b5e93087a9dc0eb669bc559eb9961"
            },
            "dist": {
                "type": "zip",
                "url": "https://api.github.com/repos/facebook/php-webdriver/zipball/7cfa09f0a50b5e93087a9dc0eb669bc559eb9961",
                "reference": "7cfa09f0a50b5e93087a9dc0eb669bc559eb9961",
                "shasum": ""
            },
            "require": {
                "php": ">=5.3.19"
            },
            "require-dev": {
                "phpunit/phpunit": "4.6.*"
            },
            "suggest": {
                "phpdocumentor/phpdocumentor": "2.*"
            },
            "type": "library",
            "autoload": {
                "psr-4": {
                    "Facebook\\WebDriver\\": "lib/"
                }
            },
            "notification-url": "https://packagist.org/downloads/",
            "license": [
                "Apache-2.0"
            ],
            "description": "A PHP client for WebDriver",
            "homepage": "https://github.com/facebook/php-webdriver",
            "keywords": [
                "facebook",
                "php",
                "selenium",
                "webdriver"
            ],
            "time": "2015-06-09 17:06:08"
        },
        {
            "name": "guzzlehttp/guzzle",
            "version": "6.0.2",
            "source": {
                "type": "git",
                "url": "https://github.com/guzzle/guzzle.git",
                "reference": "a8dfeff00eb84616a17fea7a4d72af35e750410f"
            },
            "dist": {
                "type": "zip",
                "url": "https://api.github.com/repos/guzzle/guzzle/zipball/a8dfeff00eb84616a17fea7a4d72af35e750410f",
                "reference": "a8dfeff00eb84616a17fea7a4d72af35e750410f",
                "shasum": ""
            },
            "require": {
                "guzzlehttp/promises": "~1.0",
                "guzzlehttp/psr7": "~1.1",
                "php": ">=5.5.0"
            },
            "require-dev": {
                "ext-curl": "*",
                "phpunit/phpunit": "~4.0",
                "psr/log": "~1.0"
            },
            "type": "library",
            "extra": {
                "branch-alias": {
                    "dev-master": "6.0-dev"
                }
            },
            "autoload": {
                "files": [
                    "src/functions_include.php"
                ],
                "psr-4": {
                    "GuzzleHttp\\": "src/"
                }
            },
            "notification-url": "https://packagist.org/downloads/",
            "license": [
                "MIT"
            ],
            "authors": [
                {
                    "name": "Michael Dowling",
                    "email": "mtdowling@gmail.com",
                    "homepage": "https://github.com/mtdowling"
                }
            ],
            "description": "Guzzle is a PHP HTTP client library",
            "homepage": "http://guzzlephp.org/",
            "keywords": [
                "client",
                "curl",
                "framework",
                "http",
                "http client",
                "rest",
                "web service"
            ],
            "time": "2015-07-04 20:09:24"
        },
        {
            "name": "guzzlehttp/promises",
            "version": "1.0.1",
            "source": {
                "type": "git",
                "url": "https://github.com/guzzle/promises.git",
                "reference": "2ee5bc7f1a92efecc90da7f6711a53a7be26b5b7"
            },
            "dist": {
                "type": "zip",
                "url": "https://api.github.com/repos/guzzle/promises/zipball/2ee5bc7f1a92efecc90da7f6711a53a7be26b5b7",
                "reference": "2ee5bc7f1a92efecc90da7f6711a53a7be26b5b7",
                "shasum": ""
            },
            "require": {
                "php": ">=5.5.0"
            },
            "require-dev": {
                "phpunit/phpunit": "~4.0"
            },
            "type": "library",
            "extra": {
                "branch-alias": {
                    "dev-master": "1.0-dev"
                }
            },
            "autoload": {
                "psr-4": {
                    "GuzzleHttp\\Promise\\": "src/"
                },
                "files": [
                    "src/functions.php"
                ]
            },
            "notification-url": "https://packagist.org/downloads/",
            "license": [
                "MIT"
            ],
            "authors": [
                {
                    "name": "Michael Dowling",
                    "email": "mtdowling@gmail.com",
                    "homepage": "https://github.com/mtdowling"
                }
            ],
            "description": "Guzzle promises library",
            "keywords": [
                "promise"
            ],
            "time": "2015-06-24 16:16:25"
        },
        {
            "name": "guzzlehttp/psr7",
            "version": "1.1.0",
            "source": {
                "type": "git",
                "url": "https://github.com/guzzle/psr7.git",
                "reference": "af0e1758de355eb113917ad79c3c0e3604bce4bd"
            },
            "dist": {
                "type": "zip",
                "url": "https://api.github.com/repos/guzzle/psr7/zipball/af0e1758de355eb113917ad79c3c0e3604bce4bd",
                "reference": "af0e1758de355eb113917ad79c3c0e3604bce4bd",
                "shasum": ""
            },
            "require": {
                "php": ">=5.4.0",
                "psr/http-message": "~1.0"
            },
            "provide": {
                "psr/http-message-implementation": "1.0"
            },
            "require-dev": {
                "phpunit/phpunit": "~4.0"
            },
            "type": "library",
            "extra": {
                "branch-alias": {
                    "dev-master": "1.0-dev"
                }
            },
            "autoload": {
                "psr-4": {
                    "GuzzleHttp\\Psr7\\": "src/"
                },
                "files": [
                    "src/functions.php"
                ]
            },
            "notification-url": "https://packagist.org/downloads/",
            "license": [
                "MIT"
            ],
            "authors": [
                {
                    "name": "Michael Dowling",
                    "email": "mtdowling@gmail.com",
                    "homepage": "https://github.com/mtdowling"
                }
            ],
            "description": "PSR-7 message implementation",
            "keywords": [
                "http",
                "message",
                "stream",
                "uri"
            ],
            "time": "2015-06-24 19:55:15"
        },
        {
            "name": "phpdocumentor/reflection-docblock",
            "version": "2.0.4",
            "source": {
                "type": "git",
                "url": "https://github.com/phpDocumentor/ReflectionDocBlock.git",
                "reference": "d68dbdc53dc358a816f00b300704702b2eaff7b8"
            },
            "dist": {
                "type": "zip",
                "url": "https://api.github.com/repos/phpDocumentor/ReflectionDocBlock/zipball/d68dbdc53dc358a816f00b300704702b2eaff7b8",
                "reference": "d68dbdc53dc358a816f00b300704702b2eaff7b8",
                "shasum": ""
            },
            "require": {
                "php": ">=5.3.3"
            },
            "require-dev": {
                "phpunit/phpunit": "~4.0"
            },
            "suggest": {
                "dflydev/markdown": "~1.0",
                "erusev/parsedown": "~1.0"
            },
            "type": "library",
            "extra": {
                "branch-alias": {
                    "dev-master": "2.0.x-dev"
                }
            },
            "autoload": {
                "psr-0": {
                    "phpDocumentor": [
                        "src/"
                    ]
                }
            },
            "notification-url": "https://packagist.org/downloads/",
            "license": [
                "MIT"
            ],
            "authors": [
                {
                    "name": "Mike van Riel",
                    "email": "mike.vanriel@naenius.com"
                }
            ],
            "time": "2015-02-03 12:10:50"
        },
        {
            "name": "phpspec/prophecy",
            "version": "v1.4.1",
            "source": {
                "type": "git",
                "url": "https://github.com/phpspec/prophecy.git",
                "reference": "3132b1f44c7bf2ec4c7eb2d3cb78fdeca760d373"
            },
            "dist": {
                "type": "zip",
                "url": "https://api.github.com/repos/phpspec/prophecy/zipball/3132b1f44c7bf2ec4c7eb2d3cb78fdeca760d373",
                "reference": "3132b1f44c7bf2ec4c7eb2d3cb78fdeca760d373",
                "shasum": ""
            },
            "require": {
                "doctrine/instantiator": "^1.0.2",
                "phpdocumentor/reflection-docblock": "~2.0",
                "sebastian/comparator": "~1.1"
            },
            "require-dev": {
                "phpspec/phpspec": "~2.0"
            },
            "type": "library",
            "extra": {
                "branch-alias": {
                    "dev-master": "1.4.x-dev"
                }
            },
            "autoload": {
                "psr-0": {
                    "Prophecy\\": "src/"
                }
            },
            "notification-url": "https://packagist.org/downloads/",
            "license": [
                "MIT"
            ],
            "authors": [
                {
                    "name": "Konstantin Kudryashov",
                    "email": "ever.zet@gmail.com",
                    "homepage": "http://everzet.com"
                },
                {
                    "name": "Marcello Duarte",
                    "email": "marcello.duarte@gmail.com"
                }
            ],
            "description": "Highly opinionated mocking framework for PHP 5.3+",
            "homepage": "https://github.com/phpspec/prophecy",
            "keywords": [
                "Double",
                "Dummy",
                "fake",
                "mock",
                "spy",
                "stub"
            ],
            "time": "2015-04-27 22:15:08"
        },
        {
            "name": "phpunit/php-code-coverage",
            "version": "2.1.7",
            "source": {
                "type": "git",
                "url": "https://github.com/sebastianbergmann/php-code-coverage.git",
                "reference": "07e27765596d72c378a6103e80da5d84e802f1e4"
            },
            "dist": {
                "type": "zip",
                "url": "https://api.github.com/repos/sebastianbergmann/php-code-coverage/zipball/07e27765596d72c378a6103e80da5d84e802f1e4",
                "reference": "07e27765596d72c378a6103e80da5d84e802f1e4",
                "shasum": ""
            },
            "require": {
                "php": ">=5.3.3",
                "phpunit/php-file-iterator": "~1.3",
                "phpunit/php-text-template": "~1.2",
                "phpunit/php-token-stream": "~1.3",
                "sebastian/environment": "~1.0",
                "sebastian/version": "~1.0"
            },
            "require-dev": {
                "ext-xdebug": ">=2.1.4",
                "phpunit/phpunit": "~4"
            },
            "suggest": {
                "ext-dom": "*",
                "ext-xdebug": ">=2.2.1",
                "ext-xmlwriter": "*"
            },
            "type": "library",
            "extra": {
                "branch-alias": {
                    "dev-master": "2.1.x-dev"
                }
            },
            "autoload": {
                "classmap": [
                    "src/"
                ]
            },
            "notification-url": "https://packagist.org/downloads/",
            "license": [
                "BSD-3-Clause"
            ],
            "authors": [
                {
                    "name": "Sebastian Bergmann",
                    "email": "sb@sebastian-bergmann.de",
                    "role": "lead"
                }
            ],
            "description": "Library that provides collection, processing, and rendering functionality for PHP code coverage information.",
            "homepage": "https://github.com/sebastianbergmann/php-code-coverage",
            "keywords": [
                "coverage",
                "testing",
                "xunit"
            ],
            "time": "2015-06-30 06:52:35"
        },
        {
            "name": "phpunit/php-file-iterator",
            "version": "1.4.0",
            "source": {
                "type": "git",
                "url": "https://github.com/sebastianbergmann/php-file-iterator.git",
                "reference": "a923bb15680d0089e2316f7a4af8f437046e96bb"
            },
            "dist": {
                "type": "zip",
                "url": "https://api.github.com/repos/sebastianbergmann/php-file-iterator/zipball/a923bb15680d0089e2316f7a4af8f437046e96bb",
                "reference": "a923bb15680d0089e2316f7a4af8f437046e96bb",
                "shasum": ""
            },
            "require": {
                "php": ">=5.3.3"
            },
            "type": "library",
            "extra": {
                "branch-alias": {
                    "dev-master": "1.4.x-dev"
                }
            },
            "autoload": {
                "classmap": [
                    "src/"
                ]
            },
            "notification-url": "https://packagist.org/downloads/",
            "license": [
                "BSD-3-Clause"
            ],
            "authors": [
                {
                    "name": "Sebastian Bergmann",
                    "email": "sb@sebastian-bergmann.de",
                    "role": "lead"
                }
            ],
            "description": "FilterIterator implementation that filters files based on a list of suffixes.",
            "homepage": "https://github.com/sebastianbergmann/php-file-iterator/",
            "keywords": [
                "filesystem",
                "iterator"
            ],
            "time": "2015-04-02 05:19:05"
        },
        {
            "name": "phpunit/php-text-template",
            "version": "1.2.1",
            "source": {
                "type": "git",
                "url": "https://github.com/sebastianbergmann/php-text-template.git",
                "reference": "31f8b717e51d9a2afca6c9f046f5d69fc27c8686"
            },
            "dist": {
                "type": "zip",
                "url": "https://api.github.com/repos/sebastianbergmann/php-text-template/zipball/31f8b717e51d9a2afca6c9f046f5d69fc27c8686",
                "reference": "31f8b717e51d9a2afca6c9f046f5d69fc27c8686",
                "shasum": ""
            },
            "require": {
                "php": ">=5.3.3"
            },
            "type": "library",
            "autoload": {
                "classmap": [
                    "src/"
                ]
            },
            "notification-url": "https://packagist.org/downloads/",
            "license": [
                "BSD-3-Clause"
            ],
            "authors": [
                {
                    "name": "Sebastian Bergmann",
                    "email": "sebastian@phpunit.de",
                    "role": "lead"
                }
            ],
            "description": "Simple template engine.",
            "homepage": "https://github.com/sebastianbergmann/php-text-template/",
            "keywords": [
                "template"
            ],
            "time": "2015-06-21 13:50:34"
        },
        {
            "name": "phpunit/php-timer",
            "version": "1.0.6",
            "source": {
                "type": "git",
                "url": "https://github.com/sebastianbergmann/php-timer.git",
                "reference": "83fe1bdc5d47658b727595c14da140da92b3d66d"
            },
            "dist": {
                "type": "zip",
                "url": "https://api.github.com/repos/sebastianbergmann/php-timer/zipball/83fe1bdc5d47658b727595c14da140da92b3d66d",
                "reference": "83fe1bdc5d47658b727595c14da140da92b3d66d",
                "shasum": ""
            },
            "require": {
                "php": ">=5.3.3"
            },
            "type": "library",
            "autoload": {
                "classmap": [
                    "src/"
                ]
            },
            "notification-url": "https://packagist.org/downloads/",
            "license": [
                "BSD-3-Clause"
            ],
            "authors": [
                {
                    "name": "Sebastian Bergmann",
                    "email": "sb@sebastian-bergmann.de",
                    "role": "lead"
                }
            ],
            "description": "Utility class for timing",
            "homepage": "https://github.com/sebastianbergmann/php-timer/",
            "keywords": [
                "timer"
            ],
            "time": "2015-06-13 07:35:30"
        },
        {
            "name": "phpunit/php-token-stream",
            "version": "1.4.3",
            "source": {
                "type": "git",
                "url": "https://github.com/sebastianbergmann/php-token-stream.git",
                "reference": "7a9b0969488c3c54fd62b4d504b3ec758fd005d9"
            },
            "dist": {
                "type": "zip",
                "url": "https://api.github.com/repos/sebastianbergmann/php-token-stream/zipball/7a9b0969488c3c54fd62b4d504b3ec758fd005d9",
                "reference": "7a9b0969488c3c54fd62b4d504b3ec758fd005d9",
                "shasum": ""
            },
            "require": {
                "ext-tokenizer": "*",
                "php": ">=5.3.3"
            },
            "require-dev": {
                "phpunit/phpunit": "~4.2"
            },
            "type": "library",
            "extra": {
                "branch-alias": {
                    "dev-master": "1.4-dev"
                }
            },
            "autoload": {
                "classmap": [
                    "src/"
                ]
            },
            "notification-url": "https://packagist.org/downloads/",
            "license": [
                "BSD-3-Clause"
            ],
            "authors": [
                {
                    "name": "Sebastian Bergmann",
                    "email": "sebastian@phpunit.de"
                }
            ],
            "description": "Wrapper around PHP's tokenizer extension.",
            "homepage": "https://github.com/sebastianbergmann/php-token-stream/",
            "keywords": [
                "tokenizer"
            ],
            "time": "2015-06-19 03:43:16"
        },
        {
            "name": "phpunit/phpunit",
            "version": "4.7.6",
            "source": {
                "type": "git",
                "url": "https://github.com/sebastianbergmann/phpunit.git",
                "reference": "0ebabb4cda7d066be8391dfdbaf57fe70ac9a99b"
            },
            "dist": {
                "type": "zip",
                "url": "https://api.github.com/repos/sebastianbergmann/phpunit/zipball/0ebabb4cda7d066be8391dfdbaf57fe70ac9a99b",
                "reference": "0ebabb4cda7d066be8391dfdbaf57fe70ac9a99b",
                "shasum": ""
            },
            "require": {
                "ext-dom": "*",
                "ext-json": "*",
                "ext-pcre": "*",
                "ext-reflection": "*",
                "ext-spl": "*",
                "php": ">=5.3.3",
                "phpspec/prophecy": "~1.3,>=1.3.1",
                "phpunit/php-code-coverage": "~2.1",
                "phpunit/php-file-iterator": "~1.4",
                "phpunit/php-text-template": "~1.2",
                "phpunit/php-timer": ">=1.0.6",
                "phpunit/phpunit-mock-objects": "~2.3",
                "sebastian/comparator": "~1.1",
                "sebastian/diff": "~1.2",
                "sebastian/environment": "~1.2",
                "sebastian/exporter": "~1.2",
                "sebastian/global-state": "~1.0",
                "sebastian/version": "~1.0",
                "symfony/yaml": "~2.1|~3.0"
            },
            "suggest": {
                "phpunit/php-invoker": "~1.1"
            },
            "bin": [
                "phpunit"
            ],
            "type": "library",
            "extra": {
                "branch-alias": {
                    "dev-master": "4.7.x-dev"
                }
            },
            "autoload": {
                "classmap": [
                    "src/"
                ]
            },
            "notification-url": "https://packagist.org/downloads/",
            "license": [
                "BSD-3-Clause"
            ],
            "authors": [
                {
                    "name": "Sebastian Bergmann",
                    "email": "sebastian@phpunit.de",
                    "role": "lead"
                }
            ],
            "description": "The PHP Unit Testing framework.",
            "homepage": "https://phpunit.de/",
            "keywords": [
                "phpunit",
                "testing",
                "xunit"
            ],
            "time": "2015-06-30 06:53:57"
        },
        {
            "name": "phpunit/phpunit-mock-objects",
            "version": "2.3.5",
            "source": {
                "type": "git",
                "url": "https://github.com/sebastianbergmann/phpunit-mock-objects.git",
                "reference": "1c330b1b6e1ea8fd15f2fbea46770576e366855c"
            },
            "dist": {
                "type": "zip",
                "url": "https://api.github.com/repos/sebastianbergmann/phpunit-mock-objects/zipball/1c330b1b6e1ea8fd15f2fbea46770576e366855c",
                "reference": "1c330b1b6e1ea8fd15f2fbea46770576e366855c",
                "shasum": ""
            },
            "require": {
                "doctrine/instantiator": "~1.0,>=1.0.2",
                "php": ">=5.3.3",
                "phpunit/php-text-template": "~1.2"
            },
            "require-dev": {
                "phpunit/phpunit": "~4.4"
            },
            "suggest": {
                "ext-soap": "*"
            },
            "type": "library",
            "extra": {
                "branch-alias": {
                    "dev-master": "2.3.x-dev"
                }
            },
            "autoload": {
                "classmap": [
                    "src/"
                ]
            },
            "notification-url": "https://packagist.org/downloads/",
            "license": [
                "BSD-3-Clause"
            ],
            "authors": [
                {
                    "name": "Sebastian Bergmann",
                    "email": "sb@sebastian-bergmann.de",
                    "role": "lead"
                }
            ],
            "description": "Mock Object library for PHPUnit",
            "homepage": "https://github.com/sebastianbergmann/phpunit-mock-objects/",
            "keywords": [
                "mock",
                "xunit"
            ],
            "time": "2015-07-04 05:41:32"
        },
        {
            "name": "psr/http-message",
            "version": "1.0",
            "source": {
                "type": "git",
                "url": "https://github.com/php-fig/http-message.git",
                "reference": "85d63699f0dbedb190bbd4b0d2b9dc707ea4c298"
            },
            "dist": {
                "type": "zip",
                "url": "https://api.github.com/repos/php-fig/http-message/zipball/85d63699f0dbedb190bbd4b0d2b9dc707ea4c298",
                "reference": "85d63699f0dbedb190bbd4b0d2b9dc707ea4c298",
                "shasum": ""
            },
            "require": {
                "php": ">=5.3.0"
            },
            "type": "library",
            "extra": {
                "branch-alias": {
                    "dev-master": "1.0.x-dev"
                }
            },
            "autoload": {
                "psr-4": {
                    "Psr\\Http\\Message\\": "src/"
                }
            },
            "notification-url": "https://packagist.org/downloads/",
            "license": [
                "MIT"
            ],
            "authors": [
                {
                    "name": "PHP-FIG",
                    "homepage": "http://www.php-fig.org/"
                }
            ],
            "description": "Common interface for HTTP messages",
            "keywords": [
                "http",
                "http-message",
                "psr",
                "psr-7",
                "request",
                "response"
            ],
            "time": "2015-05-04 20:22:00"
        },
        {
            "name": "sebastian/comparator",
            "version": "1.1.1",
            "source": {
                "type": "git",
                "url": "https://github.com/sebastianbergmann/comparator.git",
                "reference": "1dd8869519a225f7f2b9eb663e225298fade819e"
            },
            "dist": {
                "type": "zip",
                "url": "https://api.github.com/repos/sebastianbergmann/comparator/zipball/1dd8869519a225f7f2b9eb663e225298fade819e",
                "reference": "1dd8869519a225f7f2b9eb663e225298fade819e",
                "shasum": ""
            },
            "require": {
                "php": ">=5.3.3",
                "sebastian/diff": "~1.2",
                "sebastian/exporter": "~1.2"
            },
            "require-dev": {
                "phpunit/phpunit": "~4.4"
            },
            "type": "library",
            "extra": {
                "branch-alias": {
                    "dev-master": "1.1.x-dev"
                }
            },
            "autoload": {
                "classmap": [
                    "src/"
                ]
            },
            "notification-url": "https://packagist.org/downloads/",
            "license": [
                "BSD-3-Clause"
            ],
            "authors": [
                {
                    "name": "Jeff Welch",
                    "email": "whatthejeff@gmail.com"
                },
                {
                    "name": "Volker Dusch",
                    "email": "github@wallbash.com"
                },
                {
                    "name": "Bernhard Schussek",
                    "email": "bschussek@2bepublished.at"
                },
                {
                    "name": "Sebastian Bergmann",
                    "email": "sebastian@phpunit.de"
                }
            ],
            "description": "Provides the functionality to compare PHP values for equality",
            "homepage": "http://www.github.com/sebastianbergmann/comparator",
            "keywords": [
                "comparator",
                "compare",
                "equality"
            ],
            "time": "2015-01-29 16:28:08"
        },
        {
            "name": "sebastian/diff",
            "version": "1.3.0",
            "source": {
                "type": "git",
                "url": "https://github.com/sebastianbergmann/diff.git",
                "reference": "863df9687835c62aa423a22412d26fa2ebde3fd3"
            },
            "dist": {
                "type": "zip",
                "url": "https://api.github.com/repos/sebastianbergmann/diff/zipball/863df9687835c62aa423a22412d26fa2ebde3fd3",
                "reference": "863df9687835c62aa423a22412d26fa2ebde3fd3",
                "shasum": ""
            },
            "require": {
                "php": ">=5.3.3"
            },
            "require-dev": {
                "phpunit/phpunit": "~4.2"
            },
            "type": "library",
            "extra": {
                "branch-alias": {
                    "dev-master": "1.3-dev"
                }
            },
            "autoload": {
                "classmap": [
                    "src/"
                ]
            },
            "notification-url": "https://packagist.org/downloads/",
            "license": [
                "BSD-3-Clause"
            ],
            "authors": [
                {
                    "name": "Kore Nordmann",
                    "email": "mail@kore-nordmann.de"
                },
                {
                    "name": "Sebastian Bergmann",
                    "email": "sebastian@phpunit.de"
                }
            ],
            "description": "Diff implementation",
            "homepage": "http://www.github.com/sebastianbergmann/diff",
            "keywords": [
                "diff"
            ],
            "time": "2015-02-22 15:13:53"
        },
        {
            "name": "sebastian/environment",
            "version": "1.2.2",
            "source": {
                "type": "git",
                "url": "https://github.com/sebastianbergmann/environment.git",
                "reference": "5a8c7d31914337b69923db26c4221b81ff5a196e"
            },
            "dist": {
                "type": "zip",
                "url": "https://api.github.com/repos/sebastianbergmann/environment/zipball/5a8c7d31914337b69923db26c4221b81ff5a196e",
                "reference": "5a8c7d31914337b69923db26c4221b81ff5a196e",
                "shasum": ""
            },
            "require": {
                "php": ">=5.3.3"
            },
            "require-dev": {
                "phpunit/phpunit": "~4.4"
            },
            "type": "library",
            "extra": {
                "branch-alias": {
                    "dev-master": "1.3.x-dev"
                }
            },
            "autoload": {
                "classmap": [
                    "src/"
                ]
            },
            "notification-url": "https://packagist.org/downloads/",
            "license": [
                "BSD-3-Clause"
            ],
            "authors": [
                {
                    "name": "Sebastian Bergmann",
                    "email": "sebastian@phpunit.de"
                }
            ],
            "description": "Provides functionality to handle HHVM/PHP environments",
            "homepage": "http://www.github.com/sebastianbergmann/environment",
            "keywords": [
                "Xdebug",
                "environment",
                "hhvm"
            ],
            "time": "2015-01-01 10:01:08"
        },
        {
            "name": "sebastian/exporter",
            "version": "1.2.0",
            "source": {
                "type": "git",
                "url": "https://github.com/sebastianbergmann/exporter.git",
                "reference": "84839970d05254c73cde183a721c7af13aede943"
            },
            "dist": {
                "type": "zip",
                "url": "https://api.github.com/repos/sebastianbergmann/exporter/zipball/84839970d05254c73cde183a721c7af13aede943",
                "reference": "84839970d05254c73cde183a721c7af13aede943",
                "shasum": ""
            },
            "require": {
                "php": ">=5.3.3",
                "sebastian/recursion-context": "~1.0"
            },
            "require-dev": {
                "phpunit/phpunit": "~4.4"
            },
            "type": "library",
            "extra": {
                "branch-alias": {
                    "dev-master": "1.2.x-dev"
                }
            },
            "autoload": {
                "classmap": [
                    "src/"
                ]
            },
            "notification-url": "https://packagist.org/downloads/",
            "license": [
                "BSD-3-Clause"
            ],
            "authors": [
                {
                    "name": "Jeff Welch",
                    "email": "whatthejeff@gmail.com"
                },
                {
                    "name": "Volker Dusch",
                    "email": "github@wallbash.com"
                },
                {
                    "name": "Bernhard Schussek",
                    "email": "bschussek@2bepublished.at"
                },
                {
                    "name": "Sebastian Bergmann",
                    "email": "sebastian@phpunit.de"
                },
                {
                    "name": "Adam Harvey",
                    "email": "aharvey@php.net"
                }
            ],
            "description": "Provides the functionality to export PHP variables for visualization",
            "homepage": "http://www.github.com/sebastianbergmann/exporter",
            "keywords": [
                "export",
                "exporter"
            ],
            "time": "2015-01-27 07:23:06"
        },
        {
            "name": "sebastian/global-state",
            "version": "1.0.0",
            "source": {
                "type": "git",
                "url": "https://github.com/sebastianbergmann/global-state.git",
                "reference": "c7428acdb62ece0a45e6306f1ae85e1c05b09c01"
            },
            "dist": {
                "type": "zip",
                "url": "https://api.github.com/repos/sebastianbergmann/global-state/zipball/c7428acdb62ece0a45e6306f1ae85e1c05b09c01",
                "reference": "c7428acdb62ece0a45e6306f1ae85e1c05b09c01",
                "shasum": ""
            },
            "require": {
                "php": ">=5.3.3"
            },
            "require-dev": {
                "phpunit/phpunit": "~4.2"
            },
            "suggest": {
                "ext-uopz": "*"
            },
            "type": "library",
            "extra": {
                "branch-alias": {
                    "dev-master": "1.0-dev"
                }
            },
            "autoload": {
                "classmap": [
                    "src/"
                ]
            },
            "notification-url": "https://packagist.org/downloads/",
            "license": [
                "BSD-3-Clause"
            ],
            "authors": [
                {
                    "name": "Sebastian Bergmann",
                    "email": "sebastian@phpunit.de"
                }
            ],
            "description": "Snapshotting of global state",
            "homepage": "http://www.github.com/sebastianbergmann/global-state",
            "keywords": [
                "global state"
            ],
            "time": "2014-10-06 09:23:50"
        },
        {
            "name": "sebastian/recursion-context",
            "version": "1.0.0",
            "source": {
                "type": "git",
                "url": "https://github.com/sebastianbergmann/recursion-context.git",
                "reference": "3989662bbb30a29d20d9faa04a846af79b276252"
            },
            "dist": {
                "type": "zip",
                "url": "https://api.github.com/repos/sebastianbergmann/recursion-context/zipball/3989662bbb30a29d20d9faa04a846af79b276252",
                "reference": "3989662bbb30a29d20d9faa04a846af79b276252",
                "shasum": ""
            },
            "require": {
                "php": ">=5.3.3"
            },
            "require-dev": {
                "phpunit/phpunit": "~4.4"
            },
            "type": "library",
            "extra": {
                "branch-alias": {
                    "dev-master": "1.0.x-dev"
                }
            },
            "autoload": {
                "classmap": [
                    "src/"
                ]
            },
            "notification-url": "https://packagist.org/downloads/",
            "license": [
                "BSD-3-Clause"
            ],
            "authors": [
                {
                    "name": "Jeff Welch",
                    "email": "whatthejeff@gmail.com"
                },
                {
                    "name": "Sebastian Bergmann",
                    "email": "sebastian@phpunit.de"
                },
                {
                    "name": "Adam Harvey",
                    "email": "aharvey@php.net"
                }
            ],
            "description": "Provides functionality to recursively process PHP variables",
            "homepage": "http://www.github.com/sebastianbergmann/recursion-context",
            "time": "2015-01-24 09:48:32"
        },
        {
            "name": "sebastian/version",
            "version": "1.0.6",
            "source": {
                "type": "git",
                "url": "https://github.com/sebastianbergmann/version.git",
                "reference": "58b3a85e7999757d6ad81c787a1fbf5ff6c628c6"
            },
            "dist": {
                "type": "zip",
                "url": "https://api.github.com/repos/sebastianbergmann/version/zipball/58b3a85e7999757d6ad81c787a1fbf5ff6c628c6",
                "reference": "58b3a85e7999757d6ad81c787a1fbf5ff6c628c6",
                "shasum": ""
            },
            "type": "library",
            "autoload": {
                "classmap": [
                    "src/"
                ]
            },
            "notification-url": "https://packagist.org/downloads/",
            "license": [
                "BSD-3-Clause"
            ],
            "authors": [
                {
                    "name": "Sebastian Bergmann",
                    "email": "sebastian@phpunit.de",
                    "role": "lead"
                }
            ],
            "description": "Library that helps with managing the version number of Git-hosted PHP projects",
            "homepage": "https://github.com/sebastianbergmann/version",
            "time": "2015-06-21 13:59:46"
        },
        {
            "name": "symfony/browser-kit",
            "version": "v2.7.1",
            "source": {
                "type": "git",
                "url": "https://github.com/symfony/BrowserKit.git",
                "reference": "d0a144a1a96d5dc90bed2814b2096a1322761672"
            },
            "dist": {
                "type": "zip",
                "url": "https://api.github.com/repos/symfony/BrowserKit/zipball/d0a144a1a96d5dc90bed2814b2096a1322761672",
                "reference": "d0a144a1a96d5dc90bed2814b2096a1322761672",
                "shasum": ""
            },
            "require": {
                "php": ">=5.3.9",
                "symfony/dom-crawler": "~2.0,>=2.0.5"
            },
            "require-dev": {
                "symfony/css-selector": "~2.0,>=2.0.5",
                "symfony/phpunit-bridge": "~2.7",
                "symfony/process": "~2.0,>=2.0.5"
            },
            "suggest": {
                "symfony/process": ""
            },
            "type": "library",
            "extra": {
                "branch-alias": {
                    "dev-master": "2.7-dev"
                }
            },
            "autoload": {
                "psr-4": {
                    "Symfony\\Component\\BrowserKit\\": ""
                }
            },
            "notification-url": "https://packagist.org/downloads/",
            "license": [
                "MIT"
            ],
            "authors": [
                {
                    "name": "Fabien Potencier",
                    "email": "fabien@symfony.com"
                },
                {
                    "name": "Symfony Community",
                    "homepage": "https://symfony.com/contributors"
                }
            ],
            "description": "Symfony BrowserKit Component",
            "homepage": "https://symfony.com",
            "time": "2015-06-04 20:11:48"
        },
        {
            "name": "symfony/console",
            "version": "v2.7.1",
            "source": {
                "type": "git",
                "url": "https://github.com/symfony/Console.git",
                "reference": "564398bc1f33faf92fc2ec86859983d30eb81806"
            },
            "dist": {
                "type": "zip",
                "url": "https://api.github.com/repos/symfony/Console/zipball/564398bc1f33faf92fc2ec86859983d30eb81806",
                "reference": "564398bc1f33faf92fc2ec86859983d30eb81806",
                "shasum": ""
            },
            "require": {
                "php": ">=5.3.9"
            },
            "require-dev": {
                "psr/log": "~1.0",
                "symfony/event-dispatcher": "~2.1",
                "symfony/phpunit-bridge": "~2.7",
                "symfony/process": "~2.1"
            },
            "suggest": {
                "psr/log": "For using the console logger",
                "symfony/event-dispatcher": "",
                "symfony/process": ""
            },
            "type": "library",
            "extra": {
                "branch-alias": {
                    "dev-master": "2.7-dev"
                }
            },
            "autoload": {
                "psr-4": {
                    "Symfony\\Component\\Console\\": ""
                }
            },
            "notification-url": "https://packagist.org/downloads/",
            "license": [
                "MIT"
            ],
            "authors": [
                {
                    "name": "Fabien Potencier",
                    "email": "fabien@symfony.com"
                },
                {
                    "name": "Symfony Community",
                    "homepage": "https://symfony.com/contributors"
                }
            ],
            "description": "Symfony Console Component",
            "homepage": "https://symfony.com",
            "time": "2015-06-10 15:30:22"
        },
        {
            "name": "symfony/css-selector",
            "version": "v2.7.1",
            "source": {
                "type": "git",
                "url": "https://github.com/symfony/CssSelector.git",
                "reference": "0b5c07b516226b7dd32afbbc82fe547a469c5092"
            },
            "dist": {
                "type": "zip",
                "url": "https://api.github.com/repos/symfony/CssSelector/zipball/0b5c07b516226b7dd32afbbc82fe547a469c5092",
                "reference": "0b5c07b516226b7dd32afbbc82fe547a469c5092",
                "shasum": ""
            },
            "require": {
                "php": ">=5.3.9"
            },
            "require-dev": {
                "symfony/phpunit-bridge": "~2.7"
            },
            "type": "library",
            "extra": {
                "branch-alias": {
                    "dev-master": "2.7-dev"
                }
            },
            "autoload": {
                "psr-4": {
                    "Symfony\\Component\\CssSelector\\": ""
                }
            },
            "notification-url": "https://packagist.org/downloads/",
            "license": [
                "MIT"
            ],
            "authors": [
                {
                    "name": "Jean-François Simon",
                    "email": "jeanfrancois.simon@sensiolabs.com"
                },
                {
                    "name": "Fabien Potencier",
                    "email": "fabien@symfony.com"
                },
                {
                    "name": "Symfony Community",
                    "homepage": "https://symfony.com/contributors"
                }
            ],
            "description": "Symfony CssSelector Component",
            "homepage": "https://symfony.com",
            "time": "2015-05-15 13:33:16"
        },
        {
            "name": "symfony/dom-crawler",
            "version": "v2.7.1",
            "source": {
                "type": "git",
                "url": "https://github.com/symfony/DomCrawler.git",
                "reference": "11d8eb8ccc1533f4c2d89a025f674894fda520b3"
            },
            "dist": {
                "type": "zip",
                "url": "https://api.github.com/repos/symfony/DomCrawler/zipball/11d8eb8ccc1533f4c2d89a025f674894fda520b3",
                "reference": "11d8eb8ccc1533f4c2d89a025f674894fda520b3",
                "shasum": ""
            },
            "require": {
                "php": ">=5.3.9"
            },
            "require-dev": {
                "symfony/css-selector": "~2.3",
                "symfony/phpunit-bridge": "~2.7"
            },
            "suggest": {
                "symfony/css-selector": ""
            },
            "type": "library",
            "extra": {
                "branch-alias": {
                    "dev-master": "2.7-dev"
                }
            },
            "autoload": {
                "psr-4": {
                    "Symfony\\Component\\DomCrawler\\": ""
                }
            },
            "notification-url": "https://packagist.org/downloads/",
            "license": [
                "MIT"
            ],
            "authors": [
                {
                    "name": "Fabien Potencier",
                    "email": "fabien@symfony.com"
                },
                {
                    "name": "Symfony Community",
                    "homepage": "https://symfony.com/contributors"
                }
            ],
            "description": "Symfony DomCrawler Component",
            "homepage": "https://symfony.com",
            "time": "2015-05-22 14:54:25"
        },
        {
            "name": "symfony/event-dispatcher",
            "version": "v2.7.1",
            "source": {
                "type": "git",
                "url": "https://github.com/symfony/EventDispatcher.git",
                "reference": "be3c5ff8d503c46768aeb78ce6333051aa6f26d9"
            },
            "dist": {
                "type": "zip",
                "url": "https://api.github.com/repos/symfony/EventDispatcher/zipball/be3c5ff8d503c46768aeb78ce6333051aa6f26d9",
                "reference": "be3c5ff8d503c46768aeb78ce6333051aa6f26d9",
                "shasum": ""
            },
            "require": {
                "php": ">=5.3.9"
            },
            "require-dev": {
                "psr/log": "~1.0",
                "symfony/config": "~2.0,>=2.0.5",
                "symfony/dependency-injection": "~2.6",
                "symfony/expression-language": "~2.6",
                "symfony/phpunit-bridge": "~2.7",
                "symfony/stopwatch": "~2.3"
            },
            "suggest": {
                "symfony/dependency-injection": "",
                "symfony/http-kernel": ""
            },
            "type": "library",
            "extra": {
                "branch-alias": {
                    "dev-master": "2.7-dev"
                }
            },
            "autoload": {
                "psr-4": {
                    "Symfony\\Component\\EventDispatcher\\": ""
                }
            },
            "notification-url": "https://packagist.org/downloads/",
            "license": [
                "MIT"
            ],
            "authors": [
                {
                    "name": "Fabien Potencier",
                    "email": "fabien@symfony.com"
                },
                {
                    "name": "Symfony Community",
                    "homepage": "https://symfony.com/contributors"
                }
            ],
            "description": "Symfony EventDispatcher Component",
            "homepage": "https://symfony.com",
            "time": "2015-06-08 09:37:21"
        },
        {
            "name": "symfony/finder",
            "version": "v2.7.1",
            "source": {
                "type": "git",
                "url": "https://github.com/symfony/Finder.git",
                "reference": "c13a40d638aeede1e8400f8c956c7f9246c05f75"
            },
            "dist": {
                "type": "zip",
                "url": "https://api.github.com/repos/symfony/Finder/zipball/c13a40d638aeede1e8400f8c956c7f9246c05f75",
                "reference": "c13a40d638aeede1e8400f8c956c7f9246c05f75",
                "shasum": ""
            },
            "require": {
                "php": ">=5.3.9"
            },
            "require-dev": {
                "symfony/phpunit-bridge": "~2.7"
            },
            "type": "library",
            "extra": {
                "branch-alias": {
                    "dev-master": "2.7-dev"
                }
            },
            "autoload": {
                "psr-4": {
                    "Symfony\\Component\\Finder\\": ""
                }
            },
            "notification-url": "https://packagist.org/downloads/",
            "license": [
                "MIT"
            ],
            "authors": [
                {
                    "name": "Fabien Potencier",
                    "email": "fabien@symfony.com"
                },
                {
                    "name": "Symfony Community",
                    "homepage": "https://symfony.com/contributors"
                }
            ],
            "description": "Symfony Finder Component",
            "homepage": "https://symfony.com",
            "time": "2015-06-04 20:11:48"
        },
        {
            "name": "symfony/yaml",
            "version": "v2.7.1",
            "source": {
                "type": "git",
                "url": "https://github.com/symfony/Yaml.git",
                "reference": "9808e75c609a14f6db02f70fccf4ca4aab53c160"
            },
            "dist": {
                "type": "zip",
                "url": "https://api.github.com/repos/symfony/Yaml/zipball/9808e75c609a14f6db02f70fccf4ca4aab53c160",
                "reference": "9808e75c609a14f6db02f70fccf4ca4aab53c160",
                "shasum": ""
            },
            "require": {
                "php": ">=5.3.9"
            },
            "require-dev": {
                "symfony/phpunit-bridge": "~2.7"
            },
            "type": "library",
            "extra": {
                "branch-alias": {
                    "dev-master": "2.7-dev"
                }
            },
            "autoload": {
                "psr-4": {
                    "Symfony\\Component\\Yaml\\": ""
                }
            },
            "notification-url": "https://packagist.org/downloads/",
            "license": [
                "MIT"
            ],
            "authors": [
                {
                    "name": "Fabien Potencier",
                    "email": "fabien@symfony.com"
                },
                {
                    "name": "Symfony Community",
                    "homepage": "https://symfony.com/contributors"
                }
            ],
            "description": "Symfony Yaml Component",
            "homepage": "https://symfony.com",
            "time": "2015-06-10 15:30:22"
        }
    ],
    "packages-dev": [
        {
            "name": "codeception/specify",
            "version": "0.4.1",
            "source": {
                "type": "git",
                "url": "https://github.com/Codeception/Specify.git",
                "reference": "0c0ae07adfc231115b3b72ade22f44c23c199ded"
            },
            "dist": {
                "type": "zip",
                "url": "https://api.github.com/repos/Codeception/Specify/zipball/0c0ae07adfc231115b3b72ade22f44c23c199ded",
                "reference": "0c0ae07adfc231115b3b72ade22f44c23c199ded",
                "shasum": ""
            },
            "require": {
                "myclabs/deep-copy": "~1.1",
                "php": ">=5.4.0"
            },
            "require-dev": {
                "phpunit/phpunit": "~4.0"
            },
            "type": "library",
            "autoload": {
                "psr-0": {
                    "Codeception\\": "src/"
                }
            },
            "notification-url": "https://packagist.org/downloads/",
            "authors": [
                {
                    "name": "Michael Bodnarchuk",
                    "email": "davert.php@mailican.com"
                }
            ],
            "description": "BDD code blocks for PHPUnit and Codeception",
            "time": "2014-10-17 00:06:51"
        },
        {
            "name": "facebook/php-sdk-v4",
            "version": "4.0.23",
            "source": {
                "type": "git",
                "url": "https://github.com/facebook/facebook-php-sdk-v4.git",
                "reference": "c82611e05596622c9bd7abfa1cea1512d885c95e"
            },
            "dist": {
                "type": "zip",
                "url": "https://api.github.com/repos/facebook/facebook-php-sdk-v4/zipball/c82611e05596622c9bd7abfa1cea1512d885c95e",
                "reference": "c82611e05596622c9bd7abfa1cea1512d885c95e",
                "shasum": ""
            },
            "require": {
                "php": ">=5.4.0"
            },
            "require-dev": {
                "guzzlehttp/guzzle": "~4.0",
                "mockery/mockery": "dev-master",
                "phpunit/phpunit": "3.7.*"
            },
            "suggest": {
                "guzzlehttp/guzzle": "Allows for implementation of the Guzzle HTTP client"
            },
            "type": "library",
            "autoload": {
                "psr-4": {
                    "Facebook\\": "src/Facebook/"
                }
            },
            "notification-url": "https://packagist.org/downloads/",
            "license": [
                "Facebook Platform"
            ],
            "authors": [
                {
                    "name": "Facebook",
                    "homepage": "https://github.com/facebook/facebook-php-sdk-v4/contributors"
                }
            ],
            "description": "Facebook SDK for PHP",
            "homepage": "https://github.com/facebook/facebook-php-sdk-v4",
            "keywords": [
                "facebook",
                "sdk"
            ],
            "time": "2015-04-03 20:31:47"
        },
        {
            "name": "flow/jsonpath",
            "version": "0.3.0",
            "source": {
                "type": "git",
                "url": "https://github.com/FlowCommunications/JSONPath.git",
                "reference": "be3bc6868bfba8021023aa322fd4b9d498c72afc"
            },
            "dist": {
                "type": "zip",
                "url": "https://api.github.com/repos/FlowCommunications/JSONPath/zipball/be3bc6868bfba8021023aa322fd4b9d498c72afc",
                "reference": "be3bc6868bfba8021023aa322fd4b9d498c72afc",
                "shasum": ""
            },
            "require-dev": {
                "peekmo/jsonpath": "dev-master",
                "phpunit/phpunit": "dev-master"
            },
            "type": "library",
            "autoload": {
                "psr-0": {
                    "Flow\\JSONPath": "src/",
                    "Flow\\JSONPath\\Test": "tests/"
                }
            },
            "notification-url": "https://packagist.org/downloads/",
            "license": [
                "MIT"
            ],
            "authors": [
                {
                    "name": "Stephen Frank",
                    "email": "stephen@flowsa.com"
                }
            ],
            "description": "JSONPath implementation for parsing, searching and flattening arrays",
            "time": "2015-06-25 12:39:45"
        },
        {
            "name": "monolog/monolog",
            "version": "1.15.0",
            "source": {
                "type": "git",
                "url": "https://github.com/Seldaek/monolog.git",
                "reference": "dc5150cc608f2334c72c3b6a553ec9668a4156b0"
            },
            "dist": {
                "type": "zip",
                "url": "https://api.github.com/repos/Seldaek/monolog/zipball/dc5150cc608f2334c72c3b6a553ec9668a4156b0",
                "reference": "dc5150cc608f2334c72c3b6a553ec9668a4156b0",
                "shasum": ""
            },
            "require": {
                "php": ">=5.3.0",
                "psr/log": "~1.0"
            },
            "provide": {
                "psr/log-implementation": "1.0.0"
            },
            "require-dev": {
                "aws/aws-sdk-php": "^2.4.9",
                "doctrine/couchdb": "~1.0@dev",
                "graylog2/gelf-php": "~1.0",
                "php-console/php-console": "^3.1.3",
                "phpunit/phpunit": "~4.5",
                "phpunit/phpunit-mock-objects": "2.3.0",
                "raven/raven": "~0.8",
                "ruflin/elastica": ">=0.90 <3.0",
                "swiftmailer/swiftmailer": "~5.3",
                "videlalvaro/php-amqplib": "~2.4"
            },
            "suggest": {
                "aws/aws-sdk-php": "Allow sending log messages to AWS services like DynamoDB",
                "doctrine/couchdb": "Allow sending log messages to a CouchDB server",
                "ext-amqp": "Allow sending log messages to an AMQP server (1.0+ required)",
                "ext-mongo": "Allow sending log messages to a MongoDB server",
                "graylog2/gelf-php": "Allow sending log messages to a GrayLog2 server",
                "php-console/php-console": "Allow sending log messages to Google Chrome",
                "raven/raven": "Allow sending log messages to a Sentry server",
                "rollbar/rollbar": "Allow sending log messages to Rollbar",
                "ruflin/elastica": "Allow sending log messages to an Elastic Search server",
                "videlalvaro/php-amqplib": "Allow sending log messages to an AMQP server using php-amqplib"
            },
            "type": "library",
            "extra": {
                "branch-alias": {
                    "dev-master": "1.15.x-dev"
                }
            },
            "autoload": {
                "psr-4": {
                    "Monolog\\": "src/Monolog"
                }
            },
            "notification-url": "https://packagist.org/downloads/",
            "license": [
                "MIT"
            ],
            "authors": [
                {
                    "name": "Jordi Boggiano",
                    "email": "j.boggiano@seld.be",
                    "homepage": "http://seld.be"
                }
            ],
            "description": "Sends your logs to files, sockets, inboxes, databases and various web services",
            "homepage": "http://github.com/Seldaek/monolog",
            "keywords": [
                "log",
                "logging",
                "psr-3"
            ],
            "time": "2015-07-12 13:54:09"
        },
        {
            "name": "myclabs/deep-copy",
            "version": "1.3.0",
            "source": {
                "type": "git",
                "url": "https://github.com/myclabs/DeepCopy.git",
                "reference": "96fbdc07635989c35c5a1912379f4c4b2ab15fd5"
            },
            "dist": {
                "type": "zip",
                "url": "https://api.github.com/repos/myclabs/DeepCopy/zipball/96fbdc07635989c35c5a1912379f4c4b2ab15fd5",
                "reference": "96fbdc07635989c35c5a1912379f4c4b2ab15fd5",
                "shasum": ""
            },
            "require": {
                "php": ">=5.4.0"
            },
            "require-dev": {
                "doctrine/collections": "1.*",
                "phpunit/phpunit": "~4.1"
            },
            "type": "library",
            "autoload": {
                "psr-4": {
                    "DeepCopy\\": "src/DeepCopy/"
                }
            },
            "notification-url": "https://packagist.org/downloads/",
            "license": [
                "MIT"
            ],
            "description": "Create deep copies (clones) of your objects",
            "homepage": "https://github.com/myclabs/DeepCopy",
            "keywords": [
                "clone",
                "copy",
                "duplicate",
                "object",
                "object graph"
            ],
            "time": "2015-03-21 22:40:23"
        },
        {
            "name": "pda/pheanstalk",
            "version": "v2.1.1",
            "source": {
                "type": "git",
                "url": "https://github.com/pda/pheanstalk.git",
                "reference": "672eb5cc9049d61e4eb68d30f0f33de65a947e6b"
            },
            "dist": {
                "type": "zip",
                "url": "https://api.github.com/repos/pda/pheanstalk/zipball/672eb5cc9049d61e4eb68d30f0f33de65a947e6b",
                "reference": "672eb5cc9049d61e4eb68d30f0f33de65a947e6b",
                "shasum": ""
            },
            "require": {
                "php": ">=5.3.0"
            },
            "type": "library",
            "autoload": {
                "psr-0": {
                    "Pheanstalk": "classes/"
                }
            },
            "notification-url": "https://packagist.org/downloads/",
            "license": [
                "MIT"
            ],
            "authors": [
                {
                    "name": "Paul Annesley",
                    "email": "paul@annesley.cc",
                    "homepage": "http://paul.annesley.cc/",
                    "role": "Developer"
                }
            ],
            "description": "PHP client for beanstalkd queue",
            "homepage": "https://github.com/pda/pheanstalk",
            "keywords": [
                "beanstalkd"
            ],
            "time": "2014-12-02 22:44:56"
        },
        {
            "name": "psr/log",
            "version": "1.0.0",
            "source": {
                "type": "git",
                "url": "https://github.com/php-fig/log.git",
                "reference": "fe0936ee26643249e916849d48e3a51d5f5e278b"
            },
            "dist": {
                "type": "zip",
                "url": "https://api.github.com/repos/php-fig/log/zipball/fe0936ee26643249e916849d48e3a51d5f5e278b",
                "reference": "fe0936ee26643249e916849d48e3a51d5f5e278b",
                "shasum": ""
            },
            "type": "library",
            "autoload": {
                "psr-0": {
                    "Psr\\Log\\": ""
                }
            },
            "notification-url": "https://packagist.org/downloads/",
            "license": [
                "MIT"
            ],
            "authors": [
                {
                    "name": "PHP-FIG",
                    "homepage": "http://www.php-fig.org/"
                }
            ],
            "description": "Common interface for logging libraries",
            "keywords": [
                "log",
                "psr",
                "psr-3"
            ],
            "time": "2012-12-21 11:40:51"
        },
        {
            "name": "videlalvaro/php-amqplib",
            "version": "v2.5.1",
            "source": {
                "type": "git",
                "url": "https://github.com/videlalvaro/php-amqplib.git",
                "reference": "3eb257444961f1ca7e6415c6e6f3c3e7a8e1d3fa"
            },
            "dist": {
                "type": "zip",
                "url": "https://api.github.com/repos/videlalvaro/php-amqplib/zipball/3eb257444961f1ca7e6415c6e6f3c3e7a8e1d3fa",
                "reference": "3eb257444961f1ca7e6415c6e6f3c3e7a8e1d3fa",
                "shasum": ""
            },
            "require": {
                "ext-bcmath": "*",
                "ext-mbstring": "*",
                "php": ">=5.3.0"
            },
            "require-dev": {
                "phpunit/phpunit": "3.7.*"
            },
            "suggest": {
                "ext-sockets": "Use AMQPSocketConnection"
            },
            "type": "library",
            "extra": {
                "branch-alias": {
                    "dev-master": "2.4-dev"
                }
            },
            "autoload": {
                "psr-0": {
                    "PhpAmqpLib": ""
                }
            },
            "notification-url": "https://packagist.org/downloads/",
            "license": [
                "LGPL-2.1"
            ],
            "authors": [
                {
                    "name": "Alvaro Videla"
                }
            ],
            "description": "This library is a pure PHP implementation of the AMQP protocol. It's been tested against RabbitMQ.",
            "homepage": "https://github.com/videlalvaro/php-amqplib/",
            "keywords": [
                "message",
                "queue",
                "rabbitmq"
            ],
            "time": "2015-06-16 08:18:39"
        }
    ],
    "aliases": [],
    "minimum-stability": "stable",
    "stability-flags": [],
    "prefer-stable": false,
    "prefer-lowest": false,
    "platform": {
        "php": ">=5.4.0",
        "ext-json": "*",
        "ext-mbstring": "*"
    },
    "platform-dev": []
}<|MERGE_RESOLUTION|>--- conflicted
+++ resolved
@@ -4,11 +4,7 @@
         "Read more about it at https://getcomposer.org/doc/01-basic-usage.md#composer-lock-the-lock-file",
         "This file is @generated automatically"
     ],
-<<<<<<< HEAD
-    "hash": "8050c8b57480967714f9335ae6c738a7",
-=======
     "hash": "d527d206d7c61c3ad2b3284aa7b5365a",
->>>>>>> 0b278ba5
     "packages": [
         {
             "name": "doctrine/instantiator",
@@ -66,38 +62,36 @@
         },
         {
             "name": "facebook/webdriver",
-            "version": "1.0.0",
+            "version": "v0.6.0",
             "source": {
                 "type": "git",
                 "url": "https://github.com/facebook/php-webdriver.git",
-                "reference": "7cfa09f0a50b5e93087a9dc0eb669bc559eb9961"
-            },
-            "dist": {
-                "type": "zip",
-                "url": "https://api.github.com/repos/facebook/php-webdriver/zipball/7cfa09f0a50b5e93087a9dc0eb669bc559eb9961",
-                "reference": "7cfa09f0a50b5e93087a9dc0eb669bc559eb9961",
+                "reference": "2c5b305ea91b00ebbc433ad1663b7f16c1b31ec5"
+            },
+            "dist": {
+                "type": "zip",
+                "url": "https://api.github.com/repos/facebook/php-webdriver/zipball/2c5b305ea91b00ebbc433ad1663b7f16c1b31ec5",
+                "reference": "2c5b305ea91b00ebbc433ad1663b7f16c1b31ec5",
                 "shasum": ""
             },
             "require": {
                 "php": ">=5.3.19"
             },
             "require-dev": {
-                "phpunit/phpunit": "4.6.*"
-            },
-            "suggest": {
-                "phpdocumentor/phpdocumentor": "2.*"
-            },
-            "type": "library",
-            "autoload": {
-                "psr-4": {
-                    "Facebook\\WebDriver\\": "lib/"
-                }
+                "phpdocumentor/phpdocumentor": "2.*",
+                "phpunit/phpunit": "3.7.*"
+            },
+            "type": "library",
+            "autoload": {
+                "classmap": [
+                    "lib/"
+                ]
             },
             "notification-url": "https://packagist.org/downloads/",
             "license": [
                 "Apache-2.0"
             ],
-            "description": "A PHP client for WebDriver",
+            "description": "A php client for WebDriver",
             "homepage": "https://github.com/facebook/php-webdriver",
             "keywords": [
                 "facebook",
@@ -105,7 +99,7 @@
                 "selenium",
                 "webdriver"
             ],
-            "time": "2015-06-09 17:06:08"
+            "time": "2015-02-09 19:39:34"
         },
         {
             "name": "guzzlehttp/guzzle",
