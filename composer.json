--- conflicted
+++ resolved
@@ -27,8 +27,7 @@
         "symfony/yaml": ">=2.7 <6.0",
         "symfony/css-selector": ">=2.7 <6.0",
         "behat/gherkin": "^4.4.0",
-<<<<<<< HEAD
-        "codeception/phpunit-wrapper": ">6.0.15 <6.1.0 | ^6.6.1 | ^7.7.1 | ^8.0.3",
+        "codeception/phpunit-wrapper": ">6.0.15 <6.1.0 | ^6.6.1 | ^7.7.1 | ^8.1.0",
         "codeception/stub": "^2.0 | ^3.0",
         "codeception/module-asserts": "*@dev",
         "codeception/module-cli": "*@dev",
@@ -36,10 +35,6 @@
         "codeception/module-filesystem": "*@dev",
         "codeception/module-phpbrowser": "*@dev",
         "codeception/util-universalframework": "*@dev"
-=======
-        "codeception/phpunit-wrapper": ">6.0.15 <6.1.0 | ^6.6.1 | ^7.7.1 | ^8.1.0",
-        "codeception/stub": "^2.0 | ^3.0"
->>>>>>> 82511d42
     },
     "require-dev": {
         "monolog/monolog": "~1.8",
