--- conflicted
+++ resolved
@@ -48,16 +48,11 @@
     "suggest": {
         "codeception/specify": "BDD-style code blocks",
         "codeception/verify": "BDD-style assertions",
-<<<<<<< HEAD
         "flow/jsonpath": "For using JSONPath in REST module",
         "phpseclib/phpseclib": "for SFTP option in FTP Module",
         "league/factory-muffin": "For DataFactory module",
-        "league/factory-muffin-faker": "For Faker support in DataFactory module"
-=======
-        "monolog/monolog": "Log test steps",
-        "phpseclib/phpseclib": "Extension required to use the SFTP option in the FTP Module.",
+        "league/factory-muffin-faker": "For Faker support in DataFactory module",
         "symfony/phpunit-bridge": "For phpunit-bridge support"
->>>>>>> 5ad928c1
     },
 
     "autoload":{
