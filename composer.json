{
    "name":"codeception/codeception",
    "description":"BDD-style testing framework",
    "keywords":["BDD", "acceptance testing", "functional testing", "unit testing", "tdd"],
    "homepage":"http://codeception.com/",
    "type":"library",
    "license":"MIT",
    "authors":[
        {
            "name":"Michael Bodnarchuk",
            "email":"davert@mail.ua",
            "homepage":"http://codegyre.com"
        }
    ],
    "minimum-stability": "RC",

    "require": {
        "php": ">=5.4.0 <8.0",
        "ext-json": "*",
        "ext-mbstring": "*",
        "facebook/webdriver": ">=1.1.3 <2.0",
        "guzzlehttp/guzzle": ">=4.1.4 <7.0",
        "guzzlehttp/psr7": "~1.0",
        "symfony/finder": ">=2.7 <5.0",
        "symfony/console": ">=2.7 <5.0",
        "symfony/event-dispatcher": ">=2.7 <5.0",
        "symfony/yaml": ">=2.7 <5.0",
        "symfony/browser-kit": ">=2.7 <5.0",
        "symfony/css-selector": ">=2.7 <5.0",
        "symfony/dom-crawler": ">=2.7 <5.0",
<<<<<<< HEAD
        "behat/gherkin": "~4.4",
        "sebastian/comparator": ">1.1 <3.0",
        "sebastian/diff": ">=1.4 <3.0",
=======
        "behat/gherkin": "~4.4.0",
        "codeception/phpunit-wrapper": "^6.0|^7.0",
>>>>>>> 0532baa4
        "codeception/stub": "^1.0"

    },
    "require-dev": {
        "monolog/monolog": "~1.8",
        "facebook/graph-sdk": "~5.3",
        "php-amqplib/php-amqplib": "~2.4",
        "codeception/specify": "~0.3",
        "pda/pheanstalk": "~3.0",
        "flow/jsonpath": "~0.2",
        "predis/predis": "^1.0",
        "squizlabs/php_codesniffer": "~2.0",
        "vlucas/phpdotenv": "^2.4.0",
        "symfony/process": ">=2.7 <5.0"
    },
    "suggest": {
        "aws/aws-sdk-php": "For using AWS Auth in REST module and Queue module",
        "codeception/specify": "BDD-style code blocks",
        "codeception/verify": "BDD-style assertions",
        "codeception/phpbuiltinserver": "Start and stop PHP built-in web server for your tests",
        "flow/jsonpath": "For using JSONPath in REST module",
        "phpseclib/phpseclib": "for SFTP option in FTP Module",
        "league/factory-muffin": "For DataFactory module",
        "league/factory-muffin-faker": "For Faker support in DataFactory module",
        "symfony/phpunit-bridge": "For phpunit-bridge support",
        "stecman/symfony-console-completion": "For BASH autocompletion"
    },

    "autoload":{
        "psr-4":{
            "Codeception\\": "src\\Codeception",
            "Codeception\\Extension\\": "ext"
        }
    },
    "extra": {
        "branch-alias": {
        }
    },
    "bin":["codecept"],
    "config": {
        "platform": {}
    }
}<|MERGE_RESOLUTION|>--- conflicted
+++ resolved
@@ -28,16 +28,9 @@
         "symfony/browser-kit": ">=2.7 <5.0",
         "symfony/css-selector": ">=2.7 <5.0",
         "symfony/dom-crawler": ">=2.7 <5.0",
-<<<<<<< HEAD
-        "behat/gherkin": "~4.4",
-        "sebastian/comparator": ">1.1 <3.0",
-        "sebastian/diff": ">=1.4 <3.0",
-=======
-        "behat/gherkin": "~4.4.0",
+        "behat/gherkin": "^4.4.0",
         "codeception/phpunit-wrapper": "^6.0|^7.0",
->>>>>>> 0532baa4
         "codeception/stub": "^1.0"
-
     },
     "require-dev": {
         "monolog/monolog": "~1.8",
