--- conflicted
+++ resolved
@@ -19,9 +19,8 @@
         "ext-curl": "*",
         "ext-json": "*",
         "ext-mbstring": "*",
-<<<<<<< HEAD
         "phpunit/phpunit": "^9.5",
-        "codeception/lib-asserts": "^1.13",
+        "codeception/lib-asserts": "^1.13 | 2.0.*@dev",
         "guzzlehttp/psr7": "^1.7 | ^2.0",
         "symfony/finder": ">=4.4 <7.0",
         "symfony/console": ">=4.4 <7.0",
@@ -29,7 +28,7 @@
         "symfony/yaml": ">=4.4 <7.0",
         "symfony/css-selector": ">=4.4 <7.0",
         "behat/gherkin": "^4.6.2",
-        "codeception/stub": "^3.7"
+        "codeception/stub": "^3.7 | ^4.0"
     },
     "require-dev": {
         "vlucas/phpdotenv": "^4.0 | ^5.0",
@@ -40,30 +39,6 @@
         "codeception/module-db": "*@dev",
         "codeception/module-filesystem": "*@dev",
         "codeception/module-phpbrowser": "2.1.*@dev",
-=======
-        "codeception/lib-asserts": "^1.0 | 2.0.*@dev",
-        "guzzlehttp/psr7": "^1.4 | ^2.0",
-        "symfony/finder": ">=2.7 <6.0",
-        "symfony/console": ">=2.7 <6.0",
-        "symfony/event-dispatcher": ">=2.7 <6.0",
-        "symfony/yaml": ">=2.7 <6.0",
-        "symfony/css-selector": ">=2.7 <6.0",
-        "behat/gherkin": "^4.4.0",
-        "codeception/phpunit-wrapper": ">6.0.15 <6.1.0 | ^6.6.1 | ^7.7.1 | ^8.1.1 | ^9.0",
-        "codeception/stub": "^2.0 | ^3.0 | ^4.0"
-    },
-    "require-dev": {
-        "monolog/monolog": "~1.8",
-        "codeception/specify": "~0.3",
-        "squizlabs/php_codesniffer": "~2.0",
-        "vlucas/phpdotenv": "^2.0 | ^3.0 | ^4.0 | ^5.0",
-        "symfony/process": ">=2.7 <6.0",
-        "codeception/module-asserts": "^1.0 | 2.0.*@dev",
-        "codeception/module-cli": "^1.0 | 2.0.*@dev",
-        "codeception/module-db": "^1.0 | 2.0.*@dev",
-        "codeception/module-filesystem": "^1.0 | 2.0.*@dev",
-        "codeception/module-phpbrowser": "^1.0 | 2.0.*@dev",
->>>>>>> 2d9a11e6
         "codeception/util-universalframework": "*@dev"
     },
     "suggest": {
