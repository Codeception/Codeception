--- conflicted
+++ resolved
@@ -59,21 +59,12 @@
   - export DISPLAY=:99.0
   - sh -e /etc/init.d/xvfb start
   - echo "extension = mongo.so" >> ~/.phpenv/versions/$(phpenv version-name)/etc/php.ini
-<<<<<<< HEAD
   - java -jar selenium-server-standalone-2.42.2.jar -port 4444 & > /dev/null
-  - "mysql -e 'create database codeception_test;'"
-  - psql -c 'create database codeception_test;' -U postgres
-  - sleep 5
-  - php -S localhost:8000 -t tests/data/app &
-  - php -S localhost:8010 -t tests/data &
-=======
-  - java -jar selenium-server-standalone-2.42.2.jar -port 4444 > /dev/null &
-  - sleep 5
+  - sleep 5  
   - "mysql -e 'create database codeception_test;'"
   - psql -c 'create database codeception_test;' -U postgres
   - php -S localhost:8000 -t tests/data/app  > /dev/null &
   - php -S localhost:8010 -t tests/data  > /dev/null &
->>>>>>> b33bbcbf
   # Phalcon
   - "mysql -e 'CREATE DATABASE forum;'"
   - cat frameworks-phalcon/schemas/forum.sql | mysql forum
@@ -88,31 +79,25 @@
   - frameworks-symfony/app/console doctrine:schema:create
   - php codecept build -c frameworks-yii-basic/tests
   - php codecept build -c frameworks-phalcon
-<<<<<<< HEAD
-  #- php codecept build -c frameworks-laravel
-  #- php codecept build -c frameworks-symfony
-  #- php codecept build -c frameworks-l5
-=======
   - php codecept build -c frameworks-laravel
   - php codecept build -c frameworks-symfony
   - php codecept build -c frameworks-l5
   - php codecept build -c frameworks-zf1
   - php codecept build -c frameworks-zf2
->>>>>>> b33bbcbf
+  #- php codecept build -c frameworks-laravel
+  #- php codecept build -c frameworks-symfony
+  #- php codecept build -c frameworks-l5
 
 script:
   - php codecept run  # self tests
   - php codecept run functional -c frameworks-yii-basic/tests # Yii2 tests
-<<<<<<< HEAD
   #- php codecept run -c frameworks-laravel # Laravel4 Tests
   #- php codecept run -c frameworks-l5 # Laravel5 Tests
   - '[[ "$TRAVIS_PHP_VERSION" == "hhvm" ]] || [[ "$TRAVIS_PHP_VERSION" == "5.6" ]] || php codecept run functional -c frameworks-phalcon'
   #- php codecept run functional -c frameworks-symfony # Symfony Tests
-=======
   - php codecept run -c frameworks-laravel functional,api,unit # Laravel4 Tests
   - php codecept run -c frameworks-l5 # Laravel5 Tests
   - '[[ "$TRAVIS_PHP_VERSION" == "hhvm" ]] || php codecept run functional -c frameworks-phalcon'
   - php codecept run functional -c frameworks-symfony # Symfony Tests
   - php codecept run functional -c frameworks-zf1 # ZF1 Tests
-  - php codecept run functional -c frameworks-zf2 # ZF2 Tests
->>>>>>> b33bbcbf
+  - php codecept run functional -c frameworks-zf2 # ZF2 Tests