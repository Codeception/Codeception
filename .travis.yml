--- conflicted
+++ resolved
@@ -14,16 +14,10 @@
       env: SYMFONY=3.2.9 SYMFONY_DEPRECATIONS_HELPER=weak # latest version of 3.2.*
     - php: 7.1
       env: SYMFONY=3.3.2 SYMFONY_DEPRECATIONS_HELPER=weak # latest version of 3.3.*
-    - php: 7.2
-<<<<<<< HEAD
-      env: SYMFONY_DEPRECATIONS_HELPER=weak # latest version of 4.0.*
-=======
-      env: SYMFONY=3.3.2 SYMFONY_DEPRECATIONS_HELPER=weak # latest version of 3.3.*
     - php: 7.1
       env: SYMFONY=4.0.1 SYMFONY_DEPRECATIONS_HELPER=weak # latest version of 4.0.*
     - php: 7.2
       env: SYMFONY=4.0.1 SYMFONY_DEPRECATIONS_HELPER=weak # latest version of 4.0.*
->>>>>>> 45a2c7f9
 
 addons:
   postgresql: "9.2"
