language: php

php:
  - 7.0
  - hhvm

matrix:
  allow_failures:
    - php: hhvm # because we haven't fixed all issues yet
  include:
    - php: 5.4 # lowest versions of all dependencies
      env: SYMFONY=2.7.0 # latest version of 2.7.*
    - php: 5.5
      env: dependencies=lowest
    - php: 5.6
      env: SYMFONY=2.8.0 # latest version of 2.8.*

addons:
  postgresql: "9.2"

branches:
  except:
    - gh-pages

cache:
  directories:
    - vendor
    - $HOME/.composer/cache

services:
  - mongodb
  - rabbitmq
  - postgresql

sudo: false

install:
  # use hhvm-serve instead of builtin server
  - '[[ "$TRAVIS_PHP_VERSION" != "hhvm" ]] || mkdir -p /home/travis/go/{src,bin,pkg}'
  - '[[ "$TRAVIS_PHP_VERSION" != "hhvm" ]] || export GOPATH="/home/travis/go"'
  - '[[ "$TRAVIS_PHP_VERSION" != "hhvm" ]] || export PATH="$GOPATH/bin:$PATH"'
  - '[[ "$TRAVIS_PHP_VERSION" != "hhvm" ]] || go get github.com/Naktibalda/hhvm-serve'
  - composer self-update && composer --version
  - if [ -n "$CI_USER_TOKEN" ]; then composer config github-oauth.github.com ${CI_USER_TOKEN}; echo "Configured Github token"; fi;
  - composer global require "fxp/composer-asset-plugin:~1.1.1"
  - '[[ -z "$SYMFONY" ]] || composer require symfony/finder=~$SYMFONY --no-update --ignore-platform-reqs'
  - '[[ -z "$SYMFONY" ]] || composer require symfony/yaml=~$SYMFONY --no-update --ignore-platform-reqs'
  - '[[ -z "$SYMFONY" ]] || composer require symfony/console=~$SYMFONY --no-update --ignore-platform-reqs'
  - '[[ -z "$SYMFONY" ]] || composer require symfony/event-dispatcher=~$SYMFONY --no-update --ignore-platform-reqs'
  - '[[ -z "$SYMFONY" ]] || composer require symfony/css-selector=~$SYMFONY --no-update --ignore-platform-reqs'
  - '[[ -z "$SYMFONY" ]] || composer require symfony/dom-crawler=~$SYMFONY --no-update --ignore-platform-reqs'
  - '[[ -z "$SYMFONY" ]] || composer require symfony/browser-kit=~$SYMFONY --no-update --ignore-platform-reqs'
  - composer_parameters="-n --prefer-dist" # this variable will be used in all composer install commands
  - '[[ "$dependencies" != "lowest" ]] || composer_parameters="$composer_parameters --prefer-lowest"'
  - composer update $composer_parameters
  - composer_parameters="$composer_parameters --no-dev" # Codeception needs dev dependencies, but frameworks don't
  # Yii2
  - composer create-project yiisoft/yii2-app-basic frameworks-yii-basic
  # Phalcon
  - '[[ "$TRAVIS_PHP_VERSION" == "hhvm" ]] || [[ "$TRAVIS_PHP_VERSION" == "7.0" ]] || git clone -q --depth=1 https://github.com/phalcon/cphalcon.git'
  - '[[ "$TRAVIS_PHP_VERSION" == "hhvm" ]] || [[ "$TRAVIS_PHP_VERSION" == "7.0" ]] || (cd cphalcon/ext; export CFLAGS="-g0 -O0 -std=gnu90"; phpize &> /dev/null && ./configure --silent --enable-phalcon &> /dev/null && make --silent -j2 &> /dev/null && make --silent install && phpenv config-add ../unit-tests/ci/phalcon.ini &> /dev/null && cd ../..;)'
<<<<<<< HEAD
  - '[[ "$TRAVIS_PHP_VERSION" == "hhvm" ]] || [[ "$TRAVIS_PHP_VERSION" == "7.0" ]] || git clone -q --depth=1 -b 2.2 https://github.com/Codeception/phalcon-demo.git frameworks-phalcon'
  - '[[ "$TRAVIS_PHP_VERSION" == "hhvm" ]] || [[ "$TRAVIS_PHP_VERSION" == "7.0" ]] || composer install -d frameworks-phalcon --no-dev  --prefer-dist'
  # Laravel 5
  - '[[ "$TRAVIS_PHP_VERSION" == "5.4" ]] || git clone -q -b codeception-2.2 https://github.com/janhenkgerritsen/codeception-laravel5-sample.git frameworks-l5'
  - '[[ "$TRAVIS_PHP_VERSION" == "5.4" ]] || composer install -d frameworks-l5 --no-dev  --prefer-dist'
  # Lumen
  - '[[ "$TRAVIS_PHP_VERSION" == "5.4" ]] || git clone -q -b codeception-2.2 https://github.com/janhenkgerritsen/codeception-lumen-sample.git frameworks-lumen'
  - '[[ "$TRAVIS_PHP_VERSION" == "5.4" ]] || composer install -d frameworks-lumen --no-dev  --prefer-dist'
=======
  - '[[ "$TRAVIS_PHP_VERSION" == "hhvm" ]] || [[ "$TRAVIS_PHP_VERSION" == "7.0" ]] || git clone -q --depth=1 https://github.com/Codeception/phalcon-demo.git frameworks-phalcon'
  - '[[ "$TRAVIS_PHP_VERSION" == "hhvm" ]] || [[ "$TRAVIS_PHP_VERSION" == "7.0" ]] || composer update -d frameworks-phalcon $composer_parameters'
  # Laravel 4
  - git clone -q  -b codeception-2.1 https://github.com/Codeception/sample-l4-app.git frameworks-laravel
  - composer update -d frameworks-laravel $composer_parameters
  # Laravel 5
  - '[[ "$TRAVIS_PHP_VERSION" == "5.4" ]] || git clone -q -b codeception-2.1 https://github.com/janhenkgerritsen/codeception-laravel5-sample.git frameworks-l5'
  - '[[ "$TRAVIS_PHP_VERSION" == "5.4" ]] || composer update -d frameworks-l5 $composer_parameters'
>>>>>>> 3c4a6502
  # Symfony
  - git clone -q -b 2.1 https://github.com/Codeception/symfony-demo.git frameworks-symfony
  - '[[ -z "$SYMFONY" ]] || composer require -d frameworks-symfony symfony/symfony=~$SYMFONY --no-update'
  - '[[ -z "$SYMFONY" ]] || composer update -d frameworks-symfony $composer_parameters'
  # ZF1
<<<<<<< HEAD
  - git clone -q -b 2.2 --recursive https://github.com/Naktibalda/codeception-zf1-tests frameworks-zf1
  - composer install -d frameworks-zf1 --no-dev  --prefer-dist
  # ZF2
  - git clone -q -b 2.2 --recursive https://github.com/Naktibalda/codeception-zf2-tests frameworks-zf2
  - composer install -d frameworks-zf2 --no-dev  --prefer-dist
  # Zend Expressive
  - '[[ "$TRAVIS_PHP_VERSION" == "5.4" ]] || git clone -q -b 2.2 --recursive https://github.com/Naktibalda/codeception-zend-expressive-tests frameworks-zend-expressive'
  - '[[ "$TRAVIS_PHP_VERSION" == "5.4" ]] || composer install -d frameworks-zend-expressive --no-dev  --prefer-dist'
=======
  - git clone -q -b 2.1 --recursive https://github.com/Naktibalda/codeception-zf1-tests frameworks-zf1
  - composer update -d frameworks-zf1 $composer_parameters
  # ZF2
  - git clone -q -b 2.1 --recursive https://github.com/Naktibalda/codeception-zf2-tests frameworks-zf2
  - composer update -d frameworks-zf2 $composer_parameters
  # Zend Expressive
  - '[[ "$TRAVIS_PHP_VERSION" == "5.4" ]] || git clone -q -b 2.1 --recursive https://github.com/Naktibalda/codeception-zend-expressive-tests frameworks-zend-expressive'
  - '[[ "$TRAVIS_PHP_VERSION" == "5.4" ]] || composer update -d frameworks-zend-expressive $composer_parameters'
>>>>>>> 3c4a6502

before_script:
  - '[[ "$TRAVIS_PHP_VERSION" == "hhvm" ]] || [[ "$TRAVIS_PHP_VERSION" == "7.0" ]] || echo "extension = mongo.so" >> ~/.phpenv/versions/$(phpenv version-name)/etc/php.ini'
  # create config file for hhvm daemon
  - '[[ "$TRAVIS_PHP_VERSION" != "hhvm" ]] || echo "pid = /tmp/hhvm.pid" >>/tmp/hhvm.ini'
  - '[[ "$TRAVIS_PHP_VERSION" != "hhvm" ]] || echo "hhvm.server.port = 9000" >>/tmp/hhvm.ini'
  - '[[ "$TRAVIS_PHP_VERSION" != "hhvm" ]] || echo "hhvm.server.type = fastcgi" >>/tmp/hhvm.ini'
  - '[[ "$TRAVIS_PHP_VERSION" != "hhvm" ]] || echo "hhvm.server.default_document = index.php" >>/tmp/hhvm.ini'
  - '[[ "$TRAVIS_PHP_VERSION" != "hhvm" ]] || echo "hhvm.log.use_log_file = true" >>/tmp/hhvm.ini'
  - '[[ "$TRAVIS_PHP_VERSION" != "hhvm" ]] || echo "hhvm.log.file = /tmp/hhvm-error.log" >>/tmp/hhvm.ini'
  - '[[ "$TRAVIS_PHP_VERSION" != "hhvm" ]] || echo "hhvm.repo.central.path = /tmp/hhvm.hhbc" >>/tmp/hhvm.ini'
  # start hhvm daemon
  - '[[ "$TRAVIS_PHP_VERSION" != "hhvm" ]] || hhvm --config "/tmp/hhvm.ini" --mode daemon'
  # preparing databases
  - "mysql -e 'create database codeception_test;'"
  - psql -c 'create database codeception_test;' -U postgres
  # starting demo servers
  - '[[ "$TRAVIS_PHP_VERSION" == "hhvm" ]] || php -S 127.0.0.1:8000 -t tests/data/app >/dev/null 2>&1 &'
  - '[[ "$TRAVIS_PHP_VERSION" == "hhvm" ]] || php -S 127.0.0.1:8010 -t tests/data >/dev/null 2>&1 &'
    # use hhvm-serve instead of builtin server
  - '[[ "$TRAVIS_PHP_VERSION" != "hhvm" ]] || hhvm-serve --document-root=tests/data/app --listen=127.0.0.1:8000 >/dev/null 2>&1 &'
  - '[[ "$TRAVIS_PHP_VERSION" != "hhvm" ]] || hhvm-serve --document-root=tests/data --listen=127.0.0.1:8010  >/dev/null 2>&1 &'
  # Phalcon
  - mysql -e 'CREATE DATABASE phalcon_demo CHARSET=utf8mb4 COLLATE=utf8mb4_unicode_ci;'
  - '[[ "$TRAVIS_PHP_VERSION" == "hhvm" ]] || cat frameworks-phalcon/schemas/phalcon_demo.sql | mysql phalcon_demo'
  # Laravel 5
  - '[[ "$TRAVIS_PHP_VERSION" == "5.4" ]] || touch frameworks-l5/storage/testing.sqlite'
  - '[[ "$TRAVIS_PHP_VERSION" == "5.4" ]] || php frameworks-l5/artisan migrate --database=sqlite_testing --force'
  # Lumen
  - '[[ "$TRAVIS_PHP_VERSION" == "5.4" ]] || cp frameworks-lumen/.env.testing frameworks-lumen/.env'
  - '[[ "$TRAVIS_PHP_VERSION" == "5.4" ]] || touch frameworks-lumen/storage/testing.sqlite'
  - '[[ "$TRAVIS_PHP_VERSION" == "5.4" ]] || php frameworks-lumen/artisan migrate --database=testing --force'
  # Symfony
  - '[[ -z "$SYMFONY" ]] || php frameworks-symfony/app/console doctrine:schema:create -n --env test'
  - '[[ -z "$SYMFONY" ]] || php frameworks-symfony/app/console doctrine:fixtures:load -n --env test'
  # Build
  - php codecept build -c frameworks-yii-basic/tests
  - '[[ "$TRAVIS_PHP_VERSION" == "hhvm" ]] || [[ "$TRAVIS_PHP_VERSION" == "7.0" ]] || php codecept build -c frameworks-phalcon'
  - '[[ -z "$SYMFONY" ]] || php codecept build -c frameworks-symfony/src/AppBundle'
  - '[[ "$TRAVIS_PHP_VERSION" == "5.4" ]] || php codecept build -c frameworks-l5'
  - '[[ "$TRAVIS_PHP_VERSION" == "5.4" ]] || php codecept build -c frameworks-lumen'
  - php codecept build -c frameworks-zf1
  - php codecept build -c frameworks-zf2
  - '[[ "$TRAVIS_PHP_VERSION" == "5.4" ]] || php codecept build -c frameworks-zend-expressive'

script:
  # enable xdebug before running codeception tests on hhvm
  - '[[ "$TRAVIS_PHP_VERSION" != "hhvm" ]] || echo "xdebug.enable = On" >> /etc/hhvm/php.ini'
  - php codecept run cli,unit # self tests
  - '[[ "$TRAVIS_PHP_VERSION" == "hhvm" ]] || [[ "$TRAVIS_PHP_VERSION" == "7.0" ]] ||  php codecept run coverage'  # run coverage tests on php only
  # disable xdebug before running framework tests
  - '[[ "$TRAVIS_PHP_VERSION" != "hhvm" ]] || echo "xdebug.enable = Off" >> /etc/hhvm/php.ini'
  - php codecept run functional -c frameworks-yii-basic/tests # Yii2 tests
  - '[[ "$TRAVIS_PHP_VERSION" == "5.4" ]] || php codecept run -c frameworks-l5' # Laravel5 Tests
  - '[[ "$TRAVIS_PHP_VERSION" == "5.4" ]] || php codecept run -c frameworks-lumen' # Lumen Tests
  - '[[ "$TRAVIS_PHP_VERSION" == "hhvm" ]] || [[ "$TRAVIS_PHP_VERSION" == "7.0" ]] || php codecept run functional -c frameworks-phalcon' # Phalcon Tests
  - '[[ -z "$SYMFONY" ]] || php codecept run functional -c frameworks-symfony/src/AppBundle '# Symfony Tests
  - php codecept run functional -c frameworks-zf1 # ZF1 Tests
  - php codecept run functional -c frameworks-zf2 # ZF2 Tests
  - '[[ "$TRAVIS_PHP_VERSION" == "5.4" ]] || php codecept run functional -c frameworks-zend-expressive' # Zend Expressive Tests<|MERGE_RESOLUTION|>--- conflicted
+++ resolved
@@ -59,49 +59,27 @@
   # Phalcon
   - '[[ "$TRAVIS_PHP_VERSION" == "hhvm" ]] || [[ "$TRAVIS_PHP_VERSION" == "7.0" ]] || git clone -q --depth=1 https://github.com/phalcon/cphalcon.git'
   - '[[ "$TRAVIS_PHP_VERSION" == "hhvm" ]] || [[ "$TRAVIS_PHP_VERSION" == "7.0" ]] || (cd cphalcon/ext; export CFLAGS="-g0 -O0 -std=gnu90"; phpize &> /dev/null && ./configure --silent --enable-phalcon &> /dev/null && make --silent -j2 &> /dev/null && make --silent install && phpenv config-add ../unit-tests/ci/phalcon.ini &> /dev/null && cd ../..;)'
-<<<<<<< HEAD
   - '[[ "$TRAVIS_PHP_VERSION" == "hhvm" ]] || [[ "$TRAVIS_PHP_VERSION" == "7.0" ]] || git clone -q --depth=1 -b 2.2 https://github.com/Codeception/phalcon-demo.git frameworks-phalcon'
-  - '[[ "$TRAVIS_PHP_VERSION" == "hhvm" ]] || [[ "$TRAVIS_PHP_VERSION" == "7.0" ]] || composer install -d frameworks-phalcon --no-dev  --prefer-dist'
+  - '[[ "$TRAVIS_PHP_VERSION" == "hhvm" ]] || [[ "$TRAVIS_PHP_VERSION" == "7.0" ]] || composer update -d frameworks-phalcon $composer_parameters'
   # Laravel 5
   - '[[ "$TRAVIS_PHP_VERSION" == "5.4" ]] || git clone -q -b codeception-2.2 https://github.com/janhenkgerritsen/codeception-laravel5-sample.git frameworks-l5'
-  - '[[ "$TRAVIS_PHP_VERSION" == "5.4" ]] || composer install -d frameworks-l5 --no-dev  --prefer-dist'
+  - '[[ "$TRAVIS_PHP_VERSION" == "5.4" ]] || composer update -d frameworks-l5 $composer_parameters'
   # Lumen
   - '[[ "$TRAVIS_PHP_VERSION" == "5.4" ]] || git clone -q -b codeception-2.2 https://github.com/janhenkgerritsen/codeception-lumen-sample.git frameworks-lumen'
-  - '[[ "$TRAVIS_PHP_VERSION" == "5.4" ]] || composer install -d frameworks-lumen --no-dev  --prefer-dist'
-=======
-  - '[[ "$TRAVIS_PHP_VERSION" == "hhvm" ]] || [[ "$TRAVIS_PHP_VERSION" == "7.0" ]] || git clone -q --depth=1 https://github.com/Codeception/phalcon-demo.git frameworks-phalcon'
-  - '[[ "$TRAVIS_PHP_VERSION" == "hhvm" ]] || [[ "$TRAVIS_PHP_VERSION" == "7.0" ]] || composer update -d frameworks-phalcon $composer_parameters'
-  # Laravel 4
-  - git clone -q  -b codeception-2.1 https://github.com/Codeception/sample-l4-app.git frameworks-laravel
-  - composer update -d frameworks-laravel $composer_parameters
-  # Laravel 5
-  - '[[ "$TRAVIS_PHP_VERSION" == "5.4" ]] || git clone -q -b codeception-2.1 https://github.com/janhenkgerritsen/codeception-laravel5-sample.git frameworks-l5'
-  - '[[ "$TRAVIS_PHP_VERSION" == "5.4" ]] || composer update -d frameworks-l5 $composer_parameters'
->>>>>>> 3c4a6502
+  - '[[ "$TRAVIS_PHP_VERSION" == "5.4" ]] || composer update -d frameworks-lumen $composer_parameters'
   # Symfony
   - git clone -q -b 2.1 https://github.com/Codeception/symfony-demo.git frameworks-symfony
   - '[[ -z "$SYMFONY" ]] || composer require -d frameworks-symfony symfony/symfony=~$SYMFONY --no-update'
   - '[[ -z "$SYMFONY" ]] || composer update -d frameworks-symfony $composer_parameters'
   # ZF1
-<<<<<<< HEAD
   - git clone -q -b 2.2 --recursive https://github.com/Naktibalda/codeception-zf1-tests frameworks-zf1
-  - composer install -d frameworks-zf1 --no-dev  --prefer-dist
+  - composer update -d frameworks-zf1 $composer_parameters
   # ZF2
   - git clone -q -b 2.2 --recursive https://github.com/Naktibalda/codeception-zf2-tests frameworks-zf2
-  - composer install -d frameworks-zf2 --no-dev  --prefer-dist
+  - composer update -d frameworks-zf2 $composer_parameters
   # Zend Expressive
   - '[[ "$TRAVIS_PHP_VERSION" == "5.4" ]] || git clone -q -b 2.2 --recursive https://github.com/Naktibalda/codeception-zend-expressive-tests frameworks-zend-expressive'
-  - '[[ "$TRAVIS_PHP_VERSION" == "5.4" ]] || composer install -d frameworks-zend-expressive --no-dev  --prefer-dist'
-=======
-  - git clone -q -b 2.1 --recursive https://github.com/Naktibalda/codeception-zf1-tests frameworks-zf1
-  - composer update -d frameworks-zf1 $composer_parameters
-  # ZF2
-  - git clone -q -b 2.1 --recursive https://github.com/Naktibalda/codeception-zf2-tests frameworks-zf2
-  - composer update -d frameworks-zf2 $composer_parameters
-  # Zend Expressive
-  - '[[ "$TRAVIS_PHP_VERSION" == "5.4" ]] || git clone -q -b 2.1 --recursive https://github.com/Naktibalda/codeception-zend-expressive-tests frameworks-zend-expressive'
   - '[[ "$TRAVIS_PHP_VERSION" == "5.4" ]] || composer update -d frameworks-zend-expressive $composer_parameters'
->>>>>>> 3c4a6502
 
 before_script:
   - '[[ "$TRAVIS_PHP_VERSION" == "hhvm" ]] || [[ "$TRAVIS_PHP_VERSION" == "7.0" ]] || echo "extension = mongo.so" >> ~/.phpenv/versions/$(phpenv version-name)/etc/php.ini'
