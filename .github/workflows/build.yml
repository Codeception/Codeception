--- conflicted
+++ resolved
@@ -13,7 +13,7 @@
     env:
       extensions: curl, mbstring, openssl, pdo, pdo_sqlite
       SYMFONY_DEPRECATIONS_HELPER: weak
-      COMPOSER_ROOT_VERSION: 4.1
+      COMPOSER_ROOT_VERSION: 5.0
 
     runs-on: ${{ matrix.os }}
 
@@ -73,7 +73,6 @@
           php codecept build
           php codecept run cli,unit,coverage --env COVERAGE=1
 
-<<<<<<< HEAD
       - name: Run module-asserts tests
         run: php codecept run -c vendor/codeception/module-asserts/
 
@@ -85,10 +84,6 @@
         run: php codecept run -c vendor/codeception/module-db/ unit :Sqlite
 
       - name: Run module-phpbrowser tests
-=======
-      - name: Run tests PHP 8.0, 8.1
-        if: matrix.php == '8.0' || matrix.php == '8.1'
->>>>>>> 2d9a11e6
         run: |
           cd vendor/codeception/module-phpbrowser/
           php -S 127.0.0.1:8000 -t tests/data/app >/dev/null 2>&1 &
@@ -101,7 +96,7 @@
     env:
       extensions: curl, mbstring, openssl, pdo, pdo_sqlite
       SYMFONY_DEPRECATIONS_HELPER: weak
-      COMPOSER_ROOT_VERSION: 4.1
+      COMPOSER_ROOT_VERSION: 5.0
 
     runs-on: ${{ matrix.os }}
 
