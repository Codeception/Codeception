--- conflicted
+++ resolved
@@ -56,15 +56,10 @@
     // we are printing test status and time taken
     public function after(TestEvent $event): void
     {
-<<<<<<< HEAD
         $secondsInput = $event->getTime();
         // See https://stackoverflow.com/q/16825240
-        $seconds = ($milliseconds = (int)($secondsInput * 1000)) / 1000;
-=======
-        $seconds_input = $e->getTime();
-        // stack overflow: https://stackoverflow.com/questions/16825240/how-to-convert-microtime-to-hhmmssuu
-        $seconds = (int)($milliseconds = (int)($seconds_input * 1000)) / 1000;
->>>>>>> c5027680
+        $milliseconds = (int)($secondsInput * 1000);
+        $seconds = (int)($milliseconds / 1000);
         $time = ($seconds % 60) . (($milliseconds === 0) ? '' : '.' . $milliseconds);
 
         $this->output->write(Descriptor::getTestSignature($event->getTest()));
